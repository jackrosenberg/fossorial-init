/* This file composes the Nix Packages collection.  That is, it
   imports the functions that build the various packages, and calls
   them with appropriate arguments.  The result is a set of all the
   packages in the Nix Packages collection for some particular
   platform. */


{ # The system (e.g., `i686-linux') for which to build the packages.
  system ? builtins.currentSystem

  # Usually, the system type uniquely determines the stdenv and thus
  # how to build the packages.  But on some platforms we have
  # different stdenvs, leading to different ways to build the
  # packages.  For instance, on Windows we support both Cygwin and
  # Mingw builds.  In both cases, `system' is `i686-cygwin'.  The
  # attribute `stdenvType' is used to select the specific kind of
  # stdenv to use, e.g., `i686-mingw'.
, stdenvType ? system

, # The standard environment to use.  Only used for bootstrapping.  If
  # null, the default standard environment is used.
  bootStdenv ? null

, # Non-GNU/Linux OSes are currently "impure" platforms, with their libc
  # outside of the store.  Thus, GCC, GFortran, & co. must always look for
  # files in standard system directories (/usr/include, etc.)
  noSysDirs ? (system != "x86_64-darwin"
               && system != "x86_64-freebsd" && system != "i686-freebsd"
               && system != "x86_64-kfreebsd-gnu")

  # More flags for the bootstrapping of stdenv.
, gccWithCC ? true
, gccWithProfiling ? true

, # Allow a configuration attribute set to be passed in as an
  # argument.  Otherwise, it's read from $NIXPKGS_CONFIG or
  # ~/.nixpkgs/config.nix.
  config ? null

, crossSystem ? null
, platform ? null
}:


let config_ = config; platform_ = platform; in # rename the function arguments

let

  lib = import ../lib;

  # The contents of the configuration file found at $NIXPKGS_CONFIG or
  # $HOME/.nixpkgs/config.nix.
  # for NIXOS (nixos-rebuild): use nixpkgs.config option
  config =
    let
      toPath = builtins.toPath;
      getEnv = x: if builtins ? getEnv then builtins.getEnv x else "";
      pathExists = name:
        builtins ? pathExists && builtins.pathExists (toPath name);

      configFile = getEnv "NIXPKGS_CONFIG";
      homeDir = getEnv "HOME";
      configFile2 = homeDir + "/.nixpkgs/config.nix";

      configExpr =
        if config_ != null then config_
        else if configFile != "" && pathExists configFile then import (toPath configFile)
        else if homeDir != "" && pathExists configFile2 then import (toPath configFile2)
        else {};

    in
      # allow both:
      # { /* the config */ } and
      # { pkgs, ... } : { /* the config */ }
      if builtins.isFunction configExpr
        then configExpr { inherit pkgs; }
        else configExpr;

  # Allow setting the platform in the config file. Otherwise, let's use a reasonable default (pc)

  platformAuto = let
      platforms = (import ./platforms.nix);
    in
      if system == "armv6l-linux" then platforms.raspberrypi
      else if system == "armv5tel-linux" then platforms.sheevaplug
      else if system == "mips64el-linux" then platforms.fuloong2f_n32
      else platforms.pc;

  platform = if platform_ != null then platform_
    else config.platform or platformAuto;

  # Helper functions that are exported through `pkgs'.
  helperFunctions =
    stdenvAdapters //
    (import ../build-support/trivial-builders.nix { inherit (pkgs) stdenv; inherit (pkgs.xorg) lndir; });

  stdenvAdapters =
    import ../stdenv/adapters.nix { inherit (pkgs) dietlibc fetchurl runCommand; };


  # Allow packages to be overriden globally via the `packageOverrides'
  # configuration option, which must be a function that takes `pkgs'
  # as an argument and returns a set of new or overriden packages.
  # The `packageOverrides' function is called with the *original*
  # (un-overriden) set of packages, allowing packageOverrides
  # attributes to refer to the original attributes (e.g. "foo =
  # ... pkgs.foo ...").
  pkgs = applyGlobalOverrides (config.packageOverrides or (pkgs: {}));


  # Return the complete set of packages, after applying the overrides
  # returned by the `overrider' function (see above).  Warning: this
  # function is very expensive!
  applyGlobalOverrides = overrider:
    let
      # Call the overrider function.  We don't want stdenv overrides
      # in the case of cross-building, or otherwise the basic
      # overrided packages will not be built with the crossStdenv
      # adapter.
      overrides = overrider pkgsOrig //
        (lib.optionalAttrs (pkgsOrig.stdenv ? overrides && crossSystem == null) (pkgsOrig.stdenv.overrides pkgsOrig));

      # The un-overriden packages, passed to `overrider'.
      pkgsOrig = pkgsFun pkgs {};

      # The overriden, final packages.
      pkgs = pkgsFun pkgs overrides;
    in pkgs;


  # The package compositions.  Yes, this isn't properly indented.
  pkgsFun = pkgs: __overrides:
    with helperFunctions;
    let defaultScope = pkgs // pkgs.xorg; in
    helperFunctions // rec {

  # `__overrides' is a magic attribute that causes the attributes in
  # its value to be added to the surrounding `rec'.  We'll remove this
  # eventually.
  inherit __overrides pkgs;

  # Make some arguments passed to all-packages.nix available
  inherit system stdenvType platform;


  # We use `callPackage' to be able to omit function arguments that
  # can be obtained from `pkgs' or `pkgs.xorg' (i.e. `defaultScope').
  # Use `newScope' for sets of packages in `pkgs' (see e.g. `gnome'
  # below).
  callPackage = newScope {};

  newScope = extra: lib.callPackageWith (defaultScope // extra);


  # Override system. This is useful to build i686 packages on x86_64-linux.
  forceSystem = system: (import ./all-packages.nix) {
    inherit system;
    inherit bootStdenv noSysDirs gccWithCC gccWithProfiling config
      crossSystem platform;
  };


  # Used by wine, firefox with debugging version of Flash, ...
  pkgsi686Linux = forceSystem "i686-linux";

  callPackage_i686 = lib.callPackageWith (pkgsi686Linux // pkgsi686Linux.xorg);


  # For convenience, allow callers to get the path to Nixpkgs.
  path = ../..;


  ### Symbolic names.

  x11 = if stdenv.isDarwin then darwinX11AndOpenGL else xlibsWrapper;

  # `xlibs' is the set of X library components.  This used to be the
  # old modular X llibraries project (called `xlibs') but now it's just
  # the set of packages in the modular X.org tree (which also includes
  # non-library components like the server, drivers, fonts, etc.).
  xlibs = xorg // {xlibs = xlibsWrapper;};


  ### Helper functions.

  inherit lib config stdenvAdapters;

  inherit (lib) lowPrio hiPrio appendToName makeOverridable;
  inherit (misc) versionedDerivation;

  # Applying this to an attribute set will cause nix-env to look
  # inside the set for derivations.
  recurseIntoAttrs = attrs: attrs // { recurseForDerivations = true; };

  builderDefs = lib.composedArgsAndFun (import ../build-support/builder-defs/builder-defs.nix) {
    inherit stringsWithDeps lib stdenv writeScript
      fetchurl fetchmtn fetchgit;
  };

  builderDefsPackage = builderDefs.builderDefsPackage builderDefs;

  stringsWithDeps = lib.stringsWithDeps;


  ### Nixpkgs maintainer tools

  nix-generate-from-cpan = callPackage ../../maintainers/scripts/nix-generate-from-cpan.nix { };

  nixpkgs-lint = callPackage ../../maintainers/scripts/nixpkgs-lint.nix { };


  ### STANDARD ENVIRONMENT


  allStdenvs = import ../stdenv {
    inherit system stdenvType platform config;
    allPackages = args: import ./all-packages.nix ({ inherit config system; } // args);
  };

  defaultStdenv = allStdenvs.stdenv // { inherit platform; };

  stdenvCross = lowPrio (makeStdenvCross defaultStdenv crossSystem binutilsCross gccCrossStageFinal);

  stdenv =
    if bootStdenv != null then (bootStdenv // {inherit platform;}) else
      if crossSystem != null then
        stdenvCross
      else
        let
            changer = config.replaceStdenv or null;
        in if changer != null then
          changer {
            # We import again all-packages to avoid recursivities.
            pkgs = import ./all-packages.nix {
              # We remove packageOverrides to avoid recursivities
              config = removeAttrs config [ "replaceStdenv" ];
            };
          }
      else
        defaultStdenv;

  forceNativeDrv = drv : if crossSystem == null then drv else
    (drv // { crossDrv = drv.nativeDrv; });

  # A stdenv capable of building 32-bit binaries.  On x86_64-linux,
  # it uses GCC compiled with multilib support; on i686-linux, it's
  # just the plain stdenv.
  stdenv_32bit = lowPrio (
    if system == "x86_64-linux" then
      overrideGCC stdenv gcc46_multi
    else
      stdenv);


  ### BUILD SUPPORT

  attrSetToDir = arg: import ../build-support/upstream-updater/attrset-to-dir.nix {
    inherit writeTextFile stdenv lib;
    theAttrSet = arg;
  };

  autoreconfHook = makeSetupHook
    { substitutions = { inherit autoconf automake libtool; }; }
    ../build-support/setup-hooks/autoreconf.sh;

  buildEnv = import ../build-support/buildenv {
    inherit (pkgs) runCommand perl;
  };

  dotnetenv = import ../build-support/dotnetenv {
    inherit stdenv;
    dotnetfx = dotnetfx40;
  };

  vsenv = callPackage ../build-support/vsenv {
    vs = vs90wrapper;
  };

  fetchbzr = import ../build-support/fetchbzr {
    inherit stdenv bazaar;
  };

  fetchcvs = import ../build-support/fetchcvs {
    inherit stdenv cvs;
  };

  fetchdarcs = import ../build-support/fetchdarcs {
    inherit stdenv darcs nix;
  };

  fetchgit = import ../build-support/fetchgit {
    inherit stdenv git cacert;
  };

  fetchgitrevision = import ../build-support/fetchgitrevision runCommand git;

  fetchmtn = callPackage ../build-support/fetchmtn (config.fetchmtn or {});

  fetchsvn = import ../build-support/fetchsvn {
    inherit stdenv subversion openssh;
    sshSupport = true;
  };

  fetchsvnrevision = import ../build-support/fetchsvnrevision runCommand subversion;

  fetchsvnssh = import ../build-support/fetchsvnssh {
    inherit stdenv subversion openssh expect;
    sshSupport = true;
  };

  fetchhg = import ../build-support/fetchhg {
    inherit stdenv mercurial nix;
  };

  # `fetchurl' downloads a file from the network.
  fetchurl = import ../build-support/fetchurl {
    inherit curl stdenv;
  };

  # A wrapper around fetchurl that generates miror://gnome URLs automatically
  fetchurl_gnome = callPackage ../build-support/fetchurl/gnome.nix { };

  # fetchurlBoot is used for curl and its dependencies in order to
  # prevent a cyclic dependency (curl depends on curl.tar.bz2,
  # curl.tar.bz2 depends on fetchurl, fetchurl depends on curl).  It
  # uses the curl from the previous bootstrap phase (e.g. a statically
  # linked curl in the case of stdenv-linux).
  fetchurlBoot = stdenv.fetchurlBoot;

  resolveMirrorURLs = {url}: fetchurl {
    showURLs = true;
    inherit url;
  };

  makeDesktopItem = import ../build-support/make-desktopitem {
    inherit stdenv;
  };

  makeAutostartItem = import ../build-support/make-startupitem {
    inherit stdenv;
    inherit lib;
  };

  makeInitrd = {contents, compressor ? "gzip -9"}:
    import ../build-support/kernel/make-initrd.nix {
      inherit stdenv perl cpio contents ubootChooser compressor;
    };

  makeWrapper = makeSetupHook { } ../build-support/setup-hooks/make-wrapper.sh;

  makeModulesClosure = { kernel, rootModules, allowMissing ? false }:
    import ../build-support/kernel/modules-closure.nix {
      inherit stdenv kmod kernel nukeReferences rootModules allowMissing;
    };

  pathsFromGraph = ../build-support/kernel/paths-from-graph.pl;

  srcOnly = args: (import ../build-support/src-only) ({inherit stdenv; } // args);

  substituteAll = import ../build-support/substitute/substitute-all.nix {
    inherit stdenv;
  };

  replaceDependency = import ../build-support/replace-dependency.nix {
    inherit runCommand nix lib;
  };

  nukeReferences = callPackage ../build-support/nuke-references/default.nix { };

  vmTools = import ../build-support/vm/default.nix {
    inherit pkgs;
  };

  releaseTools = import ../build-support/release/default.nix {
    inherit pkgs;
  };

  composableDerivation = (import ../lib/composable-derivation.nix) {
    inherit pkgs lib;
  };

  platforms = import ./platforms.nix;


  ### TOOLS

  acct = callPackage ../tools/system/acct { };

  acoustidFingerprinter = callPackage
    ../tools/audio/acoustid-fingerprinter { };

  aefs = callPackage ../tools/filesystems/aefs { };

  aespipe = callPackage ../tools/security/aespipe { };

  aescrypt = callPackage ../tools/misc/aescrypt { };

  ahcpd = callPackage ../tools/networking/ahcpd { };

  aircrackng = callPackage ../tools/networking/aircrack-ng { };

  analog = callPackage ../tools/admin/analog {};

  archivemount = callPackage ../tools/filesystems/archivemount { };

  arduino_core = callPackage ../development/arduino/arduino-core {
    jdk = jdk;
    jre = jdk;
  };

  argyllcms = callPackage ../tools/graphics/argyllcms {};

  ascii = callPackage ../tools/text/ascii { };

  asymptote = builderDefsPackage ../tools/graphics/asymptote {
    inherit freeglut ghostscriptX imagemagick fftw boehmgc
      mesa ncurses readline gsl libsigsegv python zlib perl
      texinfo lzma;
    texLive = texLiveAggregationFun {
      paths = [ texLive texLiveExtra ];
    };
  };

  awscli = callPackage ../tools/admin/awscli { };

  ec2_api_tools = callPackage ../tools/virtualization/ec2-api-tools { };

  ec2_ami_tools = callPackage ../tools/virtualization/ec2-ami-tools { };

  altermime = callPackage ../tools/networking/altermime {};

  amule = callPackage ../tools/networking/p2p/amule { };

  amuleDaemon = appendToName "daemon" (amule.override {
    monolithic = false;
    daemon = true;
  });

  amuleGui = appendToName "gui" (amule.override {
    monolithic = false;
    client = true;
  });

  androidenv = import ../development/mobile/androidenv {
    inherit pkgs;
    pkgs_i686 = pkgsi686Linux;
  };

  apg = callPackage ../tools/security/apg { };

  grc = callPackage ../tools/misc/grc { };

  otool = callPackage ../os-specific/darwin/otool { };

  pass = callPackage ../tools/security/pass { };

  setfile = callPackage ../os-specific/darwin/setfile { };

  install_name_tool = callPackage ../os-specific/darwin/install_name_tool { };

  xcodeenv = callPackage ../development/mobile/xcodeenv { };

  titaniumenv_2_1 = import ../development/mobile/titaniumenv {
    inherit pkgs;
    pkgs_i686 = pkgsi686Linux;
    version = "2.1";
  };

  titaniumenv_3_1 = import ../development/mobile/titaniumenv {
    inherit pkgs;
    pkgs_i686 = pkgsi686Linux;
  };

  titaniumenv = titaniumenv_3_1;

  inherit (androidenv) androidsdk_4_1;

  aria = builderDefsPackage (import ../tools/networking/aria) { };

  aria2 = callPackage ../tools/networking/aria2 { };

  at = callPackage ../tools/system/at { };

  atftp = callPackage ../tools/networking/atftp {};

  autogen = callPackage ../development/tools/misc/autogen { };

  autojump = callPackage ../tools/misc/autojump { };

  avahi = callPackage ../development/libraries/avahi {
    qt4Support = config.avahi.qt4Support or false;
  };

  aws = callPackage ../tools/virtualization/aws { };

  aws_mturk_clt = callPackage ../tools/misc/aws-mturk-clt { };

  axel = callPackage ../tools/networking/axel { };

  azureus = callPackage ../tools/networking/p2p/azureus { };

  basex = callPackage ../tools/text/xml/basex { };

  babeld = callPackage ../tools/networking/babeld { };

  banner = callPackage ../games/banner {};

  barcode = callPackage ../tools/graphics/barcode {};

  bc = callPackage ../tools/misc/bc { };

  bchunk = callPackage ../tools/cd-dvd/bchunk { };

  bfr = callPackage ../tools/misc/bfr { };

  bmon = callPackage ../tools/misc/bmon { };

  boomerang = callPackage ../development/tools/boomerang {
    stdenv = overrideGCC stdenv gcc47;
  };

  bootchart = callPackage ../tools/system/bootchart { };

  bro = callPackage ../applications/networking/ids/bro { };

  bsod = callPackage ../misc/emulators/bsod { };

  btrfsProgs = callPackage ../tools/filesystems/btrfsprogs { };

  bwm_ng = callPackage ../tools/networking/bwm-ng { };

  byobu = callPackage ../tools/misc/byobu { };

  catdoc = callPackage ../tools/text/catdoc { };

  dlx = callPackage ../misc/emulators/dlx { };

  eggdrop = callPackage ../tools/networking/eggdrop { };

  enca = callPackage ../tools/text/enca { };

  mcrl = callPackage ../tools/misc/mcrl { };

  mcrl2 = callPackage ../tools/misc/mcrl2 { };

  syslogng = callPackage ../tools/system/syslog-ng { };
  rsyslog = callPackage ../tools/system/rsyslog { };

  mcrypt = callPackage ../tools/misc/mcrypt { };

  mcelog = callPackage ../os-specific/linux/mcelog { };

  asciidoc = callPackage ../tools/typesetting/asciidoc { };

  autossh = callPackage ../tools/networking/autossh { };

  bacula = callPackage ../tools/backup/bacula { };

  bibtextools = callPackage ../tools/typesetting/bibtex-tools {
    inherit (strategoPackages016) strategoxt sdf;
  };

  bittorrent = callPackage ../tools/networking/p2p/bittorrent {
    gui = true;
  };

  bittornado = callPackage ../tools/networking/p2p/bit-tornado { };

  blueman = callPackage ../tools/bluetooth/blueman {
    inherit (pythonPackages) notify;
  };

  bmrsa = builderDefsPackage (import ../tools/security/bmrsa/11.nix) {
    inherit unzip;
  };

  bogofilter = callPackage ../tools/misc/bogofilter {
    bdb = db4;
  };

  bsdiff = callPackage ../tools/compression/bsdiff { };

  btar = callPackage ../tools/backup/btar { };

  bup = callPackage ../tools/backup/bup {
    inherit (pythonPackages) pyxattr pylibacl setuptools fuse;
    inherit (haskellPackages) pandoc;
    par2Support = (config.bup.par2Support or false);
  };

  atool = callPackage ../tools/archivers/atool { };

  bzip2 = callPackage ../tools/compression/bzip2 { };

  cabextract = callPackage ../tools/archivers/cabextract { };

  ccid = callPackage ../tools/security/ccid { };

  ccrypt = callPackage ../tools/security/ccrypt { };

  cdecl = callPackage ../development/tools/cdecl { };

  cdrdao = callPackage ../tools/cd-dvd/cdrdao { };

  cdrkit = callPackage ../tools/cd-dvd/cdrkit { };

  cfdg = builderDefsPackage ../tools/graphics/cfdg {
    inherit libpng bison flex;
    ffmpeg = ffmpeg_1;
  };

  checkinstall = callPackage ../tools/package-management/checkinstall { };

  cheetahTemplate = builderDefsPackage (import ../tools/text/cheetah-template/2.0.1.nix) {
    inherit makeWrapper python;
  };

  chkrootkit = callPackage ../tools/security/chkrootkit { };

  chrony = callPackage ../tools/networking/chrony { };

  cjdns = callPackage ../tools/networking/cjdns { };

  cksfv = callPackage ../tools/networking/cksfv { };

  ciopfs = callPackage ../tools/filesystems/ciopfs { };

  colordiff = callPackage ../tools/text/colordiff { };

  connect = callPackage ../tools/networking/connect { };

  convertlit = callPackage ../tools/text/convertlit { };

  collectd = callPackage ../tools/system/collectd { };

  colormake = callPackage ../development/tools/build-managers/colormake { };

  cowsay = callPackage ../tools/misc/cowsay { };

  cuetools = callPackage ../tools/cd-dvd/cuetools { };

  unifdef = callPackage ../development/tools/misc/unifdef { };

  "unionfs-fuse" = callPackage ../tools/filesystems/unionfs-fuse { };

  usb_modeswitch = callPackage ../development/tools/misc/usb-modeswitch { };

  clamav = callPackage ../tools/security/clamav { };

  cloc = callPackage ../tools/misc/cloc {
    inherit (perlPackages) perl AlgorithmDiff RegexpCommon;
  };

  cloog = callPackage ../development/libraries/cloog { };

  cloogppl = callPackage ../development/libraries/cloog-ppl { };

  convmv = callPackage ../tools/misc/convmv { };

  coreutils = (if stdenv.isDarwin then
      # 8.20 doesn't build on Darwin
      callPackage ../tools/misc/coreutils/8.19.nix
    else
      callPackage ../tools/misc/coreutils)
    {
      # TODO: Add ACL support for cross-Linux.
      aclSupport = crossSystem == null && stdenv.isLinux;
    };

  cpio = callPackage ../tools/archivers/cpio { };

  cromfs = callPackage ../tools/archivers/cromfs { };

  cron = callPackage ../tools/system/cron { };

  cudatoolkit = callPackage ../development/compilers/cudatoolkit {
    python = python26;
  };

  curl = callPackage ../tools/networking/curl rec {
    fetchurl = fetchurlBoot;
    zlibSupport = true;
    sslSupport = zlibSupport;
    scpSupport = zlibSupport && !stdenv.isSunOS && !stdenv.isCygwin;
  };

  cunit = callPackage ../tools/misc/cunit { };

  curlftpfs = callPackage ../tools/filesystems/curlftpfs { };

  dadadodo = builderDefsPackage (import ../tools/text/dadadodo) { };

  daq = callPackage ../applications/networking/ids/daq { };

  dar = callPackage ../tools/archivers/dar { };

  davfs2 = callPackage ../tools/filesystems/davfs2 { };

  dbench = callPackage ../development/tools/misc/dbench { };

  dcraw = callPackage ../tools/graphics/dcraw { };

  debian_devscripts = callPackage ../tools/misc/debian-devscripts {
    inherit (perlPackages) CryptSSLeay LWP TimeDate DBFile FileDesktopEntry;
  };

  debootstrap = callPackage ../tools/misc/debootstrap { };

  detox = callPackage ../tools/misc/detox { };

  ddclient = callPackage ../tools/networking/ddclient { };

  dd_rescue = callPackage ../tools/system/dd_rescue { };

  ddrescue = callPackage ../tools/system/ddrescue { };

  deluge = pythonPackages.deluge;

  desktop_file_utils = callPackage ../tools/misc/desktop-file-utils { };

  despotify = callPackage ../development/libraries/despotify { };

  dev86 = callPackage ../development/compilers/dev86 {
    /* Using GNU Make 3.82 leads to this:
         make[4]: *** No rule to make target `__ldivmod.o)'
       So use 3.81.  */
    stdenv = overrideInStdenv stdenv [gnumake381];
  };

  dnsmasq = callPackage ../tools/networking/dnsmasq { };

  dnstop = callPackage ../tools/networking/dnstop { };

  dhcp = callPackage ../tools/networking/dhcp { };

  dhcpcd = callPackage ../tools/networking/dhcpcd { };

  diffstat = callPackage ../tools/text/diffstat { };

  diffutils = callPackage ../tools/text/diffutils { };

  wgetpaste = callPackage ../tools/text/wgetpaste { };

  dirmngr = callPackage ../tools/security/dirmngr { };

  disper = callPackage ../tools/misc/disper { };

  dmg2img = callPackage ../tools/misc/dmg2img { };

  docbook2x = callPackage ../tools/typesetting/docbook2x {
    inherit (perlPackages) XMLSAX XMLParser XMLNamespaceSupport;
    texinfo = texinfo5;
  };

  dosfstools = callPackage ../tools/filesystems/dosfstools { };

  dotnetfx35 = callPackage ../development/libraries/dotnetfx35 { };

  dotnetfx40 = callPackage ../development/libraries/dotnetfx40 { };

  dropbear = callPackage ../tools/networking/dropbear { };

  dtach = callPackage ../tools/misc/dtach { };

  duplicity = callPackage ../tools/backup/duplicity {
    inherit (pythonPackages) boto;
    gnupg = gnupg1;
  };

  duply = callPackage ../tools/backup/duply { };

  dvdplusrwtools = callPackage ../tools/cd-dvd/dvd+rw-tools { };

  dvgrab = callPackage ../tools/video/dvgrab { };

  e2fsprogs = callPackage ../tools/filesystems/e2fsprogs { };

  easyrsa = callPackage ../tools/networking/easyrsa { };

  ebook_tools = callPackage ../tools/text/ebook-tools { };

  ecryptfs = callPackage ../tools/security/ecryptfs { };

  editres = callPackage ../tools/graphics/editres {
    inherit (xlibs) libXt libXaw;
    inherit (xorg) utilmacros;
  };

  edk2 = callPackage ../development/compilers/edk2 { };

  efibootmgr = callPackage ../tools/system/efibootmgr { };

  elasticsearch = callPackage ../servers/search/elasticsearch { };

  enblendenfuse = callPackage ../tools/graphics/enblend-enfuse {
    boost = boost149;
  };

  encfs = callPackage ../tools/filesystems/encfs { };

  enscript = callPackage ../tools/text/enscript { };

  ethtool = callPackage ../tools/misc/ethtool { };

  euca2ools = callPackage ../tools/virtualization/euca2ools { pythonPackages = python26Packages; };

  evtest = callPackage ../applications/misc/evtest { };

  exif = callPackage ../tools/graphics/exif { };

  exiftags = callPackage ../tools/graphics/exiftags { };

  extundelete = callPackage ../tools/filesystems/extundelete { };

  expect = callPackage ../tools/misc/expect { };

  fabric = pythonPackages.fabric;

  fail2ban = callPackage ../tools/security/fail2ban { };

  fakeroot = callPackage ../tools/system/fakeroot { };

  fcitx = callPackage ../tools/inputmethods/fcitx { };

  fcron = callPackage ../tools/system/fcron { };

  fdm = callPackage ../tools/networking/fdm {};

  figlet = callPackage ../tools/misc/figlet { };

  file = callPackage ../tools/misc/file { };

  filegive = callPackage ../tools/networking/filegive { };

  fileschanged = callPackage ../tools/misc/fileschanged { };

  findutils = callPackage ../tools/misc/findutils { };

  finger_bsd = callPackage ../tools/networking/bsd-finger { };

  fio = callPackage ../tools/system/fio { };

  flpsed = callPackage ../applications/editors/flpsed { };

  flvstreamer = callPackage ../tools/networking/flvstreamer { };

  libbsd = callPackage ../development/libraries/libbsd { };

  lprof = callPackage ../tools/graphics/lprof { };

  flvtool2 = callPackage ../tools/video/flvtool2 { };

  fontforge = lowPrio (callPackage ../tools/misc/fontforge { });

  fontforgeX = callPackage ../tools/misc/fontforge {
    withX11 = true;
  };

  fortune = callPackage ../tools/misc/fortune { };

  fox = callPackage ../development/libraries/fox/default.nix {
    libpng = libpng12;
  };

  fox_1_6 = callPackage ../development/libraries/fox/fox-1.6.nix { };

  fping = callPackage ../tools/networking/fping {};

  fprot = callPackage ../tools/security/fprot { };

  freeipmi = callPackage ../tools/system/freeipmi {};

  freetalk = callPackage ../applications/networking/instant-messengers/freetalk {
    guile = guile_1_8;
  };

  freetds = callPackage ../development/libraries/freetds { };

  ftgl = callPackage ../development/libraries/ftgl { };

  ftgl212 = callPackage ../development/libraries/ftgl/2.1.2.nix { };

  fuppes = callPackage ../tools/networking/fuppes {
    ffmpeg = ffmpeg_0_6_90;
  };

  fsfs = callPackage ../tools/filesystems/fsfs { };

  fuse_zip = callPackage ../tools/filesystems/fuse-zip { };

  fuse_exfat = callPackage ../tools/filesystems/fuse-exfat { };

  dos2unix = callPackage ../tools/text/dos2unix { };

  uni2ascii = callPackage ../tools/text/uni2ascii { };

  g500-control = callPackage ../tools/misc/g500-control { };

  gawk = callPackage ../tools/text/gawk { };

  gdmap = callPackage ../tools/system/gdmap { };

  genext2fs = callPackage ../tools/filesystems/genext2fs { };

  gengetopt = callPackage ../development/tools/misc/gengetopt { };

  getmail = callPackage ../tools/networking/getmail { };

  getopt = callPackage ../tools/misc/getopt { };

  gftp = callPackage ../tools/networking/gftp { };

  gifsicle = callPackage ../tools/graphics/gifsicle { };

  glusterfs = callPackage ../tools/filesystems/glusterfs { };

  glxinfo = callPackage ../tools/graphics/glxinfo { };

  gmvault = callPackage ../tools/networking/gmvault { };

  gnokii = builderDefsPackage (import ../tools/misc/gnokii) {
    inherit intltool perl gettext libusb pkgconfig bluez readline pcsclite
      libical gtk glib;
    inherit (xorg) libXpm;
  };

  gnufdisk = callPackage ../tools/system/fdisk {
    guile = guile_1_8;
  };

  gnugrep = callPackage ../tools/text/gnugrep {
    libiconv = libiconvOrNull;
  };

  gnulib = callPackage ../development/tools/gnulib { };

  gnupatch = callPackage ../tools/text/gnupatch { };

  gnupg1orig = callPackage ../tools/security/gnupg1 {
    ideaSupport = false;
  };

  gnupg1compat = callPackage ../tools/security/gnupg1compat { };

  # use config.packageOverrides if you prefer original gnupg1
  gnupg1 = gnupg1compat;

  gnupg = callPackage ../tools/security/gnupg { libusb = libusb1; };

  gnupg2_1 = lowPrio (callPackage ../tools/security/gnupg/git.nix {
    libassuan = libassuan2_1;
  });

  gnuplot = callPackage ../tools/graphics/gnuplot {
    texLive = null;
    lua = null;

    # use gccApple to compile on darwin, seems to resolve a malloc error
    stdenv = if stdenv.isDarwin
      then stdenvAdapters.overrideGCC stdenv gccApple
      else stdenv;
  };

  gnused = callPackage ../tools/text/gnused { };

  gnutar = callPackage ../tools/archivers/gnutar { };

  gnuvd = callPackage ../tools/misc/gnuvd { };

  googleAuthenticator = callPackage ../os-specific/linux/google-authenticator { };

  gource = callPackage ../applications/version-management/gource {};

  gptfdisk = callPackage ../tools/system/gptfdisk { };

  graphviz = callPackage ../tools/graphics/graphviz { };

  /* Readded by Michael Raskin. There are programs in the wild
   * that do want 2.0 but not 2.22. Please give a day's notice for
   * objections before removal.
   */
  graphviz_2_0 = callPackage ../tools/graphics/graphviz/2.0.nix { };

  grive = callPackage ../tools/filesystems/grive { };

  groff = callPackage ../tools/text/groff {
    ghostscript = null;
  };

  grub = callPackage_i686 ../tools/misc/grub {
    buggyBiosCDSupport = config.grub.buggyBiosCDSupport or true;
  };

  grub2 = callPackage ../tools/misc/grub/2.0x.nix { libusb = libusb1; };

  grub2_efi = grub2.override { EFIsupport = true; };

  gssdp = callPackage ../development/libraries/gssdp {
    inherit (gnome) libsoup;
  };

  gt5 = callPackage ../tools/system/gt5 { };

  gtkdatabox = callPackage ../development/libraries/gtkdatabox {};

  gtkgnutella = callPackage ../tools/networking/p2p/gtk-gnutella { };

  gtkvnc = callPackage ../tools/admin/gtk-vnc {};

  gtmess = callPackage ../applications/networking/instant-messengers/gtmess { };

  gummiboot = callPackage ../tools/misc/gummiboot { };

  gupnp = callPackage ../development/libraries/gupnp {
    inherit (gnome) libsoup;
  };

  gupnp_igd = callPackage ../development/libraries/gupnp-igd {};

  gupnptools = callPackage ../tools/networking/gupnp-tools {
    inherit (gnome) libsoup libglade gnomeicontheme;
  };

  gvpe = builderDefsPackage ../tools/networking/gvpe {
    inherit openssl gmp nettools iproute;
  };

  gzip = callPackage ../tools/compression/gzip { };

  partclone = callPackage ../tools/backup/partclone { };

  partimage = callPackage ../tools/backup/partimage { };

  pigz = callPackage ../tools/compression/pigz { };

  haproxy = callPackage ../tools/networking/haproxy { };

  hardlink = callPackage ../tools/system/hardlink { };

  halibut = callPackage ../tools/typesetting/halibut { };

  hddtemp = callPackage ../tools/misc/hddtemp { };

  hdf5 = callPackage ../tools/misc/hdf5 { };

  heimdall = callPackage ../tools/misc/heimdall { };

  hevea = callPackage ../tools/typesetting/hevea { };

  highlight = callPackage ../tools/text/highlight {
    lua = lua5;
  };

  host = callPackage ../tools/networking/host { };

  hping = callPackage ../tools/networking/hping { };

  httpie = callPackage ../tools/networking/httpie { };

  httpfs2 = callPackage ../tools/filesystems/httpfs { };

  # FIXME: This Hydra snapshot is outdated and depends on the `nixPerl',
  # which no longer exists.
  #
  # hydra = callPackage ../development/tools/misc/hydra {
  #   nix = nixUnstable;
  # };

  iasl = callPackage ../development/compilers/iasl { };

  icecast = callPackage ../servers/icecast { };

  icoutils = callPackage ../tools/graphics/icoutils { };

  idutils = callPackage ../tools/misc/idutils { };

  idle3tools = callPackage ../tools/system/idle3tools { };

  iftop = callPackage ../tools/networking/iftop { };

  imapproxy = callPackage ../tools/networking/imapproxy { };

  imapsync = callPackage ../tools/networking/imapsync {
    inherit (perlPackages) MailIMAPClient;
  };

  inadyn = callPackage ../tools/networking/inadyn { };

  inetutils = callPackage ../tools/networking/inetutils { };

  ioping = callPackage ../tools/system/ioping {};

  iodine = callPackage ../tools/networking/iodine { };

  iperf = callPackage ../tools/networking/iperf { };

  ipmitool = callPackage ../tools/system/ipmitool {
    static = false;
  };

  ipmiutil = callPackage ../tools/system/ipmiutil {};

  ised = callPackage ../tools/misc/ised {};

  isl = callPackage ../development/libraries/isl { };

  isync = callPackage ../tools/networking/isync { };

  jdiskreport = callPackage ../tools/misc/jdiskreport { };

  jfsrec = callPackage ../tools/filesystems/jfsrec {
    boost = boost144;
  };

  jfsutils = callPackage ../tools/filesystems/jfsutils { };

  jhead = callPackage ../tools/graphics/jhead { };

  jing = callPackage ../tools/text/xml/jing { };

  jnettop = callPackage ../tools/networking/jnettop { };

  jq = callPackage ../development/tools/jq {};

  jscoverage = callPackage ../development/tools/misc/jscoverage { };

  jwhois = callPackage ../tools/networking/jwhois { };

  kexectools = callPackage ../os-specific/linux/kexectools { };

  keychain = callPackage ../tools/misc/keychain { };

  kismet = callPackage ../applications/networking/sniffers/kismet { };

  less = callPackage ../tools/misc/less { };

  lockfileProgs = callPackage ../tools/misc/lockfile-progs { };

  logstash = callPackage ../tools/misc/logstash { };

  klavaro = callPackage ../games/klavaro {};

  minidlna = callPackage ../tools/networking/minidlna { };

  mmv = callPackage ../tools/misc/mmv { };

  most = callPackage ../tools/misc/most { };

  multitail = callPackage ../tools/misc/multitail { };

  netperf = callPackage ../applications/networking/netperf { };

  ninka = callPackage ../development/tools/misc/ninka { };

  nodejs = callPackage ../development/web/nodejs {};

  nodePackages = recurseIntoAttrs (import ./node-packages.nix {
    inherit pkgs stdenv nodejs fetchurl;
    neededNatives = [python] ++ lib.optional (lib.elem system lib.platforms.linux) utillinux;
    self = pkgs.nodePackages;
  });

  ldns = callPackage ../development/libraries/ldns { };

  lftp = callPackage ../tools/networking/lftp { };

  libconfig = callPackage ../development/libraries/libconfig { };

  libee = callPackage ../development/libraries/libee { };

  libestr = callPackage ../development/libraries/libestr { };

  libtirpc = callPackage ../development/libraries/ti-rpc { };

  libshout = callPackage ../development/libraries/libshout { };

  libtorrent = callPackage ../tools/networking/p2p/libtorrent { };

  logcheck = callPackage ../tools/system/logcheck {
    inherit (perlPackages) mimeConstruct;
  };

  logrotate = callPackage ../tools/system/logrotate { };

  logstalgica = callPackage ../tools/graphics/logstalgica {};

  lout = callPackage ../tools/typesetting/lout { };

  lrzip = callPackage ../tools/compression/lrzip { };

  # lsh installs `bin/nettle-lfib-stream' and so does Nettle.  Give the
  # former a lower priority than Nettle.
  lsh = lowPrio (callPackage ../tools/networking/lsh { });

  lshw = callPackage ../tools/system/lshw { };

  lxc = callPackage ../os-specific/linux/lxc { };

  lzip = callPackage ../tools/compression/lzip { texinfo = texinfo5; };

  lzma = xz;

  xz = callPackage ../tools/compression/xz { };

  lzop = callPackage ../tools/compression/lzop { };

  maildrop = callPackage ../tools/networking/maildrop { };

  mailutils = callPackage ../tools/networking/mailutils {
    guile = guile_1_8;
  };

  mairix = callPackage ../tools/text/mairix { };

  makemkv = callPackage ../applications/video/makemkv { };

  man = callPackage ../tools/misc/man { };

  man_db = callPackage ../tools/misc/man-db { };

  memtest86 = callPackage ../tools/misc/memtest86 { };

  memtest86plus = callPackage ../tools/misc/memtest86/plus.nix { };

  meo = callPackage ../tools/security/meo { };

  mc = callPackage ../tools/misc/mc { };

  mcabber = callPackage ../applications/networking/instant-messengers/mcabber { };

  mcron = callPackage ../tools/system/mcron {
    guile = guile_1_8;
  };

  mdbtools = callPackage ../tools/misc/mdbtools { };

  mdbtools_git = callPackage ../tools/misc/mdbtools/git.nix { };

  megatools = callPackage ../tools/networking/megatools { };

  minecraft = callPackage ../games/minecraft { };

  minetest = callPackage ../games/minetest {
    libpng = libpng12;
  };

  miniupnpc = callPackage ../tools/networking/miniupnpc { };

  miniupnpd = callPackage ../tools/networking/miniupnpd { };

  minixml = callPackage ../development/libraries/minixml { };

  mjpegtools = callPackage ../tools/video/mjpegtools { };

  mkcue = callPackage ../tools/cd-dvd/mkcue { };

  mkpasswd = callPackage ../tools/security/mkpasswd { };

  mktemp = callPackage ../tools/security/mktemp { };

  mktorrent = callPackage ../tools/misc/mktorrent { };

  modemmanager = callPackage ../tools/networking/modemmanager {};

  monit = builderDefsPackage ../tools/system/monit {
    inherit openssl flex bison;
  };

  mosh = callPackage ../tools/networking/mosh {
    boost = boostHeaders;
    inherit (perlPackages) IOTty;
  };

  mpage = callPackage ../tools/text/mpage { };

  mr = callPackage ../applications/version-management/mr { };

  mscgen = callPackage ../tools/graphics/mscgen { };

  msf = builderDefsPackage (import ../tools/security/metasploit/3.1.nix) {
    inherit ruby makeWrapper;
  };

  mssys = callPackage ../tools/misc/mssys { };

  mtdutils = callPackage ../tools/filesystems/mtdutils { };

  mtools = callPackage ../tools/filesystems/mtools { };

  mtr = callPackage ../tools/networking/mtr {};

  multitran = recurseIntoAttrs (let callPackage = newScope pkgs.multitran; in rec {
    multitrandata = callPackage ../tools/text/multitran/data { };

    libbtree = callPackage ../tools/text/multitran/libbtree { };

    libmtsupport = callPackage ../tools/text/multitran/libmtsupport { };

    libfacet = callPackage ../tools/text/multitran/libfacet { };

    libmtquery = callPackage ../tools/text/multitran/libmtquery { };

    mtutils = callPackage ../tools/text/multitran/mtutils { };
  });

  munge = callPackage ../tools/security/munge { };

  muscleframework = callPackage ../tools/security/muscleframework { };

  muscletool = callPackage ../tools/security/muscletool { };

  mysql2pgsql = callPackage ../tools/misc/mysql2pgsql { };

  namazu = callPackage ../tools/text/namazu { };

  nbd = callPackage ../tools/networking/nbd { };

  netcdf = callPackage ../development/libraries/netcdf { };

  nc6 = callPackage ../tools/networking/nc6 { };

  ncat = callPackage ../tools/networking/ncat { };

  ncftp = callPackage ../tools/networking/ncftp { };

  ncompress = callPackage ../tools/compression/ncompress { };

  ndisc6 = callPackage ../tools/networking/ndisc6 { };

  netboot = callPackage ../tools/networking/netboot {};

  netcat = callPackage ../tools/networking/netcat { };

  netkittftp = callPackage ../tools/networking/netkit/tftp { };

  netpbm = callPackage ../tools/graphics/netpbm { };

  netrw = callPackage ../tools/networking/netrw { };

  netselect = callPackage ../tools/networking/netselect { };

  networkmanager = callPackage ../tools/networking/network-manager { };

  networkmanager_openvpn = callPackage ../tools/networking/network-manager/openvpn.nix { };

  networkmanager_pptp = callPackage ../tools/networking/network-manager/pptp.nix { };

  networkmanager_pptp_gnome = networkmanager_pptp.override { withGnome = true; };

  networkmanager_vpnc = callPackage ../tools/networking/network-manager/vpnc.nix { };

  networkmanager_openconnect = callPackage ../tools/networking/network-manager/openconnect.nix { gconf = gnome.GConf; };

  networkmanagerapplet = newScope gnome ../tools/networking/network-manager-applet { };

  newsbeuter = callPackage ../applications/networking/feedreaders/newsbeuter { };

  mpack = callPackage ../tools/networking/mpack { };

  pa_applet = callPackage ../tools/audio/pa-applet { };

  nilfs_utils = callPackage ../tools/filesystems/nilfs-utils {};

  nlopt = callPackage ../development/libraries/nlopt {};

  npth = callPackage ../development/libraries/npth {};

  nmap = callPackage ../tools/security/nmap {
    inherit (pythonPackages) pysqlite;
  };

  nss_pam_ldapd = callPackage ../tools/networking/nss-pam-ldapd {};

  ntfs3g = callPackage ../tools/filesystems/ntfs-3g { };

  # ntfsprogs are merged into ntfs-3g
  ntfsprogs = pkgs.ntfs3g;

  ntop = callPackage ../tools/networking/ntop { };

  ntp = callPackage ../tools/networking/ntp { };

  numdiff = callPackage ../tools/text/numdiff { };

  nssmdns = callPackage ../tools/networking/nss-mdns { };

  nylon = callPackage ../tools/networking/nylon { };

  nzbget = callPackage ../tools/networking/nzbget { };

  oathToolkit = callPackage ../tools/security/oath-toolkit { };

  obex_data_server = callPackage ../tools/bluetooth/obex-data-server { };

  obexd = callPackage ../tools/bluetooth/obexd { };

  obexfs = callPackage ../tools/bluetooth/obexfs { };

  obexftp = callPackage ../tools/bluetooth/obexftp { };

  obnam = callPackage ../tools/backup/obnam { };

  odt2txt = callPackage ../tools/text/odt2txt { };

  offlineimap = callPackage ../tools/networking/offlineimap {
    inherit (pythonPackages) sqlite3;
  };

  opendbx = callPackage ../development/libraries/opendbx { };

  opendkim = callPackage ../development/libraries/opendkim { };

  openjade = callPackage ../tools/text/sgml/openjade {
    perl = perl510;
  };

  openobex = callPackage ../tools/bluetooth/openobex { };

  openresolv = callPackage ../tools/networking/openresolv { };

  opensc_0_11_7 = callPackage ../tools/security/opensc/0.11.7.nix { };

  opensc = opensc_0_11_7;

  opensc_dnie_wrapper = callPackage ../tools/security/opensc-dnie-wrapper { };

  openssh =
    callPackage ../tools/networking/openssh {
      hpnSupport = false;
      withKerberos = false;
      etcDir = "/etc/ssh";
      pam = if stdenv.isLinux then pam else null;
    };
  openssh_with_kerberos = lowPrio (pkgs.appendToName "with-kerberos" (openssh.override { withKerberos = true; }));

  opensp = callPackage ../tools/text/sgml/opensp { };

  spCompat = callPackage ../tools/text/sgml/opensp/compat.nix { };

  openvpn = callPackage ../tools/networking/openvpn { };

  optipng = callPackage ../tools/graphics/optipng { };

  oslrd = callPackage ../tools/networking/oslrd { };

  ossec = callPackage ../tools/security/ossec {};

  otpw = callPackage ../os-specific/linux/otpw { };

  p7zip = callPackage ../tools/archivers/p7zip { };

  pal = callPackage ../tools/misc/pal { };

  panomatic = callPackage ../tools/graphics/panomatic { };

  par2cmdline = callPackage ../tools/networking/par2cmdline { };

  parallel = callPackage ../tools/misc/parallel { };

  parcellite = callPackage ../tools/misc/parcellite { };

  patchutils = callPackage ../tools/text/patchutils { };

  parted = callPackage ../tools/misc/parted { hurd = null; };

  hurdPartedCross =
    if crossSystem != null && crossSystem.config == "i586-pc-gnu"
    then (makeOverridable
            ({ hurd }:
              (parted.override {
                # Needs the Hurd's libstore.
                inherit hurd;

                # The Hurd wants a libparted.a.
                enableStatic = true;

                gettext = null;
                readline = null;
                devicemapper = null;
              }).crossDrv)
           { hurd = gnu.hurdCrossIntermediate; })
    else null;

  ipsecTools = callPackage ../os-specific/linux/ipsec-tools { };

  patch = gnupatch;

  pbzip2 = callPackage ../tools/compression/pbzip2 { };

  pciutils = callPackage ../tools/system/pciutils { };

  pcsclite = callPackage ../tools/security/pcsclite { };

  pdf2djvu = callPackage ../tools/typesetting/pdf2djvu { };

  pdfjam = callPackage ../tools/typesetting/pdfjam { };

  jbig2enc = callPackage ../tools/graphics/jbig2enc { };

  pdfread = callPackage ../tools/graphics/pdfread { };

  briss = callPackage ../tools/graphics/briss { };

  pdnsd = callPackage ../tools/networking/pdnsd { };

  pg_top = callPackage ../tools/misc/pg_top { };

  pdsh = callPackage ../tools/networking/pdsh {
    rsh = true;          # enable internal rsh implementation
    ssh = openssh;
  };

  pfstools = callPackage ../tools/graphics/pfstools { };

  philter = callPackage ../tools/networking/philter { };

  pinentry = callPackage ../tools/security/pinentry { };

  pius = callPackage ../tools/security/pius { };

  pk2cmd = callPackage ../tools/misc/pk2cmd { };

  plan9port = callPackage ../tools/system/plan9port { };

  ploticus = callPackage ../tools/graphics/ploticus {
    libpng = libpng12;
  };

  plotutils = callPackage ../tools/graphics/plotutils { };

  plowshare = callPackage ../tools/misc/plowshare { };

  pngcrush = callPackage ../tools/graphics/pngcrush { };

  pngnq = callPackage ../tools/graphics/pngnq { };

  pngtoico = callPackage ../tools/graphics/pngtoico {
    libpng = libpng12;
  };

  podiff = callPackage ../tools/text/podiff { };

  polipo = callPackage ../servers/polipo { };

  polkit_gnome = callPackage ../tools/security/polkit-gnome { };

  ponysay = callPackage ../tools/misc/ponysay { };

  povray = callPackage ../tools/graphics/povray { };

  ppl = callPackage ../development/libraries/ppl { };

  ppp = callPackage ../tools/networking/ppp { };

  pptp = callPackage ../tools/networking/pptp {};

  proxychains = callPackage ../tools/networking/proxychains { };

  proxytunnel = callPackage ../tools/misc/proxytunnel { };

  cntlm = callPackage ../tools/networking/cntlm { };

  psmisc = callPackage ../os-specific/linux/psmisc { };

  pstoedit = callPackage ../tools/graphics/pstoedit { };

  pv = callPackage ../tools/misc/pv { };

  pwgen = callPackage ../tools/security/pwgen { };

  pwnat = callPackage ../tools/networking/pwnat { };

  pydb = callPackage ../development/tools/pydb { };

  pystringtemplate = callPackage ../development/python-modules/stringtemplate { };

  pythonDBus = dbus_python;

  pythonIRClib = builderDefsPackage (import ../development/python-modules/irclib) {
    inherit python;
  };

  pythonSexy = builderDefsPackage (import ../development/python-modules/libsexy) {
    inherit python libsexy pkgconfig libxml2 pygtk pango gtk glib;
  };

  openmpi = callPackage ../development/libraries/openmpi { };

  qhull = callPackage ../development/libraries/qhull { };

  qjoypad = callPackage ../tools/misc/qjoypad { };

  qshowdiff = callPackage ../tools/text/qshowdiff { };

  radvd = callPackage ../tools/networking/radvd { };

  privateer = callPackage ../games/privateer { };

  rtmpdump = callPackage ../tools/video/rtmpdump { };

  reaverwps = callPackage ../tools/networking/reaver-wps {};

  recutils = callPackage ../tools/misc/recutils { };

  recoll = callPackage ../applications/search/recoll { };

  refind = callPackage ../tools/misc/refind { };

  reiser4progs = callPackage ../tools/filesystems/reiser4progs { };

  reiserfsprogs = callPackage ../tools/filesystems/reiserfsprogs { };

  relfs = callPackage ../tools/filesystems/relfs {
    inherit (gnome) gnome_vfs GConf;
  };

  remind = callPackage ../tools/misc/remind { };

  remmina = callPackage ../applications/networking/remote/remmina {};

  renameutils = callPackage ../tools/misc/renameutils { };

  replace = callPackage ../tools/text/replace { };

  reptyr = callPackage ../os-specific/linux/reptyr {};

  rdiff_backup = callPackage ../tools/backup/rdiff-backup { };

  ripmime = callPackage ../tools/networking/ripmime {};

  rmlint = callPackage ../tools/misc/rmlint {};

  rng_tools = callPackage ../tools/security/rng-tools { };

  rsnapshot = callPackage ../tools/backup/rsnapshot {
    # For the `logger' command, we can use either `utillinux' or
    # GNU Inetutils.  The latter is more portable.
    logger = inetutils;
  };

  rlwrap = callPackage ../tools/misc/rlwrap { };

  rockbox_utility = callPackage ../tools/misc/rockbox-utility { };

  rpPPPoE = builderDefsPackage (import ../tools/networking/rp-pppoe) {
    inherit ppp;
  };

  rpm = callPackage ../tools/package-management/rpm {
    db4 = db45;
  };

  rrdtool = callPackage ../tools/misc/rrdtool { };

  rtorrent = callPackage ../tools/networking/p2p/rtorrent { };

  rubber = callPackage ../tools/typesetting/rubber { };

  rxp = callPackage ../tools/text/xml/rxp { };

  rzip = callPackage ../tools/compression/rzip { };

  s3backer = callPackage ../tools/filesystems/s3backer { };

  s3cmd = callPackage ../tools/networking/s3cmd { };

  s3sync = callPackage ../tools/networking/s3sync {
    ruby = ruby18;
  };

  sablotron = callPackage ../tools/text/xml/sablotron { };

  safecopy = callPackage ../tools/system/safecopy { };

  salut_a_toi = callPackage ../applications/networking/instant-messengers/salut-a-toi {};

  samplicator = callPackage ../tools/networking/samplicator { };

  screen = callPackage ../tools/misc/screen { };

  scrot = callPackage ../tools/graphics/scrot { };

  scrypt = callPackage ../tools/security/scrypt { };

  sdcv = callPackage ../applications/misc/sdcv { };

  seccure = callPackage ../tools/security/seccure/0.4.nix { };

  setserial = builderDefsPackage (import ../tools/system/setserial) {
    inherit groff;
  };

  sg3_utils = callPackage ../tools/system/sg3_utils { };

  sharutils = callPackage ../tools/archivers/sharutils { };

  shebangfix = callPackage ../tools/misc/shebangfix { };

  siege = callPackage ../tools/networking/siege {};

  silc_client = callPackage ../applications/networking/instant-messengers/silc-client { };

  silc_server = callPackage ../servers/silc-server { };

  sleuthkit = callPackage ../tools/system/sleuthkit {};

  slimrat = callPackage ../tools/networking/slimrat {
    inherit (perlPackages) WWWMechanize LWP;
  };

  slsnif = callPackage ../tools/misc/slsnif { };

  smartmontools = callPackage ../tools/system/smartmontools { };

  smbldaptools = callPackage ../tools/networking/smbldaptools {
    inherit (perlPackages) NetLDAP CryptSmbHash DigestSHA1;
  };

  smbnetfs = callPackage ../tools/filesystems/smbnetfs {};

  snort = callPackage ../applications/networking/ids/snort { };

  snx = callPackage_i686 ../tools/networking/snx {
    inherit (pkgsi686Linux) pam gcc33;
    inherit (pkgsi686Linux.xlibs) libX11;
  };

  stardict = callPackage ../applications/misc/stardict/stardict.nix {
    inherit (gnome) libgnomeui scrollkeeper;
  };

  storebrowse = callPackage ../tools/system/storebrowse { };

  fusesmb = callPackage ../tools/filesystems/fusesmb { };

  sl = callPackage ../tools/misc/sl { };

  socat = callPackage ../tools/networking/socat { };

  sourceHighlight = callPackage ../tools/text/source-highlight {
    # Boost 1.54 causes the "test_regexranges" test to fail
    boost = boost153;
  };

  socat2pre = lowPrio (builderDefsPackage ../tools/networking/socat/2.0.0-b3.nix {
    inherit fetchurl stdenv openssl;
  });

  squashfsTools = callPackage ../tools/filesystems/squashfs { };

  sshfsFuse = callPackage ../tools/filesystems/sshfs-fuse { };

  sudo = callPackage ../tools/security/sudo { };

  suidChroot = builderDefsPackage (import ../tools/system/suid-chroot) { };

  super = callPackage ../tools/security/super { };

  ssmtp = callPackage ../tools/networking/ssmtp {
    tlsSupport = true;
  };

  ssss = callPackage ../tools/security/ssss { };

  storeBackup = callPackage ../tools/backup/store-backup { };

  stow = callPackage ../tools/misc/stow { };

  stun = callPackage ../tools/networking/stun { };

  stunnel = callPackage ../tools/networking/stunnel { };

  su = shadow;

  surfraw = callPackage ../tools/networking/surfraw { };

  swec = callPackage ../tools/networking/swec {
    inherit (perlPackages) LWP URI HTMLParser HTTPServerSimple Parent;
  };

  svnfs = callPackage ../tools/filesystems/svnfs { };

  sysbench = callPackage ../development/tools/misc/sysbench {};

  system_config_printer = callPackage ../tools/misc/system-config-printer {
    libxml2 = libxml2Python;
   };

  sitecopy = callPackage ../tools/networking/sitecopy { };

  privoxy = callPackage ../tools/networking/privoxy {
    autoconf = autoconf213;
  };

  tarsnap = callPackage ../tools/backup/tarsnap { };

  tcpcrypt = callPackage ../tools/security/tcpcrypt { };

  tcpdump = callPackage ../tools/networking/tcpdump { };

  teamviewer = callPackage_i686 ../applications/networking/remote/teamviewer { };

  # Work In Progress: it doesn't start unless running a daemon as root
  teamviewer8 = lowPrio (callPackage_i686 ../applications/networking/remote/teamviewer/8.nix { });

  telnet = callPackage ../tools/networking/telnet { };

  texmacs = callPackage ../applications/editors/texmacs {
    tex = texLive; /* tetex is also an option */
    extraFonts = true;
    guile = guile_1_8;
  };

  tiled-qt = callPackage ../applications/editors/tiled-qt { qt = qt4; };

  tinc = callPackage ../tools/networking/tinc { };

  tmux = callPackage ../tools/misc/tmux { };

  tor = callPackage ../tools/security/tor { };

  torbutton = callPackage ../tools/security/torbutton { };

  torsocks = callPackage ../tools/security/tor/torsocks.nix { };

  trickle = callPackage ../tools/networking/trickle {};

  ttf2pt1 = callPackage ../tools/misc/ttf2pt1 { };

  twitterBootstrap = callPackage ../development/web/twitter-bootstrap {};

  txt2man = callPackage ../tools/misc/txt2man { };

  ucl = callPackage ../development/libraries/ucl { };

  udftools = callPackage ../tools/filesystems/udftools {};

  udptunnel = callPackage ../tools/networking/udptunnel { };

  ufraw = callPackage ../applications/graphics/ufraw { };

  unetbootin = callPackage ../tools/cd-dvd/unetbootin { };

  unfs3 = callPackage ../servers/unfs3 { };

  unoconv = callPackage ../tools/text/unoconv { };

  upx = callPackage ../tools/compression/upx { };

  usbmuxd = callPackage ../tools/misc/usbmuxd {};

  vacuum = callPackage ../applications/networking/instant-messengers/vacuum {};

  vidalia = callPackage ../tools/security/vidalia { };

  vbetool = builderDefsPackage ../tools/system/vbetool {
    inherit pciutils libx86 zlib;
  };

  vde2 = callPackage ../tools/networking/vde2 { };

  vboot_reference = callPackage ../tools/system/vboot_reference { };

  verilog = callPackage ../applications/science/electronics/verilog {};

  vfdecrypt = callPackage ../tools/misc/vfdecrypt { };

  vifm = callPackage ../applications/misc/vifm { };

  viking = callPackage ../applications/misc/viking {
    inherit (gnome) scrollkeeper;
  };

  vnc2flv = callPackage ../tools/video/vnc2flv {};

  vncrec = builderDefsPackage ../tools/video/vncrec {
    inherit (xlibs) imake libX11 xproto gccmakedep libXt
      libXmu libXaw libXext xextproto libSM libICE libXpm
      libXp;
  };

  vobcopy = callPackage ../tools/cd-dvd/vobcopy { };

  vorbisgain = callPackage ../tools/misc/vorbisgain { };

  vpnc = callPackage ../tools/networking/vpnc { };

  openconnect = callPackage ../tools/networking/openconnect.nix { };

  vtun = callPackage ../tools/networking/vtun { };

  wbox = callPackage ../tools/networking/wbox {};

  welkin = callPackage ../tools/graphics/welkin {};

  testdisk = callPackage ../tools/misc/testdisk { };

  htmlTidy = callPackage ../tools/text/html-tidy { };

  tftp_hpa = callPackage ../tools/networking/tftp-hpa {};

  tigervnc = callPackage ../tools/admin/tigervnc {
    fontDirectories = [ xorg.fontadobe75dpi xorg.fontmiscmisc xorg.fontcursormisc
      xorg.fontbhlucidatypewriter75dpi ];
    inherit (xorg) xorgserver;
    fltk = fltk13;
  };

  tightvnc = callPackage ../tools/admin/tightvnc {
    fontDirectories = [ xorg.fontadobe75dpi xorg.fontmiscmisc xorg.fontcursormisc
      xorg.fontbhlucidatypewriter75dpi ];
  };

  time = callPackage ../tools/misc/time { };

  tkabber = callPackage ../applications/networking/instant-messengers/tkabber { };

  tkabber_plugins = callPackage ../applications/networking/instant-messengers/tkabber-plugins { };

  qfsm = callPackage ../applications/science/electronics/qfsm { };

  tkgate = callPackage ../applications/science/electronics/tkgate/1.x.nix {
    inherit (xlibs) libX11 imake xproto gccmakedep;
  };

  # The newer package is low-priority because it segfaults at startup.
  tkgate2 = lowPrio (callPackage ../applications/science/electronics/tkgate/2.x.nix {
    inherit (xlibs) libX11;
  });

  tm = callPackage ../tools/system/tm { };

  trang = callPackage ../tools/text/xml/trang { };

  tre = callPackage ../development/libraries/tre { };

  ts = callPackage ../tools/system/ts { };

  transfig = callPackage ../tools/graphics/transfig {
    libpng = libpng12;
  };

  truecrypt = callPackage ../applications/misc/truecrypt {
    wxGUI = config.truecrypt.wxGUI or true;
  };

  ttmkfdir = callPackage ../tools/misc/ttmkfdir { };

  unclutter = callPackage ../tools/misc/unclutter { };

  unbound = callPackage ../tools/networking/unbound { };

  units = callPackage ../tools/misc/units { };

  unrar = callPackage ../tools/archivers/unrar { };

  xarchive = callPackage ../tools/archivers/xarchive { };

  unarj = callPackage ../tools/archivers/unarj { };

  unshield = callPackage ../tools/archivers/unshield { };

  unzip = callPackage ../tools/archivers/unzip { };

  unzipNLS = lowPrio (unzip.override { enableNLS = true; });

  uptimed = callPackage ../tools/system/uptimed { };

  varnish = callPackage ../servers/varnish { };

  venus = callPackage ../tools/misc/venus {
    python = python27;
  };

  vlan = callPackage ../tools/networking/vlan { };

  wakelan = callPackage ../tools/networking/wakelan { };

  wavemon = callPackage ../tools/networking/wavemon { };

  w3cCSSValidator = callPackage ../tools/misc/w3c-css-validator {
    tomcat = tomcat6;
  };

  wdfs = callPackage ../tools/filesystems/wdfs { };

  wdiff = callPackage ../tools/text/wdiff { };

  webalizer = callPackage ../tools/networking/webalizer { };

  webdruid = builderDefsPackage ../tools/admin/webdruid {
    inherit zlib libpng freetype gd which
      libxml2 geoip;
  };

  weighttp = callPackage ../tools/networking/weighttp { };

  wget = callPackage ../tools/networking/wget {
    inherit (perlPackages) LWP;
  };

  which = callPackage ../tools/system/which { };

  wicd = callPackage ../tools/networking/wicd { };

  wkhtmltopdf = callPackage ../tools/graphics/wkhtmltopdf { };

  wv = callPackage ../tools/misc/wv { };

  wv2 = callPackage ../tools/misc/wv2 { };

  x86info = callPackage ../os-specific/linux/x86info { };

  x11_ssh_askpass = callPackage ../tools/networking/x11-ssh-askpass { };

  xbursttools = assert stdenv ? glibc; import ../tools/misc/xburst-tools {
    inherit stdenv fetchgit autoconf automake confuse pkgconfig libusb libusb1;
    # It needs a cross compiler for mipsel to build the firmware it will
    # load into the Ben Nanonote
    gccCross =
      let
        pkgsCross = (import ./all-packages.nix) {
          inherit system;
          inherit bootStdenv noSysDirs gccWithCC gccWithProfiling config;
          # Ben Nanonote system
          crossSystem = {
            config = "mipsel-unknown-linux";
            bigEndian = true;
            arch = "mips";
            float = "soft";
            withTLS = true;
            libc = "uclibc";
            platform = {
              name = "ben_nanonote";
              kernelMajor = "2.6";
              # It's not a bcm47xx processor, but for the headers this should work
              kernelHeadersBaseConfig = "bcm47xx_defconfig";
              kernelArch = "mips";
            };
            gcc = {
              arch = "mips32";
            };
          };
        };
      in
        pkgsCross.gccCrossStageStatic;
  };

  xclip = callPackage ../tools/misc/xclip { };

  xdelta = callPackage ../tools/compression/xdelta { };

  xfsprogs = callPackage ../tools/filesystems/xfsprogs { };

  xmlroff = callPackage ../tools/typesetting/xmlroff {
    inherit (gnome) libgnomeprint;
  };

  xmlstarlet = callPackage ../tools/text/xml/xmlstarlet { };

  xmlto = callPackage ../tools/typesetting/xmlto { };

  xmltv = callPackage ../tools/misc/xmltv { };

  xmpppy = builderDefsPackage (import ../development/python-modules/xmpppy) {
    inherit python setuptools;
  };

  xorriso = callPackage ../tools/cd-dvd/xorriso { };

  xpf = callPackage ../tools/text/xml/xpf {
    libxml2 = libxml2Python;
  };

  xsel = callPackage ../tools/misc/xsel { };

  xtreemfs = callPackage ../tools/filesystems/xtreemfs {};

  xvfb_run = callPackage ../tools/misc/xvfb-run { inherit (texFunctions) fontsConf; };

  youtubeDL = callPackage ../tools/misc/youtube-dl { };

  zbar = callPackage ../tools/graphics/zbar {
    pygtk = lib.overrideDerivation pygtk (x: {
      gtk = gtk2;
    });
  };

  zdelta = callPackage ../tools/compression/zdelta { };

  zile = callPackage ../applications/editors/zile { };

  zip = callPackage ../tools/archivers/zip { };

  zpaq = callPackage ../tools/archivers/zpaq { };

  zsync = callPackage ../tools/compression/zsync { };


  ### SHELLS

  bash = lowPrio (callPackage ../shells/bash {
    texinfo = null;
  });

  bashInteractive = appendToName "interactive" (callPackage ../shells/bash {
    interactive = true;
    texinfo = texinfo5;
  });

  bashCompletion = callPackage ../shells/bash-completion { };

  dash = callPackage ../shells/dash { };

  fish = callPackage ../shells/fish { };

  tcsh = callPackage ../shells/tcsh { };

  rush = callPackage ../shells/rush { };

  zsh = callPackage ../shells/zsh { };


  ### DEVELOPMENT / COMPILERS

  abc =
    abcPatchable [];

  abcPatchable = patches :
    import ../development/compilers/abc/default.nix {
      inherit stdenv fetchurl patches jre apacheAnt;
      javaCup = callPackage ../development/libraries/java/cup { };
    };

  aldor = callPackage ../development/compilers/aldor { };

  aspectj = callPackage ../development/compilers/aspectj { };

  avra = callPackage ../development/compilers/avra { };

  bigloo = callPackage ../development/compilers/bigloo { };

  chicken = callPackage ../development/compilers/chicken { };

  ccl = builderDefsPackage ../development/compilers/ccl {};

  clangUnwrapped = callPackage ../development/compilers/llvm/clang.nix {
    stdenv = if stdenv.isDarwin
      then stdenvAdapters.overrideGCC stdenv gccApple
      else stdenv;
  };

  clang = wrapClang clangUnwrapped;

  #Use this instead of stdenv to build with clang
  clangStdenv = lowPrio (stdenvAdapters.overrideGCC stdenv clang);

  clean = callPackage ../development/compilers/clean { };

  closurecompiler = callPackage ../development/compilers/closure { };

  cmucl_binary = callPackage ../development/compilers/cmucl/binary.nix { };

  cython = callPackage ../development/interpreters/cython { };

  dylan = callPackage ../development/compilers/gwydion-dylan {
    dylan = callPackage ../development/compilers/gwydion-dylan/binary.nix {  };
  };

  ecl = callPackage ../development/compilers/ecl { };

  eql = callPackage ../development/compilers/eql {};

  adobe_flex_sdk = callPackage ../development/compilers/adobe-flex-sdk { };

  fpc = callPackage ../development/compilers/fpc { };
  fpc_2_4_0 = callPackage ../development/compilers/fpc/2.4.0.nix { };

  gambit = callPackage ../development/compilers/gambit { };

  gcc = gcc46;

  gcc33 = wrapGCC (import ../development/compilers/gcc/3.3 {
    inherit fetchurl stdenv noSysDirs;
  });

  gcc34 = wrapGCC (import ../development/compilers/gcc/3.4 {
    inherit fetchurl stdenv noSysDirs;
  });

  # XXX: GCC 4.2 (and possibly others) misdetects `makeinfo' when
  # using Texinfo >= 4.10, just because it uses a stupid regexp that
  # expects a single digit after the dot.  As a workaround, we feed
  # GCC with Texinfo 4.9.  Stupid bug, hackish workaround.

  gcc42 = wrapGCC (makeOverridable (import ../development/compilers/gcc/4.2) {
    inherit fetchurl stdenv noSysDirs;
    profiledCompiler = false;
  });

  gcc43 = lowPrio (wrapGCC (makeOverridable (import ../development/compilers/gcc/4.3) {
    inherit stdenv fetchurl texinfo gmp mpfr noSysDirs;
    profiledCompiler = true;
  }));

  gcc43_realCross = makeOverridable (import ../development/compilers/gcc/4.3) {
    inherit stdenv fetchurl texinfo gmp mpfr noSysDirs;
    binutilsCross = binutilsCross;
    libcCross = libcCross;
    profiledCompiler = false;
    enableMultilib = true;
    crossStageStatic = false;
    cross = assert crossSystem != null; crossSystem;
  };

  gcc44_realCross = lib.addMetaAttrs { platforms = []; }
    (makeOverridable (import ../development/compilers/gcc/4.4) {
      inherit stdenv fetchurl texinfo gmp mpfr /* ppl cloogppl */ noSysDirs
          gettext which;
      binutilsCross = binutilsCross;
      libcCross = libcCross;
      profiledCompiler = false;
      enableMultilib = false;
      crossStageStatic = false;
      cross = assert crossSystem != null; crossSystem;
    });

  gcc45 = gcc45_real;

  wrapDeterministicGCCWith = gccWrapper: glibc: baseGCC: gccWrapper {
    nativeTools = stdenv ? gcc && stdenv.gcc.nativeTools;
    nativeLibc = stdenv ? gcc && stdenv.gcc.nativeLibc;
    nativePrefix = if stdenv ? gcc then stdenv.gcc.nativePrefix else "";
    gcc = baseGCC;
    libc = glibc;
    shell = bash;
    binutils = binutils_deterministic;
    inherit stdenv coreutils zlib;
  };

  wrapDeterministicGCC = wrapDeterministicGCCWith (import ../build-support/gcc-wrapper) glibc;

  gcc46_deterministic = lowPrio (wrapDeterministicGCC (callPackage ../development/compilers/gcc/4.6 {
    inherit noSysDirs;

    # bootstrapping a profiled compiler does not work in the sheevaplug:
    # http://gcc.gnu.org/bugzilla/show_bug.cgi?id=43944
    profiledCompiler = !stdenv.isArm;

    # When building `gcc.crossDrv' (a "Canadian cross", with host == target
    # and host != build), `cross' must be null but the cross-libc must still
    # be passed.
    cross = null;
    libcCross = if crossSystem != null then libcCross else null;
    libpthreadCross =
      if crossSystem != null && crossSystem.config == "i586-pc-gnu"
      then gnu.libpthreadCross
      else null;
  }));

  gcc46 = gcc46_real;

  gcc47 = gcc47_real;

  gcc45_realCross = lib.addMetaAttrs { platforms = []; }
    (makeOverridable (import ../development/compilers/gcc/4.5) {
      inherit fetchurl stdenv texinfo gmp mpfr mpc libelf zlib
        ppl cloogppl gettext which noSysDirs;
      binutilsCross = binutilsCross;
      libcCross = libcCross;
      profiledCompiler = false;
      enableMultilib = false;
      crossStageStatic = false;
      cross = assert crossSystem != null; crossSystem;
    });

  gcc46_realCross = lib.addMetaAttrs { platforms = []; }
    (makeOverridable (import ../development/compilers/gcc/4.6) {
      inherit fetchurl stdenv texinfo gmp mpfr mpc libelf zlib
        cloog ppl gettext which noSysDirs;
      binutilsCross = binutilsCross;
      libcCross = libcCross;
      profiledCompiler = false;
      enableMultilib = false;
      crossStageStatic = false;
      cross = assert crossSystem != null; crossSystem;
    });

  gcc47_realCross = lib.addMetaAttrs { platforms = []; }
    (makeOverridable (import ../development/compilers/gcc/4.7) {
      inherit fetchurl stdenv texinfo gmp mpfr mpc libelf zlib
        cloog ppl gettext which noSysDirs;
      binutilsCross = binutilsCross;
      libcCross = libcCross;
      profiledCompiler = false;
      enableMultilib = false;
      crossStageStatic = false;
      cross = assert crossSystem != null; crossSystem;
    });

  gcc_realCross = gcc47_realCross;

  gccCrossStageStatic = let
      isMingw = (stdenv.cross.libc == "msvcrt");
      isMingw64 = isMingw && stdenv.cross.config == "x86_64-w64-mingw32";
      libcCross1 = if isMingw64 then windows.mingw_w64_headers else
                   if isMingw then windows.mingw_headers1 else null;
    in
      wrapGCCCross {
      gcc = forceNativeDrv (lib.addMetaAttrs { platforms = []; } (
        gcc_realCross.override {
          crossStageStatic = true;
          langCC = false;
          libcCross = libcCross1;
          enableShared = false;
        }));
      libc = libcCross1;
      binutils = binutilsCross;
      cross = assert crossSystem != null; crossSystem;
  };

  # Only needed for mingw builds
  gccCrossMingw2 = wrapGCCCross {
    gcc = gccCrossStageStatic.gcc;
    libc = windows.mingw_headers2;
    binutils = binutilsCross;
    cross = assert crossSystem != null; crossSystem;
  };

  gccCrossStageFinal = wrapGCCCross {
    gcc = forceNativeDrv (gcc_realCross.override {
      libpthreadCross =
        # FIXME: Don't explicitly refer to `i586-pc-gnu'.
        if crossSystem != null && crossSystem.config == "i586-pc-gnu"
        then gnu.libpthreadCross
        else null;

      # XXX: We have troubles cross-compiling libstdc++ on MinGW (see
      # <http://hydra.nixos.org/build/4268232>), so don't even try.
      langCC = (crossSystem == null
                || crossSystem.config != "i686-pc-mingw32");
     });
    libc = libcCross;
    binutils = binutilsCross;
    cross = assert crossSystem != null; crossSystem;
  };

  gcc44 = lowPrio (wrapGCC (makeOverridable (import ../development/compilers/gcc/4.4) {
    inherit fetchurl stdenv texinfo gmp mpfr /* ppl cloogppl */
      gettext which noSysDirs;
    profiledCompiler = true;
  }));

  gcc45_real = lowPrio (wrapGCC (makeOverridable (import ../development/compilers/gcc/4.5) {
    inherit fetchurl stdenv texinfo gmp mpfr mpc libelf zlib perl
      ppl cloogppl
      gettext which noSysDirs;
    # bootstrapping a profiled compiler does not work in the sheevaplug:
    # http://gcc.gnu.org/bugzilla/show_bug.cgi?id=43944
    profiledCompiler = !stdenv.isArm;

    # When building `gcc.crossDrv' (a "Canadian cross", with host == target
    # and host != build), `cross' must be null but the cross-libc must still
    # be passed.
    cross = null;
    libcCross = if crossSystem != null then libcCross else null;
    libpthreadCross =
      if crossSystem != null && crossSystem.config == "i586-pc-gnu"
      then gnu.libpthreadCross
      else null;
  }));

  gcc46_real = lowPrio (wrapGCC (callPackage ../development/compilers/gcc/4.6 {
    inherit noSysDirs;

    # bootstrapping a profiled compiler does not work in the sheevaplug:
    # http://gcc.gnu.org/bugzilla/show_bug.cgi?id=43944
    profiledCompiler = !stdenv.isArm;

    # When building `gcc.crossDrv' (a "Canadian cross", with host == target
    # and host != build), `cross' must be null but the cross-libc must still
    # be passed.
    cross = null;
    libcCross = if crossSystem != null then libcCross else null;
    libpthreadCross =
      if crossSystem != null && crossSystem.config == "i586-pc-gnu"
      then gnu.libpthreadCross
      else null;
    texinfo = texinfo413;
  }));

  # A non-stripped version of GCC.
  gcc46_debug = lowPrio (wrapGCC (callPackage ../development/compilers/gcc/4.6 {
    stripped = false;

    inherit noSysDirs;
    cross = null;
    libcCross = null;
    binutilsCross = null;
  }));

  gcc46_multi =
    if system == "x86_64-linux" then lowPrio (
      wrapGCCWith (import ../build-support/gcc-wrapper) glibc_multi (gcc46.gcc.override {
        stdenv = overrideGCC stdenv (wrapGCCWith (import ../build-support/gcc-wrapper) glibc_multi gcc.gcc);
        profiledCompiler = false;
        enableMultilib = true;
      }))
    else throw "Multilib gcc not supported on ‘${system}’";

  gcc47_real = lowPrio (wrapGCC (callPackage ../development/compilers/gcc/4.7 {
    inherit noSysDirs;
    # I'm not sure if profiling with enableParallelBuilding helps a lot.
    # We can enable it back some day. This makes the *gcc* builds faster now.
    profiledCompiler = false;

    # When building `gcc.crossDrv' (a "Canadian cross", with host == target
    # and host != build), `cross' must be null but the cross-libc must still
    # be passed.
    cross = null;
    libcCross = if crossSystem != null then libcCross else null;
    libpthreadCross =
      if crossSystem != null && crossSystem.config == "i586-pc-gnu"
      then gnu.libpthreadCross
      else null;
  }));

  gcc47_debug = lowPrio (wrapGCC (callPackage ../development/compilers/gcc/4.7 {
    stripped = false;

    inherit noSysDirs;
    cross = null;
    libcCross = null;
    binutilsCross = null;
  }));

  gccApple =
    assert stdenv.isDarwin;
    wrapGCC (makeOverridable (import ../development/compilers/gcc/4.2-apple64) {
      inherit fetchurl noSysDirs;
      profiledCompiler = true;
      # Since it fails to build with GCC 4.6, build it with the "native"
      # Apple-GCC.
      stdenv = allStdenvs.stdenvNative;
    });

  gfortran = gfortran46;

  gfortran42 = wrapGCC (gcc42.gcc.override {
    name = "gfortran";
    langFortran = true;
    langCC = false;
    langC = false;
    inherit gmp mpfr;
  });

  gfortran43 = wrapGCC (gcc43.gcc.override {
    name = "gfortran";
    langFortran = true;
    langCC = false;
    langC = false;
    profiledCompiler = false;
  });

  gfortran44 = wrapGCC (gcc44.gcc.override {
    name = "gfortran";
    langFortran = true;
    langCC = false;
    langC = false;
    profiledCompiler = false;
  });

  gfortran45 = wrapGCC (gcc45_real.gcc.override {
    name = "gfortran";
    langFortran = true;
    langCC = false;
    langC = false;
    profiledCompiler = false;
  });

  gfortran46 = wrapGCC (gcc46_real.gcc.override {
    name = "gfortran";
    langFortran = true;
    langCC = false;
    langC = false;
    profiledCompiler = false;
  });

  gcj = gcj45;

  gcj44 = wrapGCC (gcc44.gcc.override {
    name = "gcj";
    langJava = true;
    langFortran = false;
    langCC = true;
    langC = false;
    profiledCompiler = false;
    inherit zip unzip zlib boehmgc gettext pkgconfig;
    inherit gtk;
    inherit (gnome) libart_lgpl;
    inherit (xlibs) libX11 libXt libSM libICE libXtst libXi libXrender
      libXrandr xproto renderproto xextproto inputproto randrproto;
  });

  gcj45 = wrapGCC (gcc45.gcc.override {
    name = "gcj";
    langJava = true;
    langFortran = false;
    langCC = true;
    langC = false;
    profiledCompiler = false;
    inherit zip unzip zlib boehmgc gettext pkgconfig perl;
    inherit gtk;
    inherit (gnome) libart_lgpl;
    inherit (xlibs) libX11 libXt libSM libICE libXtst libXi libXrender
      libXrandr xproto renderproto xextproto inputproto randrproto;
  });

  gcj46 = wrapGCC (gcc46.gcc.override {
    name = "gcj";
    langJava = true;
    langFortran = false;
    langCC = true;
    langC = false;
    profiledCompiler = false;
    inherit zip unzip zlib boehmgc gettext pkgconfig perl;
    inherit gtk;
    inherit (gnome) libart_lgpl;
    inherit (xlibs) libX11 libXt libSM libICE libXtst libXi libXrender
      libXrandr xproto renderproto xextproto inputproto randrproto;
  });

  gnat = gnat45;

  gnat44 = wrapGCC (gcc44.gcc.override {
    name = "gnat";
    langCC = false;
    langC = true;
    langAda = true;
    profiledCompiler = false;
    inherit gnatboot;
    # We can't use the ppl stuff, because we would have
    # libstdc++ problems.
    cloogppl = null;
    ppl = null;
  });

  gnat45 = wrapGCC (gcc45_real.gcc.override {
    name = "gnat";
    langCC = false;
    langC = true;
    langAda = true;
    profiledCompiler = false;
    inherit gnatboot;
    # We can't use the ppl stuff, because we would have
    # libstdc++ problems.
    cloogppl = null;
    ppl = null;
  });

  gnat46 = wrapGCC (gcc46_real.gcc.override {
    name = "gnat";
    langCC = false;
    langC = true;
    langAda = true;
    profiledCompiler = false;
    gnatboot = gnat45;
    # We can't use the ppl stuff, because we would have
    # libstdc++ problems.
    ppl = null;
    cloog = null;
  });

  gnatboot = wrapGCC (import ../development/compilers/gnatboot {
    inherit fetchurl stdenv;
  });

  # gccgo46 does not work. I set 4.7 then.
  gccgo = gccgo47;

  gccgo47 = wrapGCC (gcc47_real.gcc.override {
    name = "gccgo";
    langCC = true; #required for go.
    langC = true;
    langGo = true;
  });

  ghdl = wrapGCC (import ../development/compilers/gcc/4.3 {
    inherit stdenv fetchurl texinfo gmp mpfr noSysDirs gnat;
    name = "ghdl";
    langVhdl = true;
    langCC = false;
    langC = false;
    profiledCompiler = false;
    enableMultilib = false;
  });

  # Not officially supported version for ghdl
  ghdl_gcc44 = lowPrio (wrapGCC (import ../development/compilers/gcc/4.4 {
    inherit stdenv fetchurl texinfo gmp mpfr noSysDirs gnat gettext which
      ppl cloogppl;
    name = "ghdl";
    langVhdl = true;
    langCC = false;
    langC = false;
    profiledCompiler = false;
    enableMultilib = false;
  }));

  gcl = builderDefsPackage ../development/compilers/gcl {
    inherit mpfr m4 binutils fetchcvs emacs zlib which
      texinfo;
    gmp = gmp4;
    inherit (xlibs) libX11 xproto inputproto libXi
      libXext xextproto libXt libXaw libXmu;
    inherit stdenv;
    texLive = texLiveAggregationFun {
      paths = [
        texLive texLiveExtra
      ];
    };
  };

  jhc = callPackage ../development/compilers/jhc {
    inherit (haskellPackages_ghc6123) ghc binary zlib utf8String readline fgl
    regexCompat HsSyck random;
  };

  # Haskell and GHC

  # Import Haskell infrastructure.

  haskell = callPackage ./haskell-defaults.nix { inherit pkgs; };

  # Available GHC versions.

  # For several compiler versions, we export a large set of Haskell-related
  # packages.

  # NOTE (recurseIntoAttrs): After discussion, we originally decided to
  # enable it for all GHC versions. However, this is getting too much,
  # particularly in connection with Hydra builds for all these packages.
  # So we enable it for selected versions only.

  # Current default version: 7.6.3.
  haskellPackages = haskellPackages_ghc763;
  # Current Haskell Platform: 2013.2.0.0
  haskellPlatform = haskellPackages.haskellPlatform;

  haskellPackages_ghc6104             =                   haskell.packages_ghc6104;
  haskellPackages_ghc6121             =                   haskell.packages_ghc6121;
  haskellPackages_ghc6122             =                   haskell.packages_ghc6122;
  haskellPackages_ghc6123             =                   haskell.packages_ghc6123;
  haskellPackages_ghc701              =                   haskell.packages_ghc701;
  haskellPackages_ghc702              =                   haskell.packages_ghc702;
  haskellPackages_ghc703              =                   haskell.packages_ghc703;
  haskellPackages_ghc704              =                   haskell.packages_ghc704;
  haskellPackages_ghc721              =                   haskell.packages_ghc721;
  haskellPackages_ghc722              =                   haskell.packages_ghc722;
  haskellPackages_ghc741              =                   haskell.packages_ghc741;
  haskellPackages_ghc742              =                   haskell.packages_ghc742;
  haskellPackages_ghc761              =                   haskell.packages_ghc761;
  haskellPackages_ghc762              =                   haskell.packages_ghc762;
  # For the default version, we build profiling versions of the libraries, too.
  # The following three lines achieve that: the first two make Hydra build explicit
  # profiling and non-profiling versions; the final respects the user-configured
  # default setting.
  haskellPackages_ghc763_no_profiling = recurseIntoAttrs (haskell.packages_ghc763.noProfiling);
  haskellPackages_ghc763_profiling    = recurseIntoAttrs (haskell.packages_ghc763.profiling);
  haskellPackages_ghc763              = recurseIntoAttrs (haskell.packages_ghc763.highPrio);
  # Reasonably current HEAD snapshot.
  haskellPackages_ghcHEAD             =                   haskell.packages_ghcHEAD;

  haxe = callPackage ../development/compilers/haxe { };

  hiphopvm = callPackage ../development/interpreters/hiphopvm {
    libevent = libevent14;
    boost = boost149;
  };

  falcon = builderDefsPackage (import ../development/interpreters/falcon) {
    inherit cmake;
  };

  fsharp = callPackage ../development/compilers/fsharp {};

  go_1_0 = callPackage ../development/compilers/go { };

  go_1_1 = callPackage ../development/compilers/go/1.1.nix { };

  go = go_1_1;

  gprolog = callPackage ../development/compilers/gprolog { };

  gwt240 = callPackage ../development/compilers/gwt/2.4.0.nix { };

  ikarus = callPackage ../development/compilers/ikarus { };

  hugs = callPackage ../development/compilers/hugs { };

  path64 = callPackage ../development/compilers/path64 { };

  openjdk =
    if stdenv.isDarwin then
      callPackage ../development/compilers/openjdk-darwin { }
    else
      let
        openjdkBootstrap = callPackage ../development/compilers/openjdk/bootstrap.nix {};
        openjdkStage1 = callPackage ../development/compilers/openjdk {
          jdk = openjdkBootstrap;
          ant = pkgs.ant.override { jdk = openjdkBootstrap; };
        };
      in callPackage ../development/compilers/openjdk {
        jdk = openjdkStage1;
        ant = pkgs.ant.override { jdk = openjdkStage1; };
      };

  openjre = pkgs.openjdk.override {
    jreOnly = true;
  };

  jdk = if stdenv.isDarwin || stdenv.system == "i686-linux" || stdenv.system == "x86_64-linux"
    then pkgs.openjdk
    else pkgs.oraclejdk;
  jre = if stdenv.system == "i686-linux" || stdenv.system == "x86_64-linux"
    then pkgs.openjre
    else pkgs.oraclejre;

  oraclejdk = pkgs.jdkdistro true false;

  oraclejre = lowPrio (pkgs.jdkdistro false false);

  jrePlugin = lowPrio (pkgs.jdkdistro false true);

  supportsJDK =
    system == "i686-linux" ||
    system == "x86_64-linux";

  jdkdistro = installjdk: pluginSupport:
    assert supportsJDK;
    (if pluginSupport then appendToName "plugin" else x: x)
      (callPackage ../development/compilers/jdk/jdk6-linux.nix { });

  jikes = callPackage ../development/compilers/jikes { };

  julia = callPackage ../development/compilers/julia {
    liblapack = liblapack.override {shared = true;};
    mpfr = mpfr_3_1_2;
    fftw = fftw.override {pthreads = true;};
    fftwSinglePrec = fftwSinglePrec.override {pthreads = true;};
  };

  lazarus = builderDefsPackage (import ../development/compilers/fpc/lazarus.nix) {
    inherit makeWrapper gtk glib pango atk gdk_pixbuf;
    inherit (xlibs) libXi inputproto libX11 xproto libXext xextproto;
    fpc = fpc;
  };

  lessc = callPackage ../development/compilers/lessc { };

  llvm = callPackage ../development/compilers/llvm {
    stdenv = if stdenv.isDarwin
      then stdenvAdapters.overrideGCC stdenv gccApple
      else stdenv;
  };

  mentorToolchains = recurseIntoAttrs (
    callPackage_i686 ../development/compilers/mentor {}
  );

  mitscheme = callPackage ../development/compilers/mit-scheme { };

  mlton = callPackage ../development/compilers/mlton { };

  mono = callPackage ../development/compilers/mono {
    inherit (xlibs) libX11;
  };

  monoDLLFixer = callPackage ../build-support/mono-dll-fixer { };

  mozart = callPackage ../development/compilers/mozart { };

  neko = callPackage ../development/compilers/neko { };

  nasm = callPackage ../development/compilers/nasm { };

  nvidia_cg_toolkit = callPackage ../development/compilers/nvidia-cg-toolkit { };

  ocaml = ocaml_3_12_1;

  ocaml_3_08_0 = callPackage ../development/compilers/ocaml/3.08.0.nix { };

  ocaml_3_10_0 = callPackage ../development/compilers/ocaml/3.10.0.nix { };

  ocaml_3_11_2 = callPackage ../development/compilers/ocaml/3.11.2.nix { };

  ocaml_3_12_1 = callPackage ../development/compilers/ocaml/3.12.1.nix { };

  ocaml_4_00_1 = callPackage ../development/compilers/ocaml/4.00.1.nix { };

  orc = callPackage ../development/compilers/orc { };

  metaocaml_3_09 = callPackage ../development/compilers/ocaml/metaocaml-3.09.nix { };

  ber_metaocaml_003 = callPackage ../development/compilers/ocaml/ber-metaocaml-003.nix { };

  mkOcamlPackages = ocaml: self: let callPackage = newScope self; in rec {
    inherit ocaml;

    camlidl = callPackage ../development/tools/ocaml/camlidl { };

    camlp5_5_strict = callPackage ../development/tools/ocaml/camlp5/5.15.nix { };

    camlp5_5_transitional = callPackage ../development/tools/ocaml/camlp5/5.15.nix {
      transitional = true;
    };

    camlp5_6_strict = callPackage ../development/tools/ocaml/camlp5 { };

    camlp5_6_transitional = callPackage ../development/tools/ocaml/camlp5 {
      transitional = true;
    };

    camlp5_strict = camlp5_6_strict;

    camlp5_transitional = camlp5_6_transitional;

    camlzip = callPackage ../development/ocaml-modules/camlzip { };

    camomile_0_8_2 = callPackage ../development/ocaml-modules/camomile/0.8.2.nix { };
    camomile = callPackage ../development/ocaml-modules/camomile { };

    camlimages = callPackage ../development/ocaml-modules/camlimages {
      libpng = libpng12;
    };

    ocaml_cairo = callPackage ../development/ocaml-modules/ocaml-cairo { };

    cryptokit = callPackage ../development/ocaml-modules/cryptokit { };

    deriving = callPackage ../development/tools/ocaml/deriving { };

    findlib = callPackage ../development/tools/ocaml/findlib { };

    dypgen = callPackage ../development/ocaml-modules/dypgen { };

    patoline = callPackage ../tools/typesetting/patoline { };

    gmetadom = callPackage ../development/ocaml-modules/gmetadom { };

    lablgl = callPackage ../development/ocaml-modules/lablgl { };

    lablgtk = callPackage ../development/ocaml-modules/lablgtk {
      inherit (gnome) libgnomecanvas libglade gtksourceview;
    };

    lablgtkmathview = callPackage ../development/ocaml-modules/lablgtkmathview {
      gtkmathview = callPackage ../development/libraries/gtkmathview { };
    };

    menhir = callPackage ../development/ocaml-modules/menhir { };

    mldonkey = callPackage ../applications/networking/p2p/mldonkey { };

    mlgmp =  callPackage ../development/ocaml-modules/mlgmp { };

    ocaml_batteries = callPackage ../development/ocaml-modules/batteries {
      camomile = camomile_0_8_2;
    };

    ocaml_cryptgps = callPackage ../development/ocaml-modules/cryptgps { };

    ocaml_expat = callPackage ../development/ocaml-modules/expat { };

    ocamlgraph = callPackage ../development/ocaml-modules/ocamlgraph { };

    ocaml_http = callPackage ../development/ocaml-modules/http { };

    ocaml_lwt = callPackage ../development/ocaml-modules/lwt { };

    ocaml_mysql = callPackage ../development/ocaml-modules/mysql { };

    ocamlnet = callPackage ../development/ocaml-modules/ocamlnet { };

    ocaml_pcre = callPackage ../development/ocaml-modules/pcre {
      inherit pcre;
    };

    ocaml_react = callPackage ../development/ocaml-modules/react { };

    ocaml_sqlite3 = callPackage ../development/ocaml-modules/sqlite3 { };

    ocaml_ssl = callPackage ../development/ocaml-modules/ssl { };

    ounit = callPackage ../development/ocaml-modules/ounit { };

    ulex = callPackage ../development/ocaml-modules/ulex { };

    ulex08 = callPackage ../development/ocaml-modules/ulex/0.8 {
      camlp5 = camlp5_transitional;
    };

    ocaml_typeconv = callPackage ../development/ocaml-modules/typeconv { };

    ocaml_sexplib = callPackage ../development/ocaml-modules/sexplib { };

    ocaml_extlib = callPackage ../development/ocaml-modules/extlib { };

    pycaml = callPackage ../development/ocaml-modules/pycaml { };

    opam = callPackage ../development/tools/ocaml/opam { };
  };

  ocamlPackages = recurseIntoAttrs ocamlPackages_3_12_1;
  ocamlPackages_3_10_0 = mkOcamlPackages ocaml_3_10_0 pkgs.ocamlPackages_3_10_0;
  ocamlPackages_3_11_2 = mkOcamlPackages ocaml_3_11_2 pkgs.ocamlPackages_3_11_2;
  ocamlPackages_3_12_1 = mkOcamlPackages ocaml_3_12_1 pkgs.ocamlPackages_3_12_1;
  ocamlPackages_4_00_1 = mkOcamlPackages ocaml_4_00_1 pkgs.ocamlPackages_4_00_1;

  ocaml_make = callPackage ../development/ocaml-modules/ocamlmake { };

  opa = let callPackage = newScope pkgs.ocamlPackages_3_12_1; in callPackage ../development/compilers/opa { };

  ocamlnat = let callPackage = newScope pkgs.ocamlPackages_3_12_1; in callPackage ../development/ocaml-modules/ocamlnat { };

  opencxx = callPackage ../development/compilers/opencxx {
    gcc = gcc33;
  };

  qcmm = callPackage ../development/compilers/qcmm {
    lua   = lua4;
    ocaml = ocaml_3_08_0;
  };

  deterministicStdenv = lowPrio (
    overrideInStdenv (
      stdenvAdapters.overrideGCC
        (stdenvAdapters.overrideSetup stdenv ../stdenv/generic/setup-repeatable.sh )
      gcc46_deterministic
    )
    [ binutils_deterministic ]
  );

  roadsend = callPackage ../development/compilers/roadsend { };

  # TODO: the corresponding nix file is missing
  # rust = pkgsi686Linux.callPackage ../development/compilers/rust {};

  sbcl = builderDefsPackage (import ../development/compilers/sbcl) {
    inherit makeWrapper clisp;
  };

  scala = callPackage ../development/compilers/scala { };

  sdcc = callPackage ../development/compilers/sdcc {
    boost = boost149; # sdcc 3.2.0 fails to build with boost 1.53
  };

  stalin = callPackage ../development/compilers/stalin { };

  strategoPackages = recurseIntoAttrs strategoPackages018;

  strategoPackages016 = callPackage ../development/compilers/strategoxt/0.16.nix {
    stdenv = overrideInStdenv stdenv [gnumake380];
  };

  strategoPackages017 = callPackage ../development/compilers/strategoxt/0.17.nix {
    readline = readline5;
  };

  strategoPackages018 = callPackage ../development/compilers/strategoxt/0.18.nix {
    readline = readline5;
  };

  metaBuildEnv = callPackage ../development/compilers/meta-environment/meta-build-env { };

  swiProlog = callPackage ../development/compilers/swi-prolog { };

  tbb = callPackage ../development/libraries/tbb { };

  tinycc = callPackage ../development/compilers/tinycc { };

  urweb = callPackage ../development/compilers/urweb { };

  vala = vala19;

  vala15 = callPackage ../development/compilers/vala/15.2.nix { };

  vala16 = callPackage ../development/compilers/vala/16.1.nix { };

  vala19 = callPackage ../development/compilers/vala/default.nix { };

  visualcpp = callPackage ../development/compilers/visual-c++ { };

  vs90wrapper = callPackage ../development/compilers/vs90wrapper { };

  webdsl = callPackage ../development/compilers/webdsl { };

  win32hello = callPackage ../development/compilers/visual-c++/test { };

  wrapGCCWith = gccWrapper: glibc: baseGCC: gccWrapper {
    nativeTools = stdenv ? gcc && stdenv.gcc.nativeTools;
    nativeLibc = stdenv ? gcc && stdenv.gcc.nativeLibc;
    nativePrefix = if stdenv ? gcc then stdenv.gcc.nativePrefix else "";
    gcc = baseGCC;
    libc = glibc;
    shell = bash;
    inherit stdenv binutils coreutils zlib;
  };

  wrapClangWith = clangWrapper: glibc: baseClang: clangWrapper {
    nativeTools = stdenv ? gcc && stdenv.gcc.nativeTools;
    nativeLibc = stdenv ? gcc && stdenv.gcc.nativeLibc;
    nativePrefix = if stdenv ? gcc then stdenv.gcc.nativePrefix else "";
    clang = baseClang;
    libc = glibc;
    shell = bash;
    binutils = stdenv.gcc.binutils;
    inherit stdenv coreutils zlib;
  };

  wrapClang = wrapClangWith (import ../build-support/clang-wrapper) glibc;

  wrapGCC = wrapGCCWith (import ../build-support/gcc-wrapper) glibc;

  wrapGCCCross =
    {gcc, libc, binutils, cross, shell ? "", name ? "gcc-cross-wrapper"}:

    forceNativeDrv (import ../build-support/gcc-cross-wrapper {
      nativeTools = false;
      nativeLibc = false;
      noLibc = (libc == null);
      inherit stdenv gcc binutils libc shell name cross;
    });

  # prolog
  yap = callPackage ../development/compilers/yap { };

  yasm = callPackage ../development/compilers/yasm { };


  ### DEVELOPMENT / INTERPRETERS

  acl2 = builderDefsPackage ../development/interpreters/acl2 {
    inherit sbcl;
  };

  angelscript = callPackage ../development/interpreters/angelscript {};

  clisp = callPackage ../development/interpreters/clisp { };

  # compatibility issues in 2.47 - at list 2.44.1 is known good
  # for sbcl bootstrap
  clisp_2_44_1 = callPackage ../development/interpreters/clisp/2.44.1.nix {
    libsigsegv = libsigsegv_25;
  };

  clojure = callPackage ../development/interpreters/clojure { };

  clojureUnstable = callPackage ../development/interpreters/clojure { version = "1.5.0-RC1"; };

  clojure_binary = callPackage ../development/interpreters/clojure/binary.nix { };

  clojure_wrapper = callPackage ../development/interpreters/clojure/wrapper.nix {
    #clojure = clojure_binary;
  };

  clooj_standalone_binary = callPackage ../development/interpreters/clojure/clooj.nix { };

  clooj_wrapper = callPackage ../development/interpreters/clojure/clooj-wrapper.nix {
    clooj = clooj_standalone_binary;
  };

  erlangR14B04 = callPackage ../development/interpreters/erlang/R14B04.nix { };
  erlangR15B03 = callPackage ../development/interpreters/erlang/R15B03.nix { };
  erlangR16B01 = callPackage ../development/interpreters/erlang/R16B01.nix { };
  erlang = erlangR16B01;

  rebar = callPackage ../development/tools/build-managers/rebar { };

  elixir = callPackage ../development/interpreters/elixir { };

  groovy = callPackage ../development/interpreters/groovy { };

  guile_1_8 = callPackage ../development/interpreters/guile/1.8.nix { };

  guile_2_0 = callPackage ../development/interpreters/guile { };

  guile = guile_2_0;

  hadoop = callPackage ../applications/networking/cluster/hadoop { };

  io = callPackage ../development/interpreters/io { };

  j = callPackage ../development/interpreters/j {};

  kaffe = callPackage ../development/interpreters/kaffe { };

  kona = callPackage ../development/interpreters/kona {};

  love = callPackage ../development/interpreters/love {};

  lua4 = callPackage ../development/interpreters/lua-4 { };
  lua5 = callPackage ../development/interpreters/lua-5 { };
  lua5_0 = callPackage ../development/interpreters/lua-5/5.0.3.nix { };
  lua5_1 = callPackage ../development/interpreters/lua-5/5.1.nix { };

  luarocks = callPackage ../development/tools/misc/luarocks {
     lua = lua5;
  };

  lush2 = callPackage ../development/interpreters/lush {};

  maude = callPackage ../development/interpreters/maude { };

  octave = callPackage ../development/interpreters/octave {
    fltk = fltk13;
  };

  # mercurial (hg) bleeding edge version
  octaveHG = callPackage ../development/interpreters/octave/hg.nix { };

  perl58 = callPackage ../development/interpreters/perl/5.8 {
    impureLibcPath = if stdenv.isLinux then null else "/usr";
  };

  perl510 = callPackage ../development/interpreters/perl/5.10 { };

  perl514 = callPackage ../development/interpreters/perl/5.14 { };

  perl516 = callPackage ../development/interpreters/perl/5.16 {
    fetchurl = fetchurlBoot;
  };

  perl = if system != "i686-cygwin" then perl516 else sysPerl;

  php = php54;

  php53 = callPackage ../development/interpreters/php/5.3.nix { };

  php54 = callPackage ../development/interpreters/php/5.4.nix { };

  php_apc = callPackage ../development/libraries/php-apc { };

  php_xcache = callPackage ../development/libraries/php-xcache { };

  phpXdebug_5_3 = lowPrio (callPackage ../development/interpreters/php-xdebug {
    php = php53;
  });

  phpXdebug_5_4 = callPackage ../development/interpreters/php-xdebug { };

  phpXdebug = phpXdebug_5_4;

  picolisp = callPackage ../development/interpreters/picolisp {};

  pltScheme = racket; # just to be sure

  polyml = callPackage ../development/compilers/polyml { };

  pure = callPackage ../development/interpreters/pure {};

  python3 = hiPrio (callPackage ../development/interpreters/python/3.3 { });
  python33 = callPackage ../development/interpreters/python/3.3 { };
  python32 = callPackage ../development/interpreters/python/3.2 { };

  python = python27;
  python26 = callPackage ../development/interpreters/python/2.6 { };
  python27 = callPackage ../development/interpreters/python/2.7 {
    libX11 = xlibs.libX11;
  };

  pypy = callPackage ../development/interpreters/pypy/2.1 { };

  pythonFull = python27Full;
  python26Full = callPackage ../development/interpreters/python/wrapper.nix {
    extraLibs = lib.attrValues python26.modules;
    python = python26;
    inherit (python26Packages) recursivePthLoader;
  };
  python27Full = callPackage ../development/interpreters/python/wrapper.nix {
    extraLibs = lib.attrValues python27.modules;
    python = python27;
    inherit (python27Packages) recursivePthLoader;
  };

  pythonDocs = recurseIntoAttrs (import ../development/interpreters/python/docs {
    inherit stdenv fetchurl lib;
  });

  pythonLinkmeWrapper = callPackage ../development/interpreters/python/python-linkme-wrapper.nix { };

  pyrex = pyrex095;

  pyrex095 = callPackage ../development/interpreters/pyrex/0.9.5.nix { };

  pyrex096 = callPackage ../development/interpreters/pyrex/0.9.6.nix { };

  qi = callPackage ../development/compilers/qi { };

  racket = callPackage ../development/interpreters/racket { };

  regina = callPackage ../development/interpreters/regina {};

  renpy = callPackage ../development/interpreters/renpy {
    ffmpeg = ffmpeg_1;
    wrapPython = pythonPackages.wrapPython;
  };

  ruby18 = callPackage ../development/interpreters/ruby/ruby-18.nix { };
  ruby19 = callPackage ../development/interpreters/ruby/ruby-19.nix { };
  ruby2 = lowPrio (callPackage ../development/interpreters/ruby/ruby-2.0.nix { });

  ruby = ruby19;

  rubyLibs = recurseIntoAttrs (callPackage ../development/interpreters/ruby/libs.nix { });

  rake = rubyLibs.rake;

  rubySqlite3 = callPackage ../development/ruby-modules/sqlite3 { };

  rubygemsFun = ruby: builderDefsPackage (import ../development/interpreters/ruby/rubygems.nix) {
    inherit ruby makeWrapper;
  };
  rubygems = hiPrio (rubygemsFun ruby);

  rq = callPackage ../applications/networking/cluster/rq { };

  scsh = callPackage ../development/interpreters/scsh { };

  spidermonkey = callPackage ../development/interpreters/spidermonkey { };
  spidermonkey_1_8_0rc1 = callPackage ../development/interpreters/spidermonkey/1.8.0-rc1.nix { };
  spidermonkey_185 = callPackage ../development/interpreters/spidermonkey/185-1.0.0.nix { };

  sysPerl = callPackage ../development/interpreters/perl/sys-perl { };

  tcl = callPackage ../development/interpreters/tcl { };

  xulrunnerWrapper = {application, launcher}:
    import ../development/interpreters/xulrunner/wrapper {
      inherit stdenv application launcher xulrunner;
    };

  xulrunner = pkgs.firefoxPkgs.xulrunner;


  ### DEVELOPMENT / MISC

  amdadlsdk = callPackage ../development/misc/amdadl-sdk { };

  amdappsdk26 = callPackage ../development/misc/amdapp-sdk {
    version = "2.6";
  };

  amdappsdk27 = callPackage ../development/misc/amdapp-sdk {
    version = "2.7";
  };

  amdappsdk28 = callPackage ../development/misc/amdapp-sdk {
    version = "2.8";
  };

  amdappsdk = amdappsdk28;

  amdappsdkFull = callPackage ../development/misc/amdapp-sdk {
    version = "2.8";
    samples = true;
  };

  avrgcclibc = callPackage ../development/misc/avr-gcc-with-avr-libc {};

  avr8burnomat = callPackage ../development/misc/avr8-burn-omat { };

  sourceFromHead = import ../build-support/source-from-head-fun.nix {
    inherit config;
  };

  ecj = callPackage ../development/eclipse/ecj { };

  jdtsdk = callPackage ../development/eclipse/jdt-sdk { };

  jruby165 = callPackage ../development/interpreters/jruby { };

  guileCairo = callPackage ../development/guile-modules/guile-cairo { };

  guileGnome = callPackage ../development/guile-modules/guile-gnome {
    gconf = gnome.GConf;
    inherit (gnome) gnome_vfs libglade libgnome libgnomecanvas libgnomeui;
  };

  guile_lib = callPackage ../development/guile-modules/guile-lib { };

  guile_ncurses = callPackage ../development/guile-modules/guile-ncurses { };

  srecord = callPackage ../development/tools/misc/srecord { };

  windowssdk = (
    import ../development/misc/windows-sdk {
      inherit fetchurl stdenv cabextract;
    });


  ### DEVELOPMENT / TOOLS

  antlr = callPackage ../development/tools/parsing/antlr/2.7.7.nix { };

  antlr3 = callPackage ../development/tools/parsing/antlr { };

  ant = apacheAnt;

  apacheAnt = callPackage ../development/tools/build-managers/apache-ant { };

  apacheAntOpenJDK = apacheAnt.override { jdk = openjdk; };
  apacheAntOracleJDK = ant.override { jdk = pkgs.oraclejdk; };

  apacheAntGcj = callPackage ../development/tools/build-managers/apache-ant/from-source.nix {
    # must be either pre-built or built with GCJ *alone*
    gcj = gcj.gcc; # use the raw GCJ, which has ${gcj}/lib/jvm
  };

  astyle = callPackage ../development/tools/misc/astyle { };

  autobuild = callPackage ../development/tools/misc/autobuild { };

  autoconf = callPackage ../development/tools/misc/autoconf { };

  autoconf213 = callPackage ../development/tools/misc/autoconf/2.13.nix { };

  autocutsel = callPackage ../tools/X11/autocutsel{ };

  automake = automake112x;

  automake110x = callPackage ../development/tools/misc/automake/automake-1.10.x.nix { };

  automake111x = callPackage ../development/tools/misc/automake/automake-1.11.x.nix { };

  automake112x = callPackage ../development/tools/misc/automake/automake-1.12.x.nix { };

  automake113x = callPackage ../development/tools/misc/automake/automake-1.13.x.nix { };

  automoc4 = callPackage ../development/tools/misc/automoc4 { };

  avrdude = callPackage ../development/tools/misc/avrdude { };

  avarice = callPackage ../development/tools/misc/avarice { };

  babeltrace = callPackage ../development/tools/misc/babeltrace { };

  bam = callPackage ../development/tools/build-managers/bam {};

  binutils = callPackage ../development/tools/misc/binutils {
    inherit noSysDirs;
  };

  binutils_deterministic = lowPrio (callPackage ../development/tools/misc/binutils {
    inherit noSysDirs;
    deterministic = true;
  });

  binutils_gold = lowPrio (callPackage ../development/tools/misc/binutils {
    inherit noSysDirs;
    gold = true;
  });

  binutilsCross = lowPrio (forceNativeDrv (import ../development/tools/misc/binutils {
    inherit stdenv fetchurl zlib;
    noSysDirs = true;
    cross = assert crossSystem != null; crossSystem;
  }));

  bison2 = callPackage ../development/tools/parsing/bison/2.x.nix { };
  bison3 = lowPrio (callPackage ../development/tools/parsing/bison/3.x.nix { });
  bison = bison2;

  buildbot = callPackage ../development/tools/build-managers/buildbot {
    inherit (pythonPackages) twisted jinja2 sqlalchemy sqlalchemy_migrate;
    dateutil = pythonPackages.dateutil_1_5;
  };

  buildbotSlave = callPackage ../development/tools/build-managers/buildbot-slave {
    inherit (pythonPackages) twisted;
  };

  byacc = callPackage ../development/tools/parsing/byacc { };

  casperjs = callPackage ../development/tools/casperjs { };

  cbrowser = callPackage ../development/tools/misc/cbrowser { };

  ccache = callPackage ../development/tools/misc/ccache { };

  # Wrapper that works as gcc or g++
  # It can be used by setting in nixpkgs config like this, for example:
  #    replaceStdenv = { pkgs }: pkgs.ccacheStdenv;
  # But if you build in chroot, you should have that path in chroot
  # If instantiated directly, it will use the HOME/.ccache as cache directory.
  # You can use an override in packageOverrides to set extraConfig:
  #    packageOverrides = pkgs: {
  #     ccacheWrapper = pkgs.ccacheWrapper.override {
  #       extraConfig = ''
  #         CCACHE_COMPRESS=1
  #         CCACHE_DIR=/bin/.ccache
  #       '';
  #     };
  #
  ccacheWrapper = makeOverridable ({ extraConfig ? "" }:
     wrapGCC (ccache.links extraConfig)) {};
  ccacheStdenv = lowPrio (overrideGCC stdenv ccacheWrapper);

  cgdb = callPackage ../development/tools/misc/cgdb { };

  chromedriver = callPackage ../development/tools/selenium/chromedriver { gconf = gnome.GConf; };

  "cl-launch" = callPackage ../development/tools/misc/cl-launch {};

  complexity = callPackage ../development/tools/misc/complexity { };

  ctags = callPackage ../development/tools/misc/ctags { };

  ctagsWrapped = import ../development/tools/misc/ctags/wrapped.nix {
    inherit pkgs ctags writeScriptBin;
  };

  cmake = callPackage ../development/tools/build-managers/cmake { };

  cmake264 = callPackage ../development/tools/build-managers/cmake/264.nix { };

  cmakeCurses = cmake.override { useNcurses = true; };

  cmakeWithGui = cmakeCurses.override { useQt4 = true; };

  coccinelle = callPackage ../development/tools/misc/coccinelle { };

  framac = callPackage ../development/tools/misc/frama-c { };

  cppi = callPackage ../development/tools/misc/cppi { };

  cproto = callPackage ../development/tools/misc/cproto { };

  cflow = callPackage ../development/tools/misc/cflow { };

  cppcheck = callPackage ../development/tools/analysis/cppcheck { };

  cscope = callPackage ../development/tools/misc/cscope { };

  csslint = callPackage ../development/web/csslint { };

  libcxx = callPackage ../development/libraries/libc++ { stdenv = pkgs.clangStdenv; };

  dejagnu = callPackage ../development/tools/misc/dejagnu { };

  ddd = callPackage ../development/tools/misc/ddd { };

  distcc = callPackage ../development/tools/misc/distcc { };

  # distccWrapper: wrapper that works as gcc or g++
  # It can be used by setting in nixpkgs config like this, for example:
  #    replaceStdenv = { pkgs }: pkgs.distccStdenv;
  # But if you build in chroot, a default 'nix' will create
  # a new net namespace, and won't have network access.
  # You can use an override in packageOverrides to set extraConfig:
  #    packageOverrides = pkgs: {
  #     distccWrapper = pkgs.distccWrapper.override {
  #       extraConfig = ''
  #         DISTCC_HOSTS="myhost1 myhost2"
  #       '';
  #     };
  #
  distccWrapper = makeOverridable ({ extraConfig ? "" }:
     wrapGCC (distcc.links extraConfig)) {};
  distccStdenv = lowPrio (overrideGCC stdenv distccWrapper);

  distccMasquerade = callPackage ../development/tools/misc/distcc/masq.nix {
    gccRaw = gcc.gcc;
    binutils = binutils;
  };

  docutils = builderDefsPackage (import ../development/tools/documentation/docutils) {
    inherit python pil makeWrapper;
  };

  doxygen = lowPrio (doxygen_gui.override { qt4 = null; });

  /* XXX: The LaTeX output with Doxygen 1.8.0 makes LaTeX barf.
     See <https://bugzilla.gnome.org/show_bug.cgi?id=670973>.  */
  doxygen_1_7 = callPackage ../development/tools/documentation/doxygen/1.7.nix {
    qt4 = null;
  };

  doxygen_gui = callPackage ../development/tools/documentation/doxygen { };

  eggdbus = callPackage ../development/tools/misc/eggdbus { };

  elfutils = callPackage ../development/tools/misc/elfutils { };

  epm = callPackage ../development/tools/misc/epm { };

  emma = callPackage ../development/tools/analysis/emma { };

  findbugs = callPackage ../development/tools/analysis/findbugs { };

  pmd = callPackage ../development/tools/analysis/pmd { };

  jdepend = callPackage ../development/tools/analysis/jdepend { };

  checkstyle = callPackage ../development/tools/analysis/checkstyle { };

  flex = flex2535;

  flex2535 = callPackage ../development/tools/parsing/flex/flex-2.5.35.nix { };

  flex2534 = callPackage ../development/tools/parsing/flex/flex-2.5.34.nix { };

  flex2533 = callPackage ../development/tools/parsing/flex/flex-2.5.33.nix { };

  # Note: 2.5.4a is much older than 2.5.35 but happens first when sorting
  # alphabetically, hence the low priority.
  flex254a = lowPrio (import ../development/tools/parsing/flex/flex-2.5.4a.nix {
    inherit fetchurl stdenv yacc;
  });

  m4 = gnum4;

  global = callPackage ../development/tools/misc/global { };

  gnome_doc_utils = callPackage ../development/tools/documentation/gnome-doc-utils {};

  gnum4 = callPackage ../development/tools/misc/gnum4 { };

  gnumake = callPackage ../development/tools/build-managers/gnumake { };

  gnumake380 = callPackage ../development/tools/build-managers/gnumake-3.80 { };
  gnumake381 = callPackage ../development/tools/build-managers/gnumake/3.81.nix { };

  gob2 = callPackage ../development/tools/misc/gob2 { };

  gradle = callPackage ../development/tools/build-managers/gradle { };

  gperf = callPackage ../development/tools/misc/gperf { };

  gtk_doc = callPackage ../development/tools/documentation/gtk-doc { };

  gtkdialog = callPackage ../development/tools/misc/gtkdialog { };

  guileLint = callPackage ../development/tools/guile/guile-lint { };

  gwrap = callPackage ../development/tools/guile/g-wrap { };

  help2man = callPackage ../development/tools/misc/help2man {
    inherit (perlPackages) LocaleGettext;
  };

  hyenae = callPackage ../tools/networking/hyenae { };

  iconnamingutils = callPackage ../development/tools/misc/icon-naming-utils {
    inherit (perlPackages) XMLSimple;
  };

  indent = callPackage ../development/tools/misc/indent { };

  ino = callPackage ../development/arduino/ino { };

  inotifyTools = callPackage ../development/tools/misc/inotify-tools { };

  intelgen4asm = callPackage ../development/misc/intelgen4asm { };

  ired = callPackage ../development/tools/analysis/radare/ired.nix { };

  itstool = callPackage ../development/tools/misc/itstool { };

  jam = callPackage ../development/tools/build-managers/jam { };

  jikespg = callPackage ../development/tools/parsing/jikespg { };

  lcov = callPackage ../development/tools/analysis/lcov { };

  leiningen = callPackage ../development/tools/build-managers/leiningen { };

  libtool = libtool_2;

  libtool_1_5 = callPackage ../development/tools/misc/libtool { };

  libtool_2 = callPackage ../development/tools/misc/libtool/libtool2.nix { };

  lsof = callPackage ../development/tools/misc/lsof { };

  ltrace = callPackage ../development/tools/misc/ltrace { };

  lttngTools = callPackage ../development/tools/misc/lttng-tools { };

  lttngUst = callPackage ../development/tools/misc/lttng-ust { };

  lttv = callPackage ../development/tools/misc/lttv { };

  mk = callPackage ../development/tools/build-managers/mk { };

  neoload = callPackage ../development/tools/neoload {
    licenseAccepted = (config.neoload.accept_license or false);
  };

  ninja = callPackage ../development/tools/build-managers/ninja { };

  noweb = callPackage ../development/tools/literate-programming/noweb { };

  omake = callPackage ../development/tools/ocaml/omake { };
  omake_rc1 = callPackage ../development/tools/ocaml/omake/0.9.8.6-rc1.nix { };

  openocd = callPackage ../development/tools/misc/openocd { };

  oprofile = callPackage ../development/tools/profiling/oprofile { };

  patchelf = callPackage ../development/tools/misc/patchelf { };

  patchelfUnstable = callPackage ../development/tools/misc/patchelf/unstable.nix { };

  peg = callPackage ../development/tools/parsing/peg { };

  phantomjs = callPackage ../development/tools/phantomjs { };

  pmccabe = callPackage ../development/tools/misc/pmccabe { };

  /* Make pkgconfig always return a nativeDrv, never a proper crossDrv,
     because most usage of pkgconfig as buildInput (inheritance of
     pre-cross nixpkgs) means using it using as nativeBuildInput
     cross_renaming: we should make all programs use pkgconfig as
     nativeBuildInput after the renaming.
     */
  pkgconfig = forceNativeDrv (callPackage ../development/tools/misc/pkgconfig { });
  pkgconfigUpstream = lowPrio (pkgconfig.override { vanilla = true; });

  premake3 = callPackage ../development/tools/misc/premake/3.nix { };

  premake4 = callPackage ../development/tools/misc/premake { };

  premake = premake4;

  pstack = callPackage ../development/tools/misc/gdb/pstack.nix { };

  radare = callPackage ../development/tools/analysis/radare {
    inherit (gnome) vte;
    lua = lua5;
    useX11 = config.radare.useX11 or false;
    pythonBindings = config.radare.pythonBindings or false;
    rubyBindings = config.radare.rubyBindings or false;
    luaBindings = config.radare.luaBindings or false;
  };

  ragel = callPackage ../development/tools/parsing/ragel { };

  re2c = callPackage ../development/tools/parsing/re2c { };

  remake = callPackage ../development/tools/build-managers/remake { };

  saleaeLogic = callPackage ../development/tools/misc/saleae-logic { };

  # couldn't find the source yet
  seleniumRCBin = callPackage ../development/tools/selenium/remote-control {
    jre = jdk;
  };

  scons = callPackage ../development/tools/build-managers/scons { };

  simpleBuildTool = callPackage ../development/tools/build-managers/simple-build-tool { };

  sloccount = callPackage ../development/tools/misc/sloccount { };

  smatch = callPackage ../development/tools/analysis/smatch {
    buildllvmsparse = false;
    buildc2xml = false;
  };

  sparse = callPackage ../development/tools/analysis/sparse { };

  speedtest_cli = callPackage ../tools/networking/speedtest-cli { };

  spin = callPackage ../development/tools/analysis/spin { };

  splint = callPackage ../development/tools/analysis/splint { };

  stm32flash = callPackage ../development/tools/misc/stm32flash { };

  strace = callPackage ../development/tools/misc/strace { };

  swig = callPackage ../development/tools/misc/swig { };

  swig2 = callPackage ../development/tools/misc/swig/2.x.nix { };

  swigWithJava = swig;

  swfmill = callPackage ../tools/video/swfmill { };

  swftools = callPackage ../tools/video/swftools { };

  tcptrack = callPackage ../development/tools/misc/tcptrack { };

  texinfo413 = callPackage ../development/tools/misc/texinfo/4.13a.nix { };
  texinfo49 = callPackage ../development/tools/misc/texinfo/4.9.nix { };
  texinfo5 = callPackage ../development/tools/misc/texinfo/5.1.nix { };
  texinfo = texinfo413;

  texi2html = callPackage ../development/tools/misc/texi2html { };

  uisp = callPackage ../development/tools/misc/uisp { };

  uncrustify = callPackage ../development/tools/misc/uncrustify { };

  gdb = callPackage ../development/tools/misc/gdb {
    hurd = gnu.hurdCross;
    inherit (gnu) mig;
  };

  gdbCross = lowPrio (callPackage ../development/tools/misc/gdb {
    target = crossSystem;
  });

  valgrind = callPackage ../development/tools/analysis/valgrind {
    stdenv =
      # On Darwin, Valgrind 3.7.0 expects Apple's GCC (for
      # `__private_extern'.)
      if stdenv.isDarwin
      then overrideGCC stdenv gccApple
      else stdenv;
  };

  valkyrie = callPackage ../development/tools/analysis/valkyrie { };

  xxdiff = callPackage ../development/tools/misc/xxdiff { };

  yacc = bison;

  yodl = callPackage ../development/tools/misc/yodl { };


  ### DEVELOPMENT / LIBRARIES

  a52dec = callPackage ../development/libraries/a52dec { };

  aacskeys = callPackage ../development/libraries/aacskeys { };

  aalib = callPackage ../development/libraries/aalib { };

  acl = callPackage ../development/libraries/acl { };

  activemq = callPackage ../development/libraries/apache-activemq { };

  adns = callPackage ../development/libraries/adns { };

  afflib = callPackage ../development/libraries/afflib {};

  agg = callPackage ../development/libraries/agg { };

  allegro = callPackage ../development/libraries/allegro {};
  allegro5 = callPackage ../development/libraries/allegro/5.nix {};

  amrnb = callPackage ../development/libraries/amrnb { };

  amrwb = callPackage ../development/libraries/amrwb { };

  apr = callPackage ../development/libraries/apr { };

  aprutil = callPackage ../development/libraries/apr-util {
    bdbSupport = true;
  };

  asio = callPackage ../development/libraries/asio { };

  aspell = callPackage ../development/libraries/aspell { };

  aspellDicts = recurseIntoAttrs (import ../development/libraries/aspell/dictionaries.nix {
    inherit fetchurl stdenv aspell which;
  });

  aterm = aterm25;

  aterm25 = callPackage ../development/libraries/aterm/2.5.nix { };

  aterm28 = lowPrio (callPackage ../development/libraries/aterm/2.8.nix { });

  attica = callPackage ../development/libraries/attica { };

  attr = callPackage ../development/libraries/attr { };

  aqbanking = callPackage ../development/libraries/aqbanking { };

  aubio = callPackage ../development/libraries/aubio { };

  audiofile = callPackage ../development/libraries/audiofile {
    stdenv = if stdenv.isDarwin
      then overrideGCC stdenv gccApple
      else stdenv;
  };

  axis = callPackage ../development/libraries/axis { };

  babl_0_0_22 = callPackage ../development/libraries/babl/0_0_22.nix { };

  babl = callPackage ../development/libraries/babl { };

  beecrypt = callPackage ../development/libraries/beecrypt { };

  boehmgc = callPackage ../development/libraries/boehm-gc { };

  boolstuff = callPackage ../development/libraries/boolstuff { };

  boost144 = callPackage ../development/libraries/boost/1.44.nix { };
  boost149 = callPackage ../development/libraries/boost/1.49.nix { };
  boost153 = callPackage ../development/libraries/boost/1.53.nix { };
  boost154 = callPackage ../development/libraries/boost/1.54.nix { };
  boost = boost154;

  boostHeaders = callPackage ../development/libraries/boost/header-only-wrapper.nix { };

  botan = callPackage ../development/libraries/botan { };

  box2d = callPackage ../development/libraries/box2d { };
  box2d_2_0_1 = callPackage ../development/libraries/box2d/2.0.1.nix { };

  buddy = callPackage ../development/libraries/buddy { };

  bwidget = callPackage ../development/libraries/bwidget { };

  c-ares = callPackage ../development/libraries/c-ares {
    fetchurl = fetchurlBoot;
  };

  caelum = callPackage ../development/libraries/caelum { };

  scmccid = callPackage ../development/libraries/scmccid { };

  ccrtp = callPackage ../development/libraries/ccrtp { };
  ccrtp_1_8 = callPackage ../development/libraries/ccrtp/1.8.nix { };

  celt = callPackage ../development/libraries/celt {};
  celt_0_7 = callPackage ../development/libraries/celt/0.7.nix {};
  celt_0_5_1 = callPackage ../development/libraries/celt/0.5.1.nix {};

  cgal = callPackage ../development/libraries/CGAL {};

  cgui = callPackage ../development/libraries/cgui {};

  check = callPackage ../development/libraries/check { };

  chipmunk = builderDefsPackage (import ../development/libraries/chipmunk) {
    inherit cmake freeglut mesa;
    inherit (xlibs) libX11 xproto inputproto libXi libXmu;
  };

  chmlib = callPackage ../development/libraries/chmlib { };

  chromaprint = callPackage ../development/libraries/chromaprint { };

  cil = callPackage ../development/libraries/cil { };

  cilaterm = callPackage ../development/libraries/cil-aterm {
    stdenv = overrideInStdenv stdenv [gnumake380];
  };

  clanlib = callPackage ../development/libraries/clanlib { };

  classads = callPackage ../development/libraries/classads { };

  classpath = callPackage ../development/libraries/java/classpath {
    javac = gcj;
    jvm = gcj;
    gconf = gnome.GConf;
  };

  clearsilver = callPackage ../development/libraries/clearsilver { };

  cln = callPackage ../development/libraries/cln { };

  clppcre = builderDefsPackage (import ../development/libraries/cl-ppcre) { };

  clucene_core_2 = callPackage ../development/libraries/clucene-core/2.x.nix { };

  clucene_core = callPackage ../development/libraries/clucene-core { };

  cluceneCore = clucene_core; # !!! remove this

  clutter = callPackage ../development/libraries/clutter { };

  clutter_gtk = callPackage ../development/libraries/clutter-gtk { };
  clutter_gtk_0_10 = callPackage ../development/libraries/clutter-gtk/0.10.8.nix { };

  cminpack = callPackage ../development/libraries/cminpack { };

  cogl = callPackage ../development/libraries/cogl { };

  coin3d = callPackage ../development/libraries/coin3d { };

  commoncpp2 = callPackage ../development/libraries/commoncpp2 { };

  confuse = callPackage ../development/libraries/confuse { };

  coredumper = callPackage ../development/libraries/coredumper { };

  ctl = callPackage ../development/libraries/ctl { };

  cppunit = callPackage ../development/libraries/cppunit { };

  cppnetlib = callPackage ../development/libraries/cppnetlib {
    boost = boostHeaders;
  };

  cracklib = callPackage ../development/libraries/cracklib { };

  cryptopp = callPackage ../development/libraries/crypto++ { };

  cyrus_sasl = callPackage ../development/libraries/cyrus-sasl { };

  db4 = db45;

  db44 = callPackage ../development/libraries/db4/db4-4.4.nix { };

  db45 = callPackage ../development/libraries/db4/db4-4.5.nix { };

  db47 = callPackage ../development/libraries/db4/db4-4.7.nix { };

  db48 = callPackage ../development/libraries/db4/db4-4.8.nix { };

  dbus = let dbus_all = callPackage ../development/libraries/dbus { };
    in dbus_all.libs // dbus_all; # previously dbus.libs also contained the daemon
  dbus_cplusplus  = callPackage ../development/libraries/dbus-cplusplus { };
  dbus_glib       = callPackage ../development/libraries/dbus-glib { };
  dbus_java       = callPackage ../development/libraries/java/dbus-java { };
  dbus_python     = callPackage ../development/python-modules/dbus { };
  # Should we deprecate these? Currently there are many references.
  dbus_tools = dbus.tools;
  dbus_libs = dbus.libs;
  dbus_daemon = dbus.daemon;

  dhex = callPackage ../applications/editors/dhex { };

  dclib = callPackage ../development/libraries/dclib { };

  directfb = callPackage ../development/libraries/directfb { };

  dotconf = callPackage ../development/libraries/dotconf { };

  dssi = callPackage ../development/libraries/dssi {};

  dragonegg = callPackage ../development/compilers/llvm/dragonegg.nix { };

  dxflib = callPackage ../development/libraries/dxflib {};

  eigen = callPackage ../development/libraries/eigen {};

  eigen2 = callPackage ../development/libraries/eigen/2.0.nix {};

  enchant = callPackage ../development/libraries/enchant { };

  enet = callPackage ../development/libraries/enet { };

  enginepkcs11 = callPackage ../development/libraries/enginepkcs11 { };

  esdl = callPackage ../development/libraries/esdl { };

  exiv2 = callPackage ../development/libraries/exiv2 { };

  expat = callPackage ../development/libraries/expat { };

  extremetuxracer = builderDefsPackage (import ../games/extremetuxracer) {
    inherit mesa tcl freeglut SDL SDL_mixer pkgconfig
      gettext intltool;
    inherit (xlibs) libX11 xproto libXi inputproto
      libXmu libXext xextproto libXt libSM libICE;
    libpng = libpng12;
  };

  eventlog = callPackage ../development/libraries/eventlog { };

  facile = callPackage ../development/libraries/facile { };

  faac = callPackage ../development/libraries/faac { };

  faad2 = callPackage ../development/libraries/faad2 { };

  farsight2 = callPackage ../development/libraries/farsight2 { };

  farstream = callPackage ../development/libraries/farstream { };

  fcgi = callPackage ../development/libraries/fcgi { };

  ffmpeg = callPackage ../development/libraries/ffmpeg {
    vpxSupport = !stdenv.isMips;

    stdenv = if stdenv.isDarwin
      then overrideGCC stdenv gccApple
      else stdenv;
  };

  ffmpeg_0_6_90 = callPackage ../development/libraries/ffmpeg/0.6.90.nix {
    vpxSupport = !stdenv.isMips;
  };

  ffmpeg_1 = callPackage ../development/libraries/ffmpeg/1.x.nix {
    vpxSupport = !stdenv.isMips;
    texinfo = texinfo5;
  };

  ffms = callPackage ../development/libraries/ffms { };

  fftw = callPackage ../development/libraries/fftw {
    singlePrecision = false;
  };

  fftwSinglePrec = callPackage ../development/libraries/fftw {
    singlePrecision = true;
  };

  flann = callPackage ../development/libraries/flann { };

  flite = callPackage ../development/libraries/flite { };

  fltk13 = callPackage ../development/libraries/fltk/fltk13.nix { };

  fltk20 = callPackage ../development/libraries/fltk { };

  fmod = callPackage ../development/libraries/fmod { };

  freeimage = callPackage ../development/libraries/freeimage { };

  freetts = callPackage ../development/libraries/freetts { };

  cfitsio = callPackage ../development/libraries/cfitsio { };

  fontconfig = callPackage ../development/libraries/fontconfig { };

  makeFontsConf = let fontconfig_ = fontconfig; in {fontconfig ? fontconfig_, fontDirectories}:
    import ../development/libraries/fontconfig/make-fonts-conf.nix {
      inherit runCommand libxslt fontconfig fontDirectories;
    };

  freealut = callPackage ../development/libraries/freealut { };

  freeglut = if stdenv.isDarwin then darwinX11AndOpenGL else
    callPackage ../development/libraries/freeglut { };

  freetype = callPackage ../development/libraries/freetype { };

  fribidi = callPackage ../development/libraries/fribidi { };

  funambol = callPackage ../development/libraries/funambol { };

  fam = gamin;

  gamin = callPackage ../development/libraries/gamin { };

  gav = callPackage ../games/gav { };

  gdome2 = callPackage ../development/libraries/gdome2 {
    inherit (gnome) gtkdoc;
  };

  gdbm = callPackage ../development/libraries/gdbm { };

  gegl = callPackage ../development/libraries/gegl {
    #  avocodec avformat librsvg
  };

  gegl_0_0_22 = callPackage ../development/libraries/gegl/0_0_22.nix {
    #  avocodec avformat librsvg
    libpng = libpng12;
  };

  geoclue = callPackage ../development/libraries/geoclue {};

  geoip = builderDefsPackage ../development/libraries/geoip {
    inherit zlib;
  };

  geoipjava = callPackage ../development/libraries/java/geoipjava { };

  geos = callPackage ../development/libraries/geos { };

  gettext = gettext_0_18;

  gettext_0_17 = callPackage ../development/libraries/gettext/0.17.nix { };
  gettext_0_18 = callPackage ../development/libraries/gettext { };

  gd = callPackage ../development/libraries/gd { };

  gdal = callPackage ../development/libraries/gdal { };

  ggz_base_libs = callPackage ../development/libraries/ggz_base_libs {};

  giblib = callPackage ../development/libraries/giblib { };

  libgit2 = callPackage ../development/libraries/git2 { };

  glew = callPackage ../development/libraries/glew { };

  glfw = callPackage ../development/libraries/glfw { };

  glibcCross = glibc217Cross;

  glibc213 = (callPackage ../development/libraries/glibc/2.13 {
    kernelHeaders = linuxHeaders;
    installLocales = config.glibc.locales or false;
    machHeaders = null;
    hurdHeaders = null;
    gccCross = null;
  }) // (if crossSystem != null then { crossDrv = glibc213Cross; } else {});

  glibc213Cross = forceNativeDrv (makeOverridable (import ../development/libraries/glibc/2.13)
    (let crossGNU = crossSystem != null && crossSystem.config == "i586-pc-gnu";
     in {
       inherit stdenv fetchurl;
       gccCross = gccCrossStageStatic;
       kernelHeaders = if crossGNU then gnu.hurdHeaders else linuxHeadersCross;
       installLocales = config.glibc.locales or false;
     }
     // lib.optionalAttrs crossGNU {
        inherit (gnu) machHeaders hurdHeaders libpthreadHeaders mig;
        inherit fetchgit;
      }));

  glibc = callPackage ../development/libraries/glibc/2.17 {
    kernelHeaders = linuxHeaders;
    installLocales = config.glibc.locales or false;
    machHeaders = null;
    hurdHeaders = null;
    gccCross = null;
  };

  glibc_memusage = callPackage ../development/libraries/glibc/2.17 {
    kernelHeaders = linuxHeaders;
    installLocales = false;
    withGd = true;
  };

  glibc217Cross = forceNativeDrv (makeOverridable (import ../development/libraries/glibc/2.17)
    (let crossGNU = crossSystem != null && crossSystem.config == "i586-pc-gnu";
     in {
       inherit stdenv fetchurl;
       gccCross = gccCrossStageStatic;
       kernelHeaders = if crossGNU then gnu.hurdHeaders else linuxHeadersCross;
       installLocales = config.glibc.locales or false;
     }
     // lib.optionalAttrs crossGNU {
        inherit (gnu) machHeaders hurdHeaders libpthreadHeaders mig;
        inherit fetchgit;
      }));


  # We can choose:
  libcCrossChooser = name : if name == "glibc" then glibcCross
    else if name == "uclibc" then uclibcCross
    else if name == "msvcrt" && stdenv.cross.config == "x86_64-w64-mingw32" then
      windows.mingw_w64
    else if name == "msvcrt" then windows.mingw_headers3
    else throw "Unknown libc";

  libcCross = assert crossSystem != null; libcCrossChooser crossSystem.libc;

  eglibc = callPackage ../development/libraries/eglibc {
    kernelHeaders = linuxHeaders;
    installLocales = config.glibc.locales or false;
  };

  glibcLocales = callPackage ../development/libraries/glibc/2.17/locales.nix { };

  glibcInfo = callPackage ../development/libraries/glibc/2.17/info.nix { };

  glibc_multi =
    runCommand "${glibc.name}-multi"
      { glibc64 = glibc;
        glibc32 = (import ./all-packages.nix {system = "i686-linux";}).glibc;
      }
      ''
        mkdir -p $out
        ln -s $glibc64/* $out/

        rm $out/lib $out/lib64
        mkdir -p $out/lib
        ln -s $glibc64/lib/* $out/lib
        ln -s $glibc32/lib $out/lib/32
        ln -s lib $out/lib64

        rm $out/include
        cp -rs $glibc32/include $out
        chmod -R u+w $out/include
        cp -rsf $glibc64/include $out
      '' # */
      ;

  glpk = callPackage ../development/libraries/glpk { };

  glsurf = callPackage ../applications/science/math/glsurf {
    inherit (ocamlPackages) lablgl findlib camlimages ocaml_mysql mlgmp;
    libpng = libpng12;
  };

  gmime = callPackage ../development/libraries/gmime { };

  gmm = callPackage ../development/libraries/gmm { };

  gmp = gmp5;

  gmpxx = appendToName "with-cxx" (gmp.override { cxx = true; });

  # The GHC bootstrap binaries link against libgmp.so.3, which is in GMP 4.x.
  gmp4 = callPackage ../development/libraries/gmp/4.3.2.nix { };

  gmp5 = callPackage ../development/libraries/gmp/5.0.5.nix { };

  gmp51 = callPackage ../development/libraries/gmp/5.1.1.nix { };

  gobjectIntrospection = callPackage ../development/libraries/gobject-introspection { };

  goffice = callPackage ../development/libraries/goffice {
    inherit (gnome) libglade libgnomeui;
    gconf = gnome.GConf;
    libart = gnome.libart_lgpl;
  };

  goffice_0_10 = callPackage ../development/libraries/goffice/0.10.nix {
    inherit (gnome) libglade libgnomeui;
    gconf = gnome.GConf;
    libart = gnome.libart_lgpl;
    gtk = gtk3;
  };

  goocanvas = callPackage ../development/libraries/goocanvas { };

  gperftools = callPackage ../development/libraries/gperftools { };

  #GMP ex-satellite, so better keep it near gmp
  mpfr = callPackage ../development/libraries/mpfr { };
  mpfr_3_1_2 = callPackage ../development/libraries/mpfr/3.1.2.nix { };

  gst_all = {
    inherit (pkgs) gstreamer gnonlin gst_python qt_gstreamer;
    gstPluginsBase = pkgs.gst_plugins_base;
    gstPluginsBad = pkgs.gst_plugins_bad;
    gstPluginsGood = pkgs.gst_plugins_good;
    gstPluginsUgly = pkgs.gst_plugins_ugly;
    gstFfmpeg = pkgs.gst_ffmpeg;
  };

  gstreamer = callPackage ../development/libraries/gstreamer/gstreamer {};

  gst_plugins_base = callPackage ../development/libraries/gstreamer/gst-plugins-base {};

  gst_plugins_good = callPackage ../development/libraries/gstreamer/gst-plugins-good {};

  gst_plugins_bad = callPackage ../development/libraries/gstreamer/gst-plugins-bad {};

  gst_plugins_ugly = callPackage ../development/libraries/gstreamer/gst-plugins-ugly {};

  gst_ffmpeg = callPackage ../development/libraries/gstreamer/gst-ffmpeg {};

  gst_python = callPackage ../development/libraries/gstreamer/gst-python {};

  gnonlin = callPackage ../development/libraries/gstreamer/gnonlin {};

  qt_gstreamer = callPackage ../development/libraries/gstreamer/qt-gstreamer {};

  gnet = callPackage ../development/libraries/gnet { };

  gnu_efi = callPackage ../development/libraries/gnu-efi {
    stdenv = overrideInStdenv stdenv [gnumake381];
  };

  gnutls = callPackage ../development/libraries/gnutls {
    guileBindings = config.gnutls.guile or true;
  };

  gnutls2 = callPackage ../development/libraries/gnutls/2.12.nix {
    guileBindings = config.gnutls.guile or true;
  };

  gnutls_without_guile = lowPrio (gnutls.override { guileBindings = false; });
  gnutls2_without_guile = lowPrio (gnutls2.override { guileBindings = false; });

  gpac = callPackage ../applications/video/gpac { };

  gpgme = callPackage ../development/libraries/gpgme {
    gnupg1 = gnupg1orig;
  };

  grantlee = callPackage ../development/libraries/grantlee { };

  gsasl = callPackage ../development/libraries/gsasl { };

  gsl = callPackage ../development/libraries/gsl { };

  gsm = callPackage ../development/libraries/gsm {};

  gsoap = callPackage ../development/libraries/gsoap { };

  gss = callPackage ../development/libraries/gss { };

  gtkimageview = callPackage ../development/libraries/gtkimageview { };

  gtkmathview = callPackage ../development/libraries/gtkmathview { };

  gtkLibs = {
    inherit (pkgs) glib glibmm atk atkmm cairo pango pangomm gdk_pixbuf gtk
      gtkmm;
  };

  glib = callPackage ../development/libraries/glib {
<<<<<<< HEAD
    stdenv = if stdenv.isDarwin then overrideGCC stdenv gccApple else stdenv;
=======
    stdenv = if stdenv.isDarwin
      then overrideGCC stdenv gccApple
      else stdenv;
    automake = automake113x;
>>>>>>> aa8e8303
  };

  glibmm = callPackage ../development/libraries/glibmm { };

  glib_networking = callPackage ../development/libraries/glib-networking {};

  atk = callPackage ../development/libraries/atk { };

  atkmm = callPackage ../development/libraries/atkmm { };

  pixman = callPackage ../development/libraries/pixman { };

  cairo = callPackage ../development/libraries/cairo {
    glSupport = config.cairo.gl or (stdenv.isLinux &&
      !stdenv.isArm && !stdenv.isMips);
  };

  cairo_1_12_2 = callPackage ../development/libraries/cairo/1.12.2.nix { };

  cairomm = callPackage ../development/libraries/cairomm { };

  pango = callPackage ../development/libraries/pango { };

  pangomm = callPackage ../development/libraries/pangomm/2.28.x.nix {
    cairo = cairo_1_12_2;
  };

  pangox_compat = callPackage ../development/libraries/pangox-compat { };

  gdk_pixbuf = callPackage ../development/libraries/gdk-pixbuf { };

  gtk2 = callPackage ../development/libraries/gtk+/2.x.nix {
    cupsSupport = config.gtk2.cups or stdenv.isLinux;
  };

  gtk3 = lowPrio (callPackage ../development/libraries/gtk+/3.x.nix {
    inherit (gnome3) at_spi2_atk;
  });

  gtk = pkgs.gtk2;

  gtkmm = callPackage ../development/libraries/gtkmm/2.x.nix { };
  gtkmm3 = callPackage ../development/libraries/gtkmm/3.x.nix { };

  gtkmozembedsharp = callPackage ../development/libraries/gtkmozembed-sharp {
    gtksharp = gtksharp2;
  };

  gtksharp1 = callPackage ../development/libraries/gtk-sharp-1 {
    inherit (gnome) libglade libgtkhtml gtkhtml
              libgnomecanvas libgnomeui libgnomeprint
              libgnomeprintui GConf;
  };

  gtksharp2 = callPackage ../development/libraries/gtk-sharp-2 {
    inherit (gnome) libglade libgtkhtml gtkhtml
              libgnomecanvas libgnomeui libgnomeprint
              libgnomeprintui GConf gnomepanel;
  };

  gtksourceviewsharp = callPackage ../development/libraries/gtksourceview-sharp {
    inherit (gnome) gtksourceview;
    gtksharp = gtksharp2;
  };

  gtkspell = callPackage ../development/libraries/gtkspell { };

  gts = callPackage ../development/libraries/gts { };

  gvfs = callPackage ../development/libraries/gvfs { };

  gwenhywfar = callPackage ../development/libraries/gwenhywfar { };

  # TODO : Add MIT Kerberos and let admin choose.
  kerberos = heimdal;

  heimdal = callPackage ../development/libraries/kerberos/heimdal.nix { };

  harfbuzz = callPackage ../development/libraries/harfbuzz { };

  hawknl = callPackage ../development/libraries/hawknl { };

  herqq = callPackage ../development/libraries/herqq { };

  hspell = callPackage ../development/libraries/hspell { };

  hspellDicts = callPackage ../development/libraries/hspell/dicts.nix { };

  hsqldb = callPackage ../development/libraries/java/hsqldb { };

  http_parser = callPackage ../development/libraries/http_parser { inherit (pythonPackages) gyp; };

  hunspell = callPackage ../development/libraries/hunspell { };

  hwloc = callPackage ../development/libraries/hwloc {
    inherit (xlibs) libX11;
  };

  hydraAntLogger = callPackage ../development/libraries/java/hydra-ant-logger { };

  icedtea = callPackage ../development/libraries/java/icedtea {
    ant = apacheAntGcj;
    xerces = xercesJava;
    xulrunner = icecatXulrunner3;
    inherit (xlibs) libX11 libXp libXtst libXinerama libXt
      libXrender xproto;
  };

  icu = callPackage ../development/libraries/icu { };

  id3lib = callPackage ../development/libraries/id3lib { };

  iksemel = callPackage ../development/libraries/iksemel { };

  ilbc = callPackage ../development/libraries/ilbc { };

  ilmbase = callPackage ../development/libraries/ilmbase { };

  imlib = callPackage ../development/libraries/imlib {
    libpng = libpng12;
  };

  imlib2 = callPackage ../development/libraries/imlib2 { };

  incrtcl = callPackage ../development/libraries/incrtcl { };

  indilib = callPackage ../development/libraries/indilib { };

  iniparser = callPackage ../development/libraries/iniparser { };

  inteltbb = callPackage ../development/libraries/intel-tbb { };

  intltool = callPackage ../development/tools/misc/intltool { };

  irrlicht3843 = callPackage ../development/libraries/irrlicht { };

  isocodes = callPackage ../development/libraries/iso-codes { };

  itk = callPackage ../development/libraries/itk { };

  jamp = builderDefsPackage ../games/jamp {
    inherit mesa SDL SDL_image SDL_mixer;
  };

  jasper = callPackage ../development/libraries/jasper { };

  jama = callPackage ../development/libraries/jama { };

  jansson = callPackage ../development/libraries/jansson { };

  jbig2dec = callPackage ../development/libraries/jbig2dec { };

  jetty_gwt = callPackage ../development/libraries/java/jetty-gwt { };

  jetty_util = callPackage ../development/libraries/java/jetty-util { };

  json_glib = callPackage ../development/libraries/json-glib { };

  json_c = callPackage ../development/libraries/json-c { };

  libjson = callPackage ../development/libraries/libjson { };

  judy = callPackage ../development/libraries/judy { };

  krb5 = callPackage ../development/libraries/kerberos/krb5.nix { };

  lcms = lcms1;

  lcms1 = callPackage ../development/libraries/lcms { };

  lcms2 = callPackage ../development/libraries/lcms2 { };

  lensfun = callPackage ../development/libraries/lensfun { };

  lesstif = callPackage ../development/libraries/lesstif { };

  lesstif93 = callPackage ../development/libraries/lesstif-0.93 { };

  leveldb = callPackage ../development/libraries/leveldb { };

  levmar = callPackage ../development/libraries/levmar { };

  leptonica = callPackage ../development/libraries/leptonica {
    libpng = libpng12;
  };

  lib3ds = callPackage ../development/libraries/lib3ds { };

  libaacs = callPackage ../development/libraries/libaacs { };

  libaal = callPackage ../development/libraries/libaal { };

  libao = callPackage ../development/libraries/libao {
    usePulseAudio = config.pulseaudio or true;
  };

  libarchive = callPackage ../development/libraries/libarchive { };

  libass = callPackage ../development/libraries/libass { };

  libassuan1 = callPackage ../development/libraries/libassuan1 { };

  libassuan = callPackage ../development/libraries/libassuan { };

  libassuan2_1 = callPackage ../development/libraries/libassuan/git.nix { };

  libav = libav_9;
  libav_all = callPackage ../development/libraries/libav { };
  inherit (libav_all) libav_9 libav_0_8;

  libavc1394 = callPackage ../development/libraries/libavc1394 { };

  libbluedevil = callPackage ../development/libraries/libbluedevil { };

  libbluray = callPackage ../development/libraries/libbluray { };

  libbs2b = callPackage ../development/libraries/audio/libbs2b { };

  libcaca = callPackage ../development/libraries/libcaca { };

  libcanberra = callPackage ../development/libraries/libcanberra { };
  libcanberra_gtk3 = libcanberra.override { gtk = gtk3; };
  libcanberra_kde = if (config.kde_runtime.libcanberraWithoutGTK or true)
    then libcanberra.override { gtk = null; }
    else libcanberra;

  libcello = callPackage ../development/libraries/libcello {};

  libcdaudio = callPackage ../development/libraries/libcdaudio { };

  libcddb = callPackage ../development/libraries/libcddb { };

  libcdio = callPackage ../development/libraries/libcdio { };

  libcdr = callPackage ../development/libraries/libcdr { lcms = lcms2; };

  libchamplain = callPackage ../development/libraries/libchamplain {
    inherit (gnome) libsoup;
  };

  libchamplain_0_6 = callPackage ../development/libraries/libchamplain/0.6.nix {};

  libchop = callPackage ../development/libraries/libchop { };

  libcm = callPackage ../development/libraries/libcm { };

  inherit (gnome3) libcroco;

  libctemplate = callPackage ../development/libraries/libctemplate { };

  libcue = callPackage ../development/libraries/libcue { };

  libdaemon = callPackage ../development/libraries/libdaemon { };

  libdbi = callPackage ../development/libraries/libdbi { };

  libdbiDriversBase = callPackage ../development/libraries/libdbi-drivers {
    mysql = null;
    sqlite = null;
  };

  libdbiDrivers = libdbiDriversBase.override {
    inherit sqlite mysql;
  };

  libdbusmenu_qt = callPackage ../development/libraries/libdbusmenu-qt { };

  libdc1394 = callPackage ../development/libraries/libdc1394 { };

  libdc1394avt = callPackage ../development/libraries/libdc1394avt { };

  libdevil = callPackage ../development/libraries/libdevil { };

  libdiscid = callPackage ../development/libraries/libdiscid { };

  libdivsufsort = callPackage ../development/libraries/libdivsufsort { };

  libdmtx = callPackage ../development/libraries/libdmtx { };

  libdnet = callPackage ../development/libraries/libdnet { };

  libdrm = callPackage ../development/libraries/libdrm {
    inherit (xorg) libpthreadstubs;
  };

  libdv = callPackage ../development/libraries/libdv { };

  libdvbpsi = callPackage ../development/libraries/libdvbpsi { };

  libdwg = callPackage ../development/libraries/libdwg { };

  libdvdcss = callPackage ../development/libraries/libdvdcss { };

  libdvdnav = callPackage ../development/libraries/libdvdnav { };

  libdvdread = callPackage ../development/libraries/libdvdread { };

  libdwarf = callPackage ../development/libraries/libdwarf { };

  libeatmydata = callPackage ../development/libraries/libeatmydata { };

  libebml = callPackage ../development/libraries/libebml { };

  libedit = callPackage ../development/libraries/libedit { };

  libelf = callPackage ../development/libraries/libelf { };

  libgadu = callPackage ../development/libraries/libgadu { };

  libgdata = (newScope gnome) ../development/libraries/libgdata {};
  libgdata_0_6 = (newScope gnome) ../development/libraries/libgdata/0.6.nix {};

  libgig = callPackage ../development/libraries/libgig { };

  libgnome_keyring = callPackage ../development/libraries/libgnome-keyring { };
  libgnome_keyring3 = gnome3.libgnome_keyring;

  libsecret = callPackage ../development/libraries/libsecret { };

  libgtop = callPackage ../development/libraries/libgtop {};

  liblo = callPackage ../development/libraries/liblo { };

  liblrdf = librdf;

  liblscp = callPackage ../development/libraries/liblscp { };

  libev = builderDefsPackage ../development/libraries/libev { };

  libevent14 = callPackage ../development/libraries/libevent/1.4.nix { };
  libevent = callPackage ../development/libraries/libevent { };

  libewf = callPackage ../development/libraries/libewf { };

  libexif = callPackage ../development/libraries/libexif { };

  libexosip = callPackage ../development/libraries/exosip {};

  libexosip_3 = callPackage ../development/libraries/exosip/3.x.nix {
    libosip = libosip_3;
  };

  libextractor = callPackage ../development/libraries/libextractor {
    libmpeg2 = mpeg2dec;
  };

  libexttextcat = callPackage ../development/libraries/libexttextcat {};

  libf2c = callPackage ../development/libraries/libf2c {};

  libfixposix = callPackage ../development/libraries/libfixposix {};

  libffcall = builderDefsPackage (import ../development/libraries/libffcall) {
    inherit fetchcvs;
  };

  libffi = callPackage ../development/libraries/libffi { };

  libftdi = callPackage ../development/libraries/libftdi { };

  libgcrypt = callPackage ../development/libraries/libgcrypt { };

  libgcrypt_git = lowPrio (callPackage ../development/libraries/libgcrypt/git.nix { });

  libgdiplus = callPackage ../development/libraries/libgdiplus { };

  libgpgerror = callPackage ../development/libraries/libgpg-error { };

  libgphoto2 = callPackage ../development/libraries/libgphoto2 { };

  libgphoto2_4 = callPackage ../development/libraries/libgphoto2/2.4.nix { };

  libgpod = callPackage ../development/libraries/libgpod {
    inherit (pkgs.pythonPackages) mutagen;
  };

  libharu = callPackage ../development/libraries/libharu { };

  libical = callPackage ../development/libraries/libical { };

  libicns = callPackage ../development/libraries/libicns { };

  libimobiledevice = callPackage ../development/libraries/libimobiledevice { };

  libiodbc = callPackage ../development/libraries/libiodbc {
    useGTK = config.libiodbc.gtk or false;
  };

  liblastfmSF = callPackage ../development/libraries/liblastfmSF { };

  liblastfm = callPackage ../development/libraries/liblastfm { };

  liblqr1 = callPackage ../development/libraries/liblqr-1 { };

  liblockfile = callPackage ../development/libraries/liblockfile { };

  libmcrypt = callPackage ../development/libraries/libmcrypt {};

  libmhash = callPackage ../development/libraries/libmhash {};

  libmtp = callPackage ../development/libraries/libmtp { };

  libnatspec = callPackage ../development/libraries/libnatspec { };

  libnfsidmap = callPackage ../development/libraries/libnfsidmap { };

  libnice = callPackage ../development/libraries/libnice { };

  libplist = callPackage ../development/libraries/libplist { };

  libQGLViewer = callPackage ../development/libraries/libqglviewer { };

  libre = callPackage ../development/libraries/libre {};
  librem = callPackage ../development/libraries/librem {};

  libsamplerate = callPackage ../development/libraries/libsamplerate {
    stdenv = if stdenv.isDarwin then overrideGCC stdenv gccApple else stdenv;
  };

  libspectre = callPackage ../development/libraries/libspectre { };

  libgsf = callPackage ../development/libraries/libgsf { };

  libiconv = callPackage ../development/libraries/libiconv { };

  libiconvOrEmpty = if libiconvOrNull == null then [] else [libiconv];

  libiconvOrNull =
    if gcc.libc or null != null || stdenv.isGlibc
    then null
    else libiconv;

  libiconvOrLibc = if libiconvOrNull == null then gcc.libc else libiconv;

  # On non-GNU systems we need GNU Gettext for libintl.
  libintlOrEmpty = stdenv.lib.optional (!stdenv.isLinux) gettext;

  libid3tag = callPackage ../development/libraries/libid3tag { };

  libidn = callPackage ../development/libraries/libidn { };

  libiec61883 = callPackage ../development/libraries/libiec61883 { };

  libinfinity = callPackage ../development/libraries/libinfinity {
    inherit (gnome) gtkdoc;
  };

  libiptcdata = callPackage ../development/libraries/libiptcdata { };

  libjpeg_original = callPackage ../development/libraries/libjpeg { };

  libjpeg_turbo = callPackage ../development/libraries/libjpeg-turbo { };

  libjpeg = if stdenv.isLinux then libjpeg_turbo else libjpeg_original; # some problems, both on FreeBSD and Darwin

  libjpeg62 = callPackage ../development/libraries/libjpeg/62.nix {
    libtool = libtool_1_5;
  };

  libkate = callPackage ../development/libraries/libkate { };

  libksba = callPackage ../development/libraries/libksba { };

  libmad = callPackage ../development/libraries/libmad { };

  libmatchbox = callPackage ../development/libraries/libmatchbox { };

  libmatthew_java = callPackage ../development/libraries/java/libmatthew-java { };

  libmatroska = callPackage ../development/libraries/libmatroska { };

  libmcs = callPackage ../development/libraries/libmcs { };

  libmemcached = callPackage ../development/libraries/libmemcached { };

  libmicrohttpd = callPackage ../development/libraries/libmicrohttpd { };

  libmikmod = callPackage ../development/libraries/libmikmod {
    # resolve the "stray '@' in program" errors
    stdenv = if stdenv.isDarwin
      then overrideGCC stdenv gccApple
      else stdenv;
  };

  libmilter = callPackage ../development/libraries/libmilter { };

  libmms = callPackage ../development/libraries/libmms { };

  libmowgli = callPackage ../development/libraries/libmowgli { };

  libmng = callPackage ../development/libraries/libmng { lcms = lcms2; };

  libmnl = callPackage ../development/libraries/libmnl { };

  libmodplug = callPackage ../development/libraries/libmodplug {};

  libmpcdec = callPackage ../development/libraries/libmpcdec { };

  libmrss = callPackage ../development/libraries/libmrss { };

  libmsn = callPackage ../development/libraries/libmsn { };

  libmspack = callPackage ../development/libraries/libmspack { };

  libmusclecard = callPackage ../development/libraries/libmusclecard { };

  libmusicbrainz2 = callPackage ../development/libraries/libmusicbrainz/2.x.nix { };

  libmusicbrainz3 = callPackage ../development/libraries/libmusicbrainz { };

  libmusicbrainz = libmusicbrainz3;

  libnetfilter_conntrack = callPackage ../development/libraries/libnetfilter_conntrack { };

  libnetfilter_queue = callPackage ../development/libraries/libnetfilter_queue { };

  libnfnetlink = callPackage ../development/libraries/libnfnetlink { };

  libnih = callPackage ../development/libraries/libnih { };

  libnova = callPackage ../development/libraries/libnova { };

  libnxml = callPackage ../development/libraries/libnxml { };

  libofa = callPackage ../development/libraries/libofa { };

  libofx = callPackage ../development/libraries/libofx { };

  libogg = callPackage ../development/libraries/libogg { };

  liboggz = callPackage ../development/libraries/liboggz { };

  liboil = callPackage ../development/libraries/liboil { };

  liboop = callPackage ../development/libraries/liboop { };

  libopus = callPackage ../development/libraries/libopus { };

  libosip = callPackage ../development/libraries/osip {};

  libosip_3 = callPackage ../development/libraries/osip/3.nix {};

  libotr = callPackage ../development/libraries/libotr { };

  libotr_3_2 = callPackage ../development/libraries/libotr/3.2.nix { };

  libp11 = callPackage ../development/libraries/libp11 { };

  libpar2 = callPackage ../development/libraries/libpar2 { };

  libpcap = callPackage ../development/libraries/libpcap { };

  libpng = callPackage ../development/libraries/libpng { };
  libpng_apng = libpng.override { apngSupport = true; };
  libpng12 = callPackage ../development/libraries/libpng/12.nix { };
  libpng15 = callPackage ../development/libraries/libpng/15.nix { };

  libpaper = callPackage ../development/libraries/libpaper { };

  libproxy = callPackage ../development/libraries/libproxy { };

  libpseudo = callPackage ../development/libraries/libpseudo { };

  libqalculate = callPackage ../development/libraries/libqalculate { };

  librsvg = callPackage ../development/libraries/librsvg {
    gtk2 = null; gtk3 = null; # neither gtk version by default
  };

  librsync = callPackage ../development/libraries/librsync { };

  libsigcxx = callPackage ../development/libraries/libsigcxx { };

  libsigcxx12 = callPackage ../development/libraries/libsigcxx/1.2.nix { };

  libsigsegv = callPackage ../development/libraries/libsigsegv { };

  # To bootstrap SBCL, I need CLisp 2.44.1; it needs libsigsegv 2.5
  libsigsegv_25 = callPackage ../development/libraries/libsigsegv/2.5.nix { };

  libsndfile = callPackage ../development/libraries/libsndfile {
    stdenv = if stdenv.isDarwin then overrideGCC stdenv gccApple else stdenv;
  };

  libsoup = callPackage ../development/libraries/libsoup { };

  libssh = callPackage ../development/libraries/libssh { };

  libssh2 = callPackage ../development/libraries/libssh2 { };

  libstartup_notification = callPackage ../development/libraries/startup-notification { };

  libspatialindex = callPackage ../development/libraries/libspatialindex { };

  libspatialite = callPackage ../development/libraries/libspatialite { };

  libtasn1 = callPackage ../development/libraries/libtasn1 { };

  libtheora = callPackage ../development/libraries/libtheora { };

  libtiff = callPackage ../development/libraries/libtiff { };

  libtiger = callPackage ../development/libraries/libtiger { };

  libtommath = callPackage ../development/libraries/libtommath { };

  libtorrentRasterbar = callPackage ../development/libraries/libtorrent-rasterbar { };

  libtunepimp = callPackage ../development/libraries/libtunepimp { };

  libtxc_dxtn = callPackage ../development/libraries/libtxc_dxtn { };

  libgeotiff = callPackage ../development/libraries/libgeotiff { };

  libunistring = callPackage ../development/libraries/libunistring { };

  libupnp = callPackage ../development/libraries/pupnp { };

  giflib = callPackage ../development/libraries/giflib { };

  libungif = callPackage ../development/libraries/giflib/libungif.nix { };

  libunique = callPackage ../development/libraries/libunique/default.nix { };

  liburcu = callPackage ../development/libraries/liburcu { };

  libusb = callPackage ../development/libraries/libusb {
    stdenv = if stdenv.isDarwin
      then overrideGCC stdenv gccApple
      else stdenv;
  };

  libusb1 = callPackage ../development/libraries/libusb1 {
    stdenv = if stdenv.isDarwin # http://gcc.gnu.org/bugzilla/show_bug.cgi?id=50909
      then overrideGCC stdenv gccApple
      else stdenv;
  };

  libunwind = callPackage ../development/libraries/libunwind { };

  libv4l = lowPrio (v4l_utils.override {
    withQt4 = false;
  });

  libva = callPackage ../development/libraries/libva { };

  libvdpau = callPackage ../development/libraries/libvdpau { };

  libvirt = callPackage ../development/libraries/libvirt { };

  libvisio = callPackage ../development/libraries/libvisio { };

  libvisual = callPackage ../development/libraries/libvisual { };

  libvncserver = builderDefsPackage (import ../development/libraries/libvncserver) {
    inherit libtool libjpeg openssl zlib;
    inherit (xlibs) xproto libX11 damageproto libXdamage
      libXext xextproto fixesproto libXfixes xineramaproto
      libXinerama libXrandr randrproto libXtst;
  };

  libviper = callPackage ../development/libraries/libviper { };

  libvpx = callPackage ../development/libraries/libvpx { };

  libvterm = callPackage ../development/libraries/libvterm { };

  libvorbis = callPackage ../development/libraries/libvorbis { };

  libwebp = callPackage ../development/libraries/libwebp { };

  libwmf = callPackage ../development/libraries/libwmf { };

  libwnck = callPackage ../development/libraries/libwnck { };
  libwnck3 = callPackage ../development/libraries/libwnck/3.x.nix { };

  libwpd = callPackage ../development/libraries/libwpd { };

  libwpd_08 = callPackage ../development/libraries/libwpd/0.8.nix { };

  libwpg = callPackage ../development/libraries/libwpg { };

  libx86 = builderDefsPackage ../development/libraries/libx86 {};

  libxdg_basedir = callPackage ../development/libraries/libxdg-basedir { };

  libxkbcommon = callPackage ../development/libraries/libxkbcommon { };

  libxklavier = callPackage ../development/libraries/libxklavier { };

  libxmi = callPackage ../development/libraries/libxmi { };

  libxml2 = callPackage ../development/libraries/libxml2 {
    pythonSupport = false;
  };

  libxml2Python = lowPrio (libxml2.override {
    pythonSupport = true;
  });

  libxmlxx = callPackage ../development/libraries/libxmlxx { };

  libxslt = callPackage ../development/libraries/libxslt { };

  libxtc_dxtn = callPackage ../development/libraries/libxtc_dxtn { };

  libixp_for_wmii = lowPrio (import ../development/libraries/libixp_for_wmii {
    inherit fetchurl stdenv;
  });

  libyaml = callPackage ../development/libraries/libyaml { };

  libzip = callPackage ../development/libraries/libzip { };

  libzrtpcpp = callPackage ../development/libraries/libzrtpcpp { };
  libzrtpcpp_1_6 = callPackage ../development/libraries/libzrtpcpp/1.6.nix {
    ccrtp = ccrtp_1_8;
  };

  lightning = callPackage ../development/libraries/lightning { };

  lirc = callPackage ../development/libraries/lirc { };

  liquidwar = builderDefsPackage ../games/liquidwar {
    inherit (xlibs) xproto libX11 libXrender;
    inherit gmp mesa libjpeg
      expat gettext perl
      SDL SDL_image SDL_mixer SDL_ttf
      curl sqlite
      libogg libvorbis
      ;
    guile = guile_1_8;
    libpng = libpng15; # 0.0.13 needs libpng 1.2--1.5
  };

  log4cpp = callPackage ../development/libraries/log4cpp { };

  log4cxx = callPackage ../development/libraries/log4cxx { };

  log4cplus = callPackage ../development/libraries/log4cplus { };

  loudmouth = callPackage ../development/libraries/loudmouth { };

  lzo = callPackage ../development/libraries/lzo { };

  mdds = callPackage ../development/libraries/mdds { };

  # failed to build
  mediastreamer = callPackage ../development/libraries/mediastreamer {
    ffmpeg = ffmpeg_1;
  };

  mesaSupported = lib.elem system lib.platforms.mesaPlatforms;

  mesa_original = callPackage ../development/libraries/mesa { };
  mesa_noglu = if stdenv.isDarwin
    then darwinX11AndOpenGL // { driverLink = mesa_noglu; }
    else mesa_original;
  mesa_drivers = mesa_original.drivers;
  mesa_glu = callPackage ../development/libraries/mesa-glu { };
  mesa = if stdenv.isDarwin then darwinX11AndOpenGL
    else buildEnv {
      name = "mesa-${mesa_noglu.version}";
      paths = [ mesa_glu mesa_noglu ];
    };
  darwinX11AndOpenGL = callPackage ../os-specific/darwin/native-x11-and-opengl { };

  metaEnvironment = recurseIntoAttrs (let callPackage = newScope pkgs.metaEnvironment; in rec {
    sdfLibrary    = callPackage ../development/libraries/sdf-library { aterm = aterm28; };
    toolbuslib    = callPackage ../development/libraries/toolbuslib { aterm = aterm28; inherit (windows) w32api; };
    cLibrary      = callPackage ../development/libraries/c-library { aterm = aterm28; };
    errorSupport  = callPackage ../development/libraries/error-support { aterm = aterm28; };
    ptSupport     = callPackage ../development/libraries/pt-support { aterm = aterm28; };
    ptableSupport = callPackage ../development/libraries/ptable-support { aterm = aterm28; };
    configSupport = callPackage ../development/libraries/config-support { aterm = aterm28; };
    asfSupport    = callPackage ../development/libraries/asf-support { aterm = aterm28; };
    tideSupport   = callPackage ../development/libraries/tide-support { aterm = aterm28; };
    rstoreSupport = callPackage ../development/libraries/rstore-support { aterm = aterm28; };
    sdfSupport    = callPackage ../development/libraries/sdf-support { aterm = aterm28; };
    sglr          = callPackage ../development/libraries/sglr { aterm = aterm28; };
    ascSupport    = callPackage ../development/libraries/asc-support { aterm = aterm28; };
    pgen          = callPackage ../development/libraries/pgen { aterm = aterm28; };
  });

  ming = callPackage ../development/libraries/ming { };

  minmay = callPackage ../development/libraries/minmay { };

  mkvtoolnix = callPackage ../applications/video/mkvtoolnix { };

  mlt = callPackage ../development/libraries/mlt {
    ffmpeg = ffmpeg_1;
  };

  libmpeg2 = callPackage ../development/libraries/libmpeg2 { };

  mpeg2dec = libmpeg2;

  msilbc = callPackage ../development/libraries/msilbc { };

  mp4v2 = callPackage ../development/libraries/mp4v2 { };

  mpc = callPackage ../development/libraries/mpc { };

  mpich2 = callPackage ../development/libraries/mpich2 { };

  mtdev = callPackage ../development/libraries/mtdev { };

  mu = callPackage ../tools/networking/mu { };

  muparser = callPackage ../development/libraries/muparser { };

  mygui = callPackage ../development/libraries/mygui {};

  myguiSvn = callPackage ../development/libraries/mygui/svn.nix {};

  mysocketw = callPackage ../development/libraries/mysocketw { };

  mythes = callPackage ../development/libraries/mythes { };

  ncurses_5_4 = makeOverridable (import ../development/libraries/ncurses/5_4.nix) {
    inherit fetchurl;
    unicode = system != "i686-cygwin";
    stdenv = if stdenv.isDarwin
      then allStdenvs.stdenvNative
      else stdenv;
  };
  ncurses_5_9 = makeOverridable (import ../development/libraries/ncurses) {
    inherit fetchurl;
    unicode = system != "i686-cygwin";
    stdenv =
      # On Darwin, NCurses uses `-no-cpp-precomp', which is specific to
      # Apple-GCC.  Since NCurses is part of stdenv, always use
      # `stdenvNative' to build it.
      if stdenv.isDarwin
      then allStdenvs.stdenvNative
      else stdenv;
  };
  ncurses = ncurses_5_9;

  neon = callPackage ../development/libraries/neon {
    compressionSupport = true;
    sslSupport = true;
  };

  nethack = builderDefsPackage (import ../games/nethack) {
    inherit ncurses flex bison;
  };

  nettle = callPackage ../development/libraries/nettle { };

  newt = callPackage ../development/libraries/newt { };

  nspr = callPackage ../development/libraries/nspr { };

  nss = lowPrio (callPackage ../development/libraries/nss { });

  nssTools = callPackage ../development/libraries/nss {
    includeTools = true;
  };

  ntrack = callPackage ../development/libraries/ntrack { };

  ode = builderDefsPackage (import ../development/libraries/ode) { };

  ogre = callPackage ../development/libraries/ogre {};

  ogrepaged = callPackage ../development/libraries/ogrepaged { };

  oniguruma = callPackage ../development/libraries/oniguruma { };

  openal = callPackage ../development/libraries/openal { };

  # added because I hope that it has been easier to compile on x86 (for blender)
  openalSoft = callPackage ../development/libraries/openal-soft { };

  openbabel = callPackage ../development/libraries/openbabel { };

  opencascade = callPackage ../development/libraries/opencascade { };

  opencascade_6_5 = callPackage ../development/libraries/opencascade/6.5.nix {
    automake = automake111x;
    ftgl = ftgl212;
  };

  opencascade_oce = callPackage ../development/libraries/opencascade/oce.nix { };

  opencsg = callPackage ../development/libraries/opencsg { };

  openct = callPackage ../development/libraries/openct { };

  opencv = callPackage ../development/libraries/opencv {
    ffmpeg = ffmpeg_0_6_90;
  };

  opencv_2_1 = callPackage ../development/libraries/opencv/2.1.nix {
    ffmpeg = ffmpeg_0_6_90;
    libpng = libpng12;
  };

  # this ctl version is needed by openexr_viewers
  openexr_ctl = callPackage ../development/libraries/openexr_ctl { };

  openexr = callPackage ../development/libraries/openexr { };

  openldap = callPackage ../development/libraries/openldap { };

  openlierox = callPackage ../games/openlierox { };

  libopensc_dnie = callPackage ../development/libraries/libopensc-dnie {
    opensc = opensc_0_11_7;
  };

  opencolorio = callPackage ../development/libraries/opencolorio { };

  ois = callPackage ../development/libraries/ois {};

  opal = callPackage ../development/libraries/opal {};

  openjpeg = callPackage ../development/libraries/openjpeg { lcms = lcms2; };

  openscenegraph = callPackage ../development/libraries/openscenegraph {};

  openssl = callPackage ../development/libraries/openssl {
    fetchurl = fetchurlBoot;
    cryptodevHeaders = linuxPackages.cryptodev.override {
      fetchurl = fetchurlBoot;
      onlyHeaders = true;
    };
  };

  ortp = callPackage ../development/libraries/ortp {
    srtp = srtp_linphone;
  };

  p11_kit = callPackage ../development/libraries/p11-kit { };

  pangoxsl = callPackage ../development/libraries/pangoxsl { };

  pcl = callPackage ../development/libraries/pcl {
    vtk = vtkWithQt4;
  };

  pcre = callPackage ../development/libraries/pcre {
    unicodeSupport = config.pcre.unicode or true;
  };

  pdf2xml = callPackage ../development/libraries/pdf2xml {} ;

  pdf2htmlex = callPackage ../development/libraries/pdf2htmlex {} ;

  phonon = callPackage ../development/libraries/phonon { };

  phonon_backend_gstreamer = callPackage ../development/libraries/phonon-backend-gstreamer { };

  phonon_backend_vlc = callPackage ../development/libraries/phonon-backend-vlc { };

  physfs = callPackage ../development/libraries/physfs { };

  pkcs11helper = callPackage ../development/libraries/pkcs11helper { };

  plib = callPackage ../development/libraries/plib { };

  pocketsphinx = callPackage ../development/libraries/pocketsphinx { };

  podofo = callPackage ../development/libraries/podofo { };

  polkit = callPackage ../development/libraries/polkit { };

  polkit_qt_1 = callPackage ../development/libraries/polkit-qt-1 { };

  policykit = callPackage ../development/libraries/policykit { };

  poppler = let popplers = callPackage ../development/libraries/poppler { lcms = lcms2; };
    in popplers // popplers.poppler_glib;
  popplerQt4 = poppler.poppler_qt4;

  poppler_0_18 = callPackage ../development/libraries/poppler/0.18.nix {
    lcms = lcms2;
    glibSupport = true;
    gtk3Support = false;
    qt4Support  = false;
  };

  popt = callPackage ../development/libraries/popt { };

  portaudio = callPackage ../development/libraries/portaudio {
    # resolves a variety of compile-time errors
    stdenv = if stdenv.isDarwin
      then clangStdenv
      else stdenv;
  };

  portaudioSVN = callPackage ../development/libraries/portaudio/svn-head.nix { };

  prison = callPackage ../development/libraries/prison { };

  proj = callPackage ../development/libraries/proj { };

  postgis = callPackage ../development/libraries/postgis { };

  protobuf = callPackage ../development/libraries/protobuf { };

  protobufc = callPackage ../development/libraries/protobufc { };

  pth = callPackage ../development/libraries/pth { };

  ptlib = callPackage ../development/libraries/ptlib {};

  re2 = callPackage ../development/libraries/re2 { };

  qca2 = callPackage ../development/libraries/qca2 {};

  qca2_ossl = callPackage ../development/libraries/qca2/ossl.nix {};

  qimageblitz = callPackage ../development/libraries/qimageblitz {};

  qjson = callPackage ../development/libraries/qjson { };

  qoauth = callPackage ../development/libraries/qoauth { };

  qt3 = callPackage ../development/libraries/qt-3 {
    openglSupport = mesaSupported;
    libpng = libpng12;
  };

  qt4 = pkgs.kde4.qt4;

  qt48 = callPackage ../development/libraries/qt-4.x/4.8 {
    # GNOME dependencies are not used unless gtkStyle == true
    mesa = mesa_noglu;
    inherit (pkgs.gnome) libgnomeui GConf gnome_vfs;
    cups = if stdenv.isLinux then cups else null;

    # resolve unrecognised flag '-fconstant-cfstrings' errors
    stdenv = if stdenv.isDarwin
      then clangStdenv
      else stdenv;
  };

  qt48Full = qt48.override {
    docs = true;
    demos = true;
    examples = true;
  };

  qtscriptgenerator = callPackage ../development/libraries/qtscriptgenerator { };

  quesoglc = callPackage ../development/libraries/quesoglc { };

  qwt = callPackage ../development/libraries/qwt {};

  readline = readline6;

  readline4 = callPackage ../development/libraries/readline/readline4.nix { };

  readline5 = callPackage ../development/libraries/readline/readline5.nix { };

  readline6 = callPackage ../development/libraries/readline/readline6.nix {
    stdenv =
      # On Darwin, Readline uses `-arch_only', which is specific to
      # Apple-GCC.  So give it what it expects.
      if stdenv.isDarwin
      then overrideGCC stdenv gccApple
      else stdenv;
  };

  librdf_raptor = callPackage ../development/libraries/librdf/raptor.nix { };

  librdf_raptor2 = callPackage ../development/libraries/librdf/raptor2.nix { };

  librdf_rasqal = callPackage ../development/libraries/librdf/rasqal.nix { };

  librdf_redland = callPackage ../development/libraries/librdf/redland.nix { };

  librdf = callPackage ../development/libraries/librdf { };

  lilv = callPackage ../development/libraries/audio/lilv { };

  lv2 = callPackage ../development/libraries/audio/lv2 { };

  qrupdate = callPackage ../development/libraries/qrupdate { };

  redland = pkgs.librdf_redland;

  rhino = callPackage ../development/libraries/java/rhino {
    ant = apacheAntGcj;
    javac = gcj;
    jvm = gcj;
  };

  rlog = callPackage ../development/libraries/rlog { };

  rubberband = callPackage ../development/libraries/rubberband {
    fftw = fftwSinglePrec;
    inherit (vamp) vampSDK;
  };

  sbc = callPackage ../development/libraries/sbc { };

  schroedinger = callPackage ../development/libraries/schroedinger { };

  SDL = callPackage ../development/libraries/SDL {
    openglSupport = mesaSupported;
    alsaSupport = (!stdenv.isDarwin);
    x11Support = true;
    pulseaudioSupport = stdenv.isDarwin; # better go through ALSA

    # resolve the unrecognized -fpascal-strings option error
    stdenv = if stdenv.isDarwin
      then clangStdenv
      else stdenv;
  };

  SDL_gfx = callPackage ../development/libraries/SDL_gfx { };

  SDL_image = callPackage ../development/libraries/SDL_image {
    # provide an Objective-C compiler
    stdenv = if stdenv.isDarwin
      then clangStdenv
      else stdenv;
  };

  SDL_mixer = callPackage ../development/libraries/SDL_mixer { };

  SDL_net = callPackage ../development/libraries/SDL_net { };

  SDL_sound = callPackage ../development/libraries/SDL_sound { };

  SDL_ttf = callPackage ../development/libraries/SDL_ttf { };

  serd = callPackage ../development/libraries/serd {};

  silgraphite = callPackage ../development/libraries/silgraphite {};

  simgear = callPackage ../development/libraries/simgear { };

  sfml_git = callPackage ../development/libraries/sfml { };

  slang = callPackage ../development/libraries/slang { };

  slibGuile = callPackage ../development/libraries/slib {
    scheme = guile_1_8;
  };

  smpeg = callPackage ../development/libraries/smpeg { };

  snack = callPackage ../development/libraries/snack {
        # optional
  };

  snappy = callPackage ../development/libraries/snappy { };

  sodium = callPackage ../development/libraries/sodium {};

  sofia_sip = callPackage ../development/libraries/sofia-sip { };

  soprano = callPackage ../development/libraries/soprano { };

  soqt = callPackage ../development/libraries/soqt { };

  sord = callPackage ../development/libraries/sord {};

  spandsp = callPackage ../development/libraries/spandsp {};

  speechd = callPackage ../development/libraries/speechd { };

  speech_tools = callPackage ../development/libraries/speech-tools {};

  speex = callPackage ../development/libraries/speex { };

  sphinxbase = callPackage ../development/libraries/sphinxbase { };

  spice = callPackage ../development/libraries/spice {
    celt = celt_0_5_1;
    inherit (xlibs) libXrandr libXfixes libXext libXrender libXinerama;
    inherit (pythonPackages) pyparsing;
  };

  spice_protocol = callPackage ../development/libraries/spice-protocol { };

  sratom = callPackage ../development/libraries/audio/sratom { };

  srtp = callPackage ../development/libraries/srtp {};

  srtp_linphone = callPackage ../development/libraries/srtp/linphone.nix { };

  sqlite_3_7_16 = lowPrio (callPackage ../development/libraries/sqlite/3.7.16.nix {
    readline = null;
    ncurses = null;
  });

  sqlite_3_7_14 = lowPrio (callPackage ../development/libraries/sqlite/3.7.14.nix {
    readline = null;
    ncurses = null;
  });

  sqlite = sqlite_3_7_16;

  sqliteInteractive = appendToName "interactive" (sqlite.override {
    inherit readline ncurses;
  });

  sqliteFull = lowPrio (callPackage ../development/libraries/sqlite/3.7.9-full.nix {
    inherit readline ncurses;
  });

  stfl = callPackage ../development/libraries/stfl {
    stdenv = if stdenv.isDarwin
      then overrideGCC stdenv gccApple
      else stdenv;
  };

  stlink = callPackage ../development/tools/misc/stlink { };

  stlport = callPackage ../development/libraries/stlport { };

  strigi = callPackage ../development/libraries/strigi { clucene_core = clucene_core_2; };

  suil = callPackage ../development/libraries/audio/suil { };

  suitesparse = callPackage ../development/libraries/suitesparse { };

  sword = callPackage ../development/libraries/sword { };

  szip = callPackage ../development/libraries/szip { };

  t1lib = callPackage ../development/libraries/t1lib { };

  taglib = callPackage ../development/libraries/taglib { };

  taglib_extras = callPackage ../development/libraries/taglib-extras { };

  talloc = callPackage ../development/libraries/talloc { };

  tclap = callPackage ../development/libraries/tclap {};

  tclgpg = callPackage ../development/libraries/tclgpg { };

  tcllib = callPackage ../development/libraries/tcllib { };

  tcltls = callPackage ../development/libraries/tcltls { };

  tdb = callPackage ../development/libraries/tdb { };

  tecla = callPackage ../development/libraries/tecla { };

  telepathy_glib = callPackage ../development/libraries/telepathy/glib { };

  telepathy_farstream = callPackage ../development/libraries/telepathy/farstream {};

  telepathy_qt = callPackage ../development/libraries/telepathy/qt { };

  tinyxml = tinyxml2;

  tinyxml2 = callPackage ../development/libraries/tinyxml/2.6.2.nix { };

  tk = callPackage ../development/libraries/tk {
    libX11 = xlibs.libX11;
  };

  tnt = callPackage ../development/libraries/tnt { };

  tokyocabinet = callPackage ../development/libraries/tokyo-cabinet { };
  tokyotyrant = callPackage ../development/libraries/tokyo-tyrant { };

  tremor = callPackage ../development/libraries/tremor { };

  unicap = callPackage ../development/libraries/unicap {};

  tsocks = callPackage ../development/libraries/tsocks { };

  unixODBC = callPackage ../development/libraries/unixODBC { };

  unixODBCDrivers = recurseIntoAttrs (import ../development/libraries/unixODBCDrivers {
    inherit fetchurl stdenv unixODBC glibc libtool openssl zlib;
    inherit postgresql mysql sqlite;
  });

  urt = callPackage ../development/libraries/urt { };

  ustr = callPackage ../development/libraries/ustr { };

  ucommon = callPackage ../development/libraries/ucommon { };

  vaapiIntel = callPackage ../development/libraries/vaapi-intel { };

  vaapiVdpau = callPackage ../development/libraries/vaapi-vdpau { };

  vamp = callPackage ../development/libraries/audio/vamp { };

  vcdimager = callPackage ../development/libraries/vcdimager { };

  vigra = callPackage ../development/libraries/vigra {
    inherit (pkgs.pythonPackages) numpy;
  };

  vlock = callPackage ../misc/screensavers/vlock { };

  vmime = callPackage ../development/libraries/vmime { };

  vrpn = callPackage ../development/libraries/vrpn { };

  vtk = callPackage ../development/libraries/vtk { };

  vtkWithQt4 = vtk.override { useQt4 = true; };

  vxl = callPackage ../development/libraries/vxl {
    libpng = libpng12;
  };

  wayland = callPackage ../development/libraries/wayland { };

  webkit =
    builderDefsPackage ../development/libraries/webkit {
      inherit gtk2; # for plugins etc. even with gtk3, see Gentoo ebuild
      inherit gtk3 glib atk cairo pango fontconfig freetype;
      inherit (gnome) gtkdoc libsoup;
      inherit pkgconfig libtool intltool autoconf automake gperf bison flex
        libjpeg libpng libtiff libxml2 libxslt sqlite icu curl
        which libproxy geoclue enchant python ruby perl
        mesa xlibs;
      inherit gstreamer gst_plugins_base gst_ffmpeg gst_plugins_good;
    };

  webkit_gtk2 =
    builderDefsPackage ../development/libraries/webkit/gtk2.nix {
      inherit gtk2 glib atk cairo pango fontconfig freetype;
      inherit (gnome) gtkdoc libsoup;
      inherit pkgconfig libtool intltool autoconf automake gperf bison flex
        libjpeg libpng libtiff libxml2 libxslt sqlite icu curl
        which libproxy geoclue enchant python ruby perl
        mesa xlibs;
      inherit gstreamer gst_plugins_base gst_ffmpeg gst_plugins_good;
    };

  wildmidi = callPackage ../development/libraries/wildmidi { };

  wvstreams = callPackage ../development/libraries/wvstreams { };

  wxGTK = wxGTK28;

  wxGTK28 = callPackage ../development/libraries/wxGTK-2.8 {
    inherit (gnome) GConf;
    withMesa = lib.elem system lib.platforms.mesaPlatforms;
  };

  wxGTK29 = callPackage ../development/libraries/wxGTK-2.9/default.nix {
    inherit (gnome) GConf;
    withMesa = lib.elem system lib.platforms.mesaPlatforms;

    # use for Objective-C++ compiler
    stdenv = if stdenv.isDarwin
      then clangStdenv
      else stdenv;
  };

  wtk = callPackage ../development/libraries/wtk { };

  x264 = callPackage ../development/libraries/x264 { };

  xapian = callPackage ../development/libraries/xapian { };

  xapianBindings = callPackage ../development/libraries/xapian/bindings {  # TODO perl php Java, tcl, C#, python
  };

  xapian10 = callPackage ../development/libraries/xapian/1.0.x.nix { };

  xapianBindings10 = callPackage ../development/libraries/xapian/bindings/1.0.x.nix {  # TODO perl php Java, tcl, C#, python
  };

  Xaw3d = callPackage ../development/libraries/Xaw3d { };

  xbase = callPackage ../development/libraries/xbase { };

  xineLib = callPackage ../development/libraries/xine-lib { };

  xautolock = callPackage ../misc/screensavers/xautolock { };

  xercesc = callPackage ../development/libraries/xercesc {};

  xercesJava = callPackage ../development/libraries/java/xerces {
    ant   = apacheAntGcj;  # for bootstrap purposes
    javac = gcj;
    jvm   = gcj;
  };

  xlibsWrapper = callPackage ../development/libraries/xlibs-wrapper {
    packages = [
      freetype fontconfig xlibs.xproto xlibs.libX11 xlibs.libXt
      xlibs.libXft xlibs.libXext xlibs.libSM xlibs.libICE
      xlibs.xextproto
    ];
  };

  xmlrpc_c = callPackage ../development/libraries/xmlrpc-c { };

  xvidcore = callPackage ../development/libraries/xvidcore { };

  yajl = callPackage ../development/libraries/yajl { };

  zangband = builderDefsPackage (import ../games/zangband) {
    inherit ncurses flex bison autoconf automake m4 coreutils;
  };

  zlib = callPackage ../development/libraries/zlib {
    fetchurl = fetchurlBoot;
  };

  zlibStatic = lowPrio (appendToName "static" (callPackage ../development/libraries/zlib {
    static = true;
  }));

  zeromq2 = callPackage ../development/libraries/zeromq/2.x.nix {};
  zeromq3 = callPackage ../development/libraries/zeromq/3.x.nix {};


  ### DEVELOPMENT / LIBRARIES / JAVA

  atermjava = callPackage ../development/libraries/java/aterm {
    stdenv = overrideInStdenv stdenv [gnumake380];
  };

  commonsFileUpload = callPackage ../development/libraries/java/jakarta-commons/file-upload { };

  fastjar = callPackage ../development/tools/java/fastjar { };

  httpunit = callPackage ../development/libraries/java/httpunit { };

  gwtdragdrop = callPackage ../development/libraries/java/gwt-dragdrop { };

  gwtwidgets = callPackage ../development/libraries/java/gwt-widgets { };

  jakartabcel = callPackage ../development/libraries/java/jakarta-bcel {
    regexp = jakartaregexp;
  };

  jakartaregexp = callPackage ../development/libraries/java/jakarta-regexp { };

  javaCup = callPackage ../development/libraries/java/cup { };

  javasvn = callPackage ../development/libraries/java/javasvn { };

  jclasslib = callPackage ../development/tools/java/jclasslib { };

  jdom = callPackage ../development/libraries/java/jdom { };

  jflex = callPackage ../development/libraries/java/jflex { };

  jjtraveler = callPackage ../development/libraries/java/jjtraveler {
    stdenv = overrideInStdenv stdenv [gnumake380];
  };

  junit = callPackage ../development/libraries/java/junit { };

  jzmq = callPackage ../development/libraries/java/jzmq { };

  lucene = callPackage ../development/libraries/java/lucene { };

  mockobjects = callPackage ../development/libraries/java/mockobjects { };

  saxon = callPackage ../development/libraries/java/saxon { };

  saxonb = callPackage ../development/libraries/java/saxon/default8.nix { };

  sharedobjects = callPackage ../development/libraries/java/shared-objects {
    stdenv = overrideInStdenv stdenv [gnumake380];
  };

  smack = callPackage ../development/libraries/java/smack { };

  swt = callPackage ../development/libraries/java/swt {
    inherit (gnome) libsoup;
  };

  v8 = callPackage ../development/libraries/v8 { inherit (pythonPackages) gyp; };

  xalanj = xalanJava;
  xalanJava = callPackage ../development/libraries/java/xalanj {
    ant    = apacheAntGcj;  # for bootstrap purposes
    javac  = gcj;
    jvm    = gcj;
    xerces = xercesJava;  };

  xmlsec = callPackage ../development/libraries/xmlsec { };

  zziplib = callPackage ../development/libraries/zziplib { };


  ### DEVELOPMENT / LIBRARIES / JAVASCRIPT

  jquery_ui = callPackage ../development/libraries/javascript/jquery-ui { };


  ### DEVELOPMENT / PERL MODULES

  buildPerlPackage = import ../development/perl-modules/generic perl;

  perlPackages = recurseIntoAttrs (import ./perl-packages.nix {
    inherit pkgs;
    __overrides = (config.perlPackageOverrides or (p: {})) pkgs;
  });

  perl510Packages = import ./perl-packages.nix {
    pkgs = pkgs // {
      perl = perl510;
      buildPerlPackage = import ../development/perl-modules/generic perl510;
    };
    __overrides = (config.perl510PackageOverrides or (p: {})) pkgs;
  };

  perl514Packages = import ./perl-packages.nix {
    pkgs = pkgs // {
      perl = perl514;
      buildPerlPackage = import ../development/perl-modules/generic perl514;
    };
    __overrides = (config.perl514PackageOverrides or (p: {})) pkgs;
  };

  perlXMLParser = perlPackages.XMLParser;

  ack = perlPackages.ack;

  perlcritic = perlPackages.PerlCritic;


  ### DEVELOPMENT / PYTHON MODULES

  # python function with default python interpreter
  buildPythonPackage = pythonPackages.buildPythonPackage;

  pythonPackages = python27Packages;

  # `nix-env -i python-nose` installs for 2.7, the default python.
  # Therefore we do not recurse into attributes here, in contrast to
  # python27Packages. `nix-env -iA python26Packages.nose` works
  # regardless.
  python26Packages = import ./python-packages.nix {
    inherit pkgs;
    inherit (lib) lowPrio;
    python = python26;
  };

  python3Packages = python33Packages;

  python33Packages = recurseIntoAttrs (import ./python-packages.nix {
    inherit pkgs;
    inherit (lib) lowPrio;
    python = python33;
  });

  python32Packages = import ./python-packages.nix {
    inherit pkgs;
    inherit (lib) lowPrio;
    python = python32;
  };

  python27Packages = recurseIntoAttrs (import ./python-packages.nix {
    inherit pkgs;
    inherit (lib) lowPrio;
    python = python27;
  });

  pypyPackages = recurseIntoAttrs (import ./python-packages.nix {
    inherit pkgs;
    inherit (lib) lowPrio;
    python = pypy;
  });

  foursuite = callPackage ../development/python-modules/4suite { };

  bsddb3 = callPackage ../development/python-modules/bsddb3 { };

  numeric = callPackage ../development/python-modules/numeric { };

  pil = pythonPackages.pil;

  psyco = callPackage ../development/python-modules/psyco { };

  pycairo = pythonPackages.pycairo;

  pycrypto = pythonPackages.pycrypto;

  pycups = callPackage ../development/python-modules/pycups { };

  pyexiv2 = callPackage ../development/python-modules/pyexiv2 { };

  pygame = callPackage ../development/python-modules/pygame { };

  pygobject = pythonPackages.pygobject;

  pygobject3 = pythonPackages.pygobject3;

  pygtk = pythonPackages.pygtk;

  pyGtkGlade = pythonPackages.pyGtkGlade;

  pylint = callPackage ../development/python-modules/pylint { };

  pyopenssl = builderDefsPackage (import ../development/python-modules/pyopenssl) {
    inherit python openssl;
  };

  rhpl = callPackage ../development/python-modules/rhpl { };

  sip = callPackage ../development/python-modules/python-sip { };

  pyqt4 = callPackage ../development/python-modules/pyqt {
    stdenv = if stdenv.isDarwin
      then clangStdenv
      else stdenv;
  };

  pysideApiextractor = callPackage ../development/python-modules/pyside/apiextractor.nix { };

  pysideGeneratorrunner = callPackage ../development/python-modules/pyside/generatorrunner.nix { };

  pyside = callPackage ../development/python-modules/pyside { };

  pysideTools = callPackage ../development/python-modules/pyside/tools.nix { };

  pysideShiboken = callPackage ../development/python-modules/pyside/shiboken.nix { };

  pyx = callPackage ../development/python-modules/pyx { };

  pyxml = callPackage ../development/python-modules/pyxml { };

  rbtools = callPackage ../development/python-modules/rbtools { };

  setuptools = pythonPackages.setuptools;

  wxPython = pythonPackages.wxPython;
  wxPython28 = pythonPackages.wxPython28;

  twisted = pythonPackages.twisted;

  ZopeInterface = pythonPackages.zope_interface;


  ### SERVERS

  rdf4store = callPackage ../servers/http/4store { };

  apacheHttpd = pkgs.apacheHttpd_2_2;

  apacheHttpd_2_2 = callPackage ../servers/http/apache-httpd/2.2.nix {
    sslSupport = true;
  };

  apacheHttpd_2_4 = lowPrio (callPackage ../servers/http/apache-httpd/2.4.nix {
    sslSupport = true;
  });

  apcupsd = callPackage ../servers/apcupsd { };

  sabnzbd = callPackage ../servers/sabnzbd { };

  bind = callPackage ../servers/dns/bind { };

  couchdb = callPackage ../servers/http/couchdb {
    spidermonkey = spidermonkey_185;
  };

  dico = callPackage ../servers/dico { };

  dict = callPackage ../servers/dict { };

  dictdDBs = recurseIntoAttrs (import ../servers/dict/dictd-db.nix {
    inherit builderDefs;
  });

  dictDBCollector = import ../servers/dict/dictd-db-collector.nix {
    inherit stdenv lib dict;
  };

  dictdWiktionary = callPackage ../servers/dict/dictd-wiktionary.nix {};

  dictdWordnet = callPackage ../servers/dict/dictd-wordnet.nix {};

  diod = callPackage ../servers/diod { };

  dovecot = dovecot21;

  dovecot21 = callPackage ../servers/mail/dovecot { };

  dovecot22 = callPackage ../servers/mail/dovecot/2.2.x.nix { };

  dovecot_pigeonhole = callPackage ../servers/mail/dovecot-pigeonhole { };

  ejabberd = callPackage ../servers/xmpp/ejabberd { };

  elasticmq = callPackage ../servers/elasticmq { };

  felix = callPackage ../servers/felix { };

  felix_remoteshell = callPackage ../servers/felix/remoteshell.nix { };

  fingerd_bsd = callPackage ../servers/fingerd/bsd-fingerd { };

  firebird = callPackage ../servers/firebird { icu = null; };
  firebirdSuper = callPackage ../servers/firebird { superServer = true; };

  freepops = callPackage ../servers/mail/freepops { };

  freeswitch = callPackage ../servers/sip/freeswitch { };

  ghostOne = callPackage ../servers/games/ghost-one {
    boost = boost144.override { taggedLayout = true; };
  };

  ircdHybrid = callPackage ../servers/irc/ircd-hybrid { };

  jboss = callPackage ../servers/http/jboss { };

  jboss_mysql_jdbc = callPackage ../servers/http/jboss/jdbc/mysql { };

  jetty = callPackage ../servers/http/jetty { };

  jetty61 = callPackage ../servers/http/jetty/6.1 { };

  joseki = callPackage ../servers/http/joseki {};

  lighttpd = callPackage ../servers/http/lighttpd { };

  mediatomb = callPackage ../servers/mediatomb {
    ffmpeg = ffmpeg_0_6_90;
  };

  memcached = callPackage ../servers/memcached {};

  mod_evasive = callPackage ../servers/http/apache-modules/mod_evasive { };

  mod_python = callPackage ../servers/http/apache-modules/mod_python { };

  mod_fastcgi = callPackage ../servers/http/apache-modules/mod_fastcgi { };

  mod_wsgi = callPackage ../servers/http/apache-modules/mod_wsgi { };

  mpd = callPackage ../servers/mpd {
    # resolve the "stray '@' in program" errors
    stdenv = if stdenv.isDarwin
      then overrideGCC stdenv gccApple
      else stdenv;
  };

  mpd_clientlib = callPackage ../servers/mpd/clientlib.nix { };

  miniHttpd = callPackage ../servers/http/mini-httpd {};

  myserver = callPackage ../servers/http/myserver { };

  nginx = callPackage ../servers/http/nginx { };

  opensmtpd = callPackage ../servers/mail/opensmtpd { };

  petidomo = callPackage ../servers/mail/petidomo { };

  popa3d = callPackage ../servers/mail/popa3d { };

  postfix = callPackage ../servers/mail/postfix { };

  pulseaudio = callPackage ../servers/pulseaudio {
    gconf = gnome.GConf;
    # The following are disabled in the default build, because if this
    # functionality is desired, they are only needed in the PulseAudio
    # server.
    bluez = null;
    avahi = null;
  };

  tomcat_connectors = callPackage ../servers/http/apache-modules/tomcat-connectors { };

  pies = callPackage ../servers/pies { };

  portmap = callPackage ../servers/portmap { };

  rpcbind = callPackage ../servers/rpcbind { };

  #monetdb = callPackage ../servers/sql/monetdb { };

  mongodb = callPackage ../servers/nosql/mongodb { };

  riak = callPackage ../servers/nosql/riak/1.3.1.nix { };

  mysql4 = import ../servers/sql/mysql {
    inherit fetchurl stdenv ncurses zlib perl;
    ps = procps; /* !!! Linux only */
  };

  mysql5 = import ../servers/sql/mysql5 {
    inherit fetchurl stdenv ncurses zlib perl openssl;
    ps = procps; /* !!! Linux only */
  };

  mysql51 = import ../servers/sql/mysql51 {
    inherit fetchurl ncurses zlib perl openssl stdenv;
    ps = procps; /* !!! Linux only */
  };

  mysql55 = callPackage ../servers/sql/mysql55 { };

  mysql = mysql51;

  mysql_jdbc = callPackage ../servers/sql/mysql/jdbc { };

  nagios = callPackage ../servers/monitoring/nagios {
    gdSupport = true;
  };

  munin = callPackage ../servers/monitoring/munin { };

  nagiosPluginsOfficial = callPackage ../servers/monitoring/nagios/plugins/official { };

  net_snmp = callPackage ../servers/monitoring/net-snmp { };

  oidentd = callPackage ../servers/identd/oidentd { };

  openfire = callPackage ../servers/xmpp/openfire { };

  oracleXE = callPackage ../servers/sql/oracle-xe { };

  OVMF = callPackage ../applications/virtualization/OVMF { };

  postgresql = postgresql92;

  postgresql83 = callPackage ../servers/sql/postgresql/8.3.x.nix { };

  postgresql84 = callPackage ../servers/sql/postgresql/8.4.x.nix { };

  postgresql90 = callPackage ../servers/sql/postgresql/9.0.x.nix { };

  postgresql91 = callPackage ../servers/sql/postgresql/9.1.x.nix { };

  postgresql92 = callPackage ../servers/sql/postgresql/9.2.x.nix { };

  postgresql_jdbc = callPackage ../servers/sql/postgresql/jdbc { };

  psqlodbc = callPackage ../servers/sql/postgresql/psqlodbc { };

  pyIRCt = builderDefsPackage (import ../servers/xmpp/pyIRCt) {
    inherit xmpppy pythonIRClib python makeWrapper;
  };

  pyMAILt = builderDefsPackage (import ../servers/xmpp/pyMAILt) {
    inherit xmpppy python makeWrapper fetchcvs;
  };

  rabbitmq_server = callPackage ../servers/amqp/rabbitmq-server { };

  radius = callPackage ../servers/radius { };

  redis = callPackage ../servers/nosql/redis {
    stdenv =
      if stdenv.isDarwin
      then overrideGCC stdenv gccApple
      else stdenv;
  };

  redstore = callPackage ../servers/http/redstore { };

  restund = callPackage ../servers/restund {};

  spamassassin = callPackage ../servers/mail/spamassassin {
    inherit (perlPackages) HTMLParser NetDNS NetAddrIP DBFile
      HTTPDate MailDKIM LWP IOSocketSSL;
  };

  samba = callPackage ../servers/samba { };

  # A lightweight Samba, useful for non-Linux-based OSes.
  samba_light = lowPrio (callPackage ../servers/samba {
    pam = null;
    fam = null;
    cups = null;
    acl = null;
    openldap = null;
    # libunwind 1.0.1 is not ported to GNU/Hurd.
    libunwind = null;
  });

  shishi = callPackage ../servers/shishi { };

  sipwitch = callPackage ../servers/sip/sipwitch { };

  squids = recurseIntoAttrs( import ../servers/squid/squids.nix {
    inherit fetchurl stdenv perl lib composableDerivation
      openldap pam db4 cyrus_sasl kerberos libcap expat libxml2 libtool
      openssl;
  });
  squid = squids.squid31; # has ipv6 support

  thttpd = callPackage ../servers/http/thttpd { };

  storm = callPackage ../servers/computing/storm { };

  tomcat5 = callPackage ../servers/http/tomcat/5.0.nix { };

  tomcat6 = callPackage ../servers/http/tomcat/6.0.nix { };

  tomcat_mysql_jdbc = callPackage ../servers/http/tomcat/jdbc/mysql { };

  axis2 = callPackage ../servers/http/tomcat/axis2 { };

  virtuoso = callPackage ../servers/sql/virtuoso { };

  vsftpd = callPackage ../servers/ftp/vsftpd { };

  xinetd = callPackage ../servers/xinetd { };

  xorg = recurseIntoAttrs (import ../servers/x11/xorg/default.nix {
    inherit fetchurl fetchgit stdenv pkgconfig intltool freetype fontconfig
      libxslt expat libdrm libpng zlib perl mesa_drivers
      xkeyboard_config dbus libuuid openssl gperf m4
      autoconf libtool xmlto asciidoc udev flex bison python mtdev pixman;
    automake = automake110x;
    mesa = mesa_noglu;
  });

  xorgReplacements = callPackage ../servers/x11/xorg/replacements.nix { };

  xorgVideoUnichrome = callPackage ../servers/x11/xorg/unichrome/default.nix { };

  yaws = callPackage ../servers/http/yaws { };

  zabbix = recurseIntoAttrs (import ../servers/monitoring/zabbix {
    inherit fetchurl stdenv pkgconfig postgresql curl openssl zlib;
  });

  zabbix20 = callPackage ../servers/monitoring/zabbix/2.0.nix { };


  ### OS-SPECIFIC

  afuse = callPackage ../os-specific/linux/afuse { };

  amdUcode = callPackage ../os-specific/linux/microcode/amd.nix { };

  autofs5 = callPackage ../os-specific/linux/autofs/autofs-v5.nix { };

  _915resolution = callPackage ../os-specific/linux/915resolution { };

  nfsUtils = callPackage ../os-specific/linux/nfs-utils { };

  acpi = callPackage ../os-specific/linux/acpi { };

  acpid = callPackage ../os-specific/linux/acpid { };

  acpitool = callPackage ../os-specific/linux/acpitool { };

  alsaLib = callPackage ../os-specific/linux/alsa-lib { };

  alsaPlugins = callPackage ../os-specific/linux/alsa-plugins {
    jackaudio = null;
  };

  alsaPluginWrapper = callPackage ../os-specific/linux/alsa-plugins/wrapper.nix { };

  alsaUtils = callPackage ../os-specific/linux/alsa-utils { };
  alsaOss = callPackage ../os-specific/linux/alsa-oss { };

  microcode2ucode = callPackage ../os-specific/linux/microcode/converter.nix { };

  microcodeIntel = callPackage ../os-specific/linux/microcode/intel.nix { };

  apparmor = callPackage ../os-specific/linux/apparmor {
    inherit (perlPackages) LocaleGettext TermReadKey RpcXML;
  };

  atop = callPackage ../os-specific/linux/atop { };

  b43Firmware_5_1_138 = callPackage ../os-specific/linux/firmware/b43-firmware/5.1.138.nix { };

  b43FirmwareCutter = callPackage ../os-specific/linux/firmware/b43-firmware-cutter { };

  batctl = callPackage ../os-specific/linux/batman-adv/batctl.nix { };

  bluez4 = callPackage ../os-specific/linux/bluez {
    pygobject = pygobject3;
  };

  bluez5 = lowPrio (callPackage ../os-specific/linux/bluez/bluez5.nix { });

  bluez = bluez4;

  beret = callPackage ../games/beret { };

  bridge_utils = callPackage ../os-specific/linux/bridge-utils { };

  busybox = callPackage ../os-specific/linux/busybox { };

  checkpolicy = callPackage ../os-specific/linux/checkpolicy { };

  cifs_utils = callPackage ../os-specific/linux/cifs-utils { };

  conky = callPackage ../os-specific/linux/conky { };

  cpufrequtils = callPackage ../os-specific/linux/cpufrequtils { };

  cryopid = callPackage ../os-specific/linux/cryopid { };

  cryptsetup = callPackage ../os-specific/linux/cryptsetup { };

  cramfsswap = callPackage ../os-specific/linux/cramfsswap { };

  devicemapper = lvm2;

  dmidecode = callPackage ../os-specific/linux/dmidecode { };

  dmtcp = callPackage ../os-specific/linux/dmtcp { };

  dietlibc = callPackage ../os-specific/linux/dietlibc { };

  directvnc = builderDefsPackage ../os-specific/linux/directvnc {
    inherit libjpeg pkgconfig zlib directfb;
    inherit (xlibs) xproto;
  };

  dmraid = callPackage ../os-specific/linux/dmraid { };

  drbd = callPackage ../os-specific/linux/drbd { };

  dstat = callPackage ../os-specific/linux/dstat {
    # pythonFull includes the "curses" standard library module, for pretty
    # dstat color output
    python = pythonFull;
  };

  libuuid =
    if crossSystem != null && crossSystem.config == "i586-pc-gnu"
    then (utillinux // {
      crossDrv = lib.overrideDerivation utillinux.crossDrv (args: {
        # `libblkid' fails to build on GNU/Hurd.
        configureFlags = args.configureFlags
          + " --disable-libblkid --disable-mount --disable-libmount"
          + " --disable-fsck --enable-static --disable-partx";
        doCheck = false;
        CPPFLAGS =                    # ugly hack for ugly software!
          lib.concatStringsSep " "
            (map (v: "-D${v}=4096")
                 [ "PATH_MAX" "MAXPATHLEN" "MAXHOSTNAMELEN" ]);
      });
    })
    else if stdenv.isLinux
    then utillinux
    else null;

  e3cfsprogs = callPackage ../os-specific/linux/e3cfsprogs { };

  ebtables = callPackage ../os-specific/linux/ebtables { };

  eject = utillinux;

  ffado = callPackage ../os-specific/linux/ffado { };

  fbterm = callPackage ../os-specific/linux/fbterm { };

  fuse = callPackage ../os-specific/linux/fuse { };

  fxload = callPackage ../os-specific/linux/fxload { };

  gpm = callPackage ../servers/gpm { };

  hdparm = callPackage ../os-specific/linux/hdparm { };

  hibernate = callPackage ../os-specific/linux/hibernate { };

  hostapd = callPackage ../os-specific/linux/hostapd { };

  htop = callPackage ../os-specific/linux/htop { };

  # GNU/Hurd core packages.
  gnu = recurseIntoAttrs (callPackage ../os-specific/gnu {
    inherit platform crossSystem;
  });

  hwdata = callPackage ../os-specific/linux/hwdata { };

  i7z = callPackage ../os-specific/linux/i7z { };

  ifplugd = callPackage ../os-specific/linux/ifplugd { };

  iotop = callPackage ../os-specific/linux/iotop { };

  iproute = callPackage ../os-specific/linux/iproute { };

  iputils = callPackage ../os-specific/linux/iputils {
    sp = spCompat;
    inherit (perlPackages) SGMLSpm;
  };

  iptables = callPackage ../os-specific/linux/iptables { };

  iw = callPackage ../os-specific/linux/iw { };

  jujuutils = callPackage ../os-specific/linux/jujuutils { };

  kbd = callPackage ../os-specific/linux/kbd { };

  latencytop = callPackage ../os-specific/linux/latencytop { };

  libaio = callPackage ../os-specific/linux/libaio { };

  libatasmart = callPackage ../os-specific/linux/libatasmart { };

  libcgroup = callPackage ../os-specific/linux/libcgroup { };

  libnl = callPackage ../os-specific/linux/libnl { };

  linuxHeaders = linuxHeaders37;

  linuxConsoleTools = callPackage ../os-specific/linux/consoletools { };

  linuxHeaders26 = callPackage ../os-specific/linux/kernel-headers/2.6.32.nix { };

  linuxHeaders37 = callPackage ../os-specific/linux/kernel-headers/3.7.nix { };

  linuxHeaders26Cross = forceNativeDrv (import ../os-specific/linux/kernel-headers/2.6.32.nix {
    inherit stdenv fetchurl perl;
    cross = assert crossSystem != null; crossSystem;
  });

  linuxHeaders24Cross = forceNativeDrv (import ../os-specific/linux/kernel-headers/2.4.nix {
    inherit stdenv fetchurl perl;
    cross = assert crossSystem != null; crossSystem;
  });

  # We can choose:
  linuxHeadersCrossChooser = ver : if ver == "2.4" then linuxHeaders24Cross
    else if ver == "2.6" then linuxHeaders26Cross
    else throw "Unknown linux kernel version";

  linuxHeadersCross = assert crossSystem != null;
    linuxHeadersCrossChooser crossSystem.platform.kernelMajor;

  linuxHeaders_2_6_28 = callPackage ../os-specific/linux/kernel-headers/2.6.28.nix { };

  kernelPatches = callPackage ../os-specific/linux/kernel/patches.nix { };

  linux_3_0 = makeOverridable (import ../os-specific/linux/kernel/linux-3.0.nix) {
    inherit fetchurl stdenv perl mktemp bc kmod ubootChooser;
    kernelPatches =
      [ kernelPatches.sec_perm_2_6_24
        # kernelPatches.aufs3_0
      ];
  };

  linux_3_2 = makeOverridable (import ../os-specific/linux/kernel/linux-3.2.nix) {
    inherit fetchurl stdenv perl mktemp bc kmod ubootChooser;
    kernelPatches =
      [ kernelPatches.sec_perm_2_6_24
        # kernelPatches.aufs3_2
      ];
  };

  linux_3_2_grsecurity = lowPrio (lib.overrideDerivation (linux_3_2.override (args: {
    kernelPatches = args.kernelPatches ++ [ kernelPatches.grsecurity_2_9_1_3_2_50 ];
  })) (args: { makeFlags = "DISABLE_PAX_PLUGINS=y";}));

  linux_3_2_apparmor = lowPrio (linux_3_2.override {
    kernelPatches = [ kernelPatches.apparmor_3_2 ];
    extraConfig = ''
      SECURITY_APPARMOR y
      DEFAULT_SECURITY_APPARMOR y
    '';
  });

  linux_3_2_xen = lowPrio (linux_3_2.override {
    extraConfig = ''
      XEN_DOM0 y
    '';
  });

  linux_3_4 = makeOverridable (import ../os-specific/linux/kernel/linux-3.4.nix) {
    inherit fetchurl stdenv perl mktemp bc kmod ubootChooser;
    kernelPatches =
      [ kernelPatches.sec_perm_2_6_24
        # kernelPatches.aufs3_4
      ] ++ lib.optionals (platform.kernelArch == "mips")
      [ kernelPatches.mips_fpureg_emu
        kernelPatches.mips_fpu_sigill
      ];
  };

  linux_3_4_apparmor = lowPrio (linux_3_4.override {
    kernelPatches = [ kernelPatches.apparmor_3_4 ];
    extraConfig = ''
      SECURITY_APPARMOR y
      DEFAULT_SECURITY_APPARMOR y
    '';
  });

  linux_3_6_rpi = makeOverridable (import ../os-specific/linux/kernel/linux-rpi-3.6.nix) {
    inherit fetchurl stdenv perl mktemp bc kmod ubootChooser;
  };

  linux_3_9 = makeOverridable (import ../os-specific/linux/kernel/linux-3.9.nix) {
    inherit fetchurl stdenv perl mktemp bc kmod ubootChooser;
    kernelPatches =
      [
        kernelPatches.sec_perm_2_6_24
      ] ++ lib.optionals (platform.kernelArch == "mips")
      [ kernelPatches.mips_fpureg_emu
        kernelPatches.mips_fpu_sigill
        kernelPatches.mips_ext3_n32
      ];
  };

  linux_3_10 = makeOverridable (import ../os-specific/linux/kernel/linux-3.10.nix) {
    inherit fetchurl stdenv perl mktemp bc kmod ubootChooser;
    kernelPatches =
      [
        kernelPatches.sec_perm_2_6_24
      ] ++ lib.optionals (platform.kernelArch == "mips")
      [ kernelPatches.mips_fpureg_emu
        kernelPatches.mips_fpu_sigill
        kernelPatches.mips_ext3_n32
      ];
  };

  linux_3_11 = makeOverridable (import ../os-specific/linux/kernel/linux-3.11.nix) {
    inherit fetchurl stdenv perl mktemp bc kmod ubootChooser;
    kernelPatches =
      [
        kernelPatches.sec_perm_2_6_24
      ] ++ lib.optionals (platform.kernelArch == "mips")
      [ kernelPatches.mips_fpureg_emu
        kernelPatches.mips_fpu_sigill
        kernelPatches.mips_ext3_n32
      ];
  };

  /* Linux kernel modules are inherently tied to a specific kernel.  So
     rather than provide specific instances of those packages for a
     specific kernel, we have a function that builds those packages
     for a specific kernel.  This function can then be called for
     whatever kernel you're using. */

  linuxPackagesFor = kernel: self: let callPackage = newScope self; in {
    inherit kernel;

    kernelDev = kernel.dev or kernel;

    acpi_call = callPackage ../os-specific/linux/acpi-call {};

    batman_adv = callPackage ../os-specific/linux/batman-adv {};

    bbswitch = callPackage ../os-specific/linux/bbswitch {};

    ati_drivers_x11 = callPackage ../os-specific/linux/ati-drivers { };

    aufs =
      if self.kernel.features ? aufs2 then
        callPackage ../os-specific/linux/aufs/2.nix { }
      else if self.kernel.features ? aufs3 then
        callPackage ../os-specific/linux/aufs/3.nix { }
      else null;

    aufs_util =
      if self.kernel.features ? aufs2 then
        callPackage ../os-specific/linux/aufs-util/2.nix { }
      else if self.kernel.features ? aufs3 then
        callPackage ../os-specific/linux/aufs-util/3.nix { }
      else null;

    blcr = callPackage ../os-specific/linux/blcr { };

    cryptodev = callPackage ../os-specific/linux/cryptodev { };

    e1000e = callPackage ../os-specific/linux/e1000e {};

    exmap = callPackage ../os-specific/linux/exmap { };

    frandom = callPackage ../os-specific/linux/frandom { };

    iscsitarget = callPackage ../os-specific/linux/iscsitarget { };

    iwlwifi = callPackage ../os-specific/linux/iwlwifi { };

    lttngModules = callPackage ../os-specific/linux/lttng-modules { };

    atheros = callPackage ../os-specific/linux/atheros/0.9.4.nix { };

    broadcom_sta = callPackage ../os-specific/linux/broadcom-sta/default.nix { };

    nvidia_x11 = callPackage ../os-specific/linux/nvidia-x11 { };

    nvidia_x11_legacy96 = callPackage ../os-specific/linux/nvidia-x11/legacy96.nix { };
    nvidia_x11_legacy173 = callPackage ../os-specific/linux/nvidia-x11/legacy173.nix { };
    nvidia_x11_legacy304 = callPackage ../os-specific/linux/nvidia-x11/legacy304.nix { };

    openafsClient = callPackage ../servers/openafs-client { };

    openiscsi = callPackage ../os-specific/linux/open-iscsi { };

    wis_go7007 = callPackage ../os-specific/linux/wis-go7007 { };

    klibc = callPackage ../os-specific/linux/klibc {
      linuxHeaders = glibc.kernelHeaders;
    };

    splashutils = let hasFbConDecor = if self.kernel ? features
      then self.kernel.features ? fbConDecor
      else self.kernel.config.isEnabled "FB_CON_DECOR";
    in if hasFbConDecor then pkgs.splashutils else null;

    /* compiles but has to be integrated into the kernel somehow
       Let's have it uncommented and finish it..
    */
    ndiswrapper = callPackage ../os-specific/linux/ndiswrapper { };

    netatop = callPackage ../os-specific/linux/netatop { };

    perf = callPackage ../os-specific/linux/kernel/perf.nix { };

    psmouse_alps = callPackage ../os-specific/linux/psmouse-alps { };

    spl = callPackage ../os-specific/linux/spl/default.nix { };

    sysprof = callPackage ../development/tools/profiling/sysprof {
      inherit (gnome) libglade;
    };

    systemtap = callPackage ../development/tools/profiling/systemtap {
      linux = self.kernelDev;
      inherit (gnome) libglademm;
    };

    tp_smapi = callPackage ../os-specific/linux/tp_smapi { };

    v86d = callPackage ../os-specific/linux/v86d { };

    virtualbox = callPackage ../applications/virtualization/virtualbox {
      stdenv = stdenv_32bit;
      inherit (gnome) libIDL;
      enableExtensionPack = config.virtualbox.enableExtensionPack or false;
    };

    virtualboxGuestAdditions = callPackage ../applications/virtualization/virtualbox/guest-additions { };

    zfs = callPackage ../os-specific/linux/zfs/default.nix { };
  };

  # Build the kernel modules for the some of the kernels.
  linuxPackages_3_0 = recurseIntoAttrs (linuxPackagesFor linux_3_0 linuxPackages_3_0);
  linuxPackages_3_2 = recurseIntoAttrs (linuxPackagesFor pkgs.linux_3_2 linuxPackages_3_2);
  linuxPackages_3_2_apparmor = linuxPackagesFor pkgs.linux_3_2_apparmor linuxPackages_3_2_apparmor;
  linuxPackages_3_2_xen = linuxPackagesFor pkgs.linux_3_2_xen linuxPackages_3_2_xen;
  linuxPackages_3_4 = recurseIntoAttrs (linuxPackagesFor pkgs.linux_3_4 linuxPackages_3_4);
  linuxPackages_3_4_apparmor = linuxPackagesFor pkgs.linux_3_4_apparmor linuxPackages_3_4_apparmor;
  linuxPackages_3_6_rpi = recurseIntoAttrs (linuxPackagesFor pkgs.linux_3_6_rpi linuxPackages_3_6_rpi);
  linuxPackages_3_9 = recurseIntoAttrs (linuxPackagesFor pkgs.linux_3_9 linuxPackages_3_9);
  linuxPackages_3_10 = recurseIntoAttrs (linuxPackagesFor pkgs.linux_3_10 linuxPackages_3_10);
  linuxPackages_3_11 = recurseIntoAttrs (linuxPackagesFor pkgs.linux_3_11 linuxPackages_3_11);
  # Update this when adding a new version!
  linuxPackages_latest = pkgs.linuxPackages_3_11;

  # The current default kernel / kernel modules.
  linux = linuxPackages.kernel;
  linuxPackages = linuxPackages_3_4;

  # A function to build a manually-configured kernel
  linuxManualConfig = import ../os-specific/linux/kernel/manual-config.nix {
    inherit (pkgs) stdenv runCommand nettools bc perl kmod writeTextFile;
  };

  keyutils = callPackage ../os-specific/linux/keyutils { };

  libselinux = callPackage ../os-specific/linux/libselinux { };

  libsemanage = callPackage ../os-specific/linux/libsemanage { };

  libraw1394 = callPackage ../development/libraries/libraw1394 { };

  libsexy = callPackage ../development/libraries/libsexy { };

  libsepol = callPackage ../os-specific/linux/libsepol { };

  libsmbios = callPackage ../os-specific/linux/libsmbios { };

  lm_sensors = callPackage ../os-specific/linux/lm-sensors { };

  lsiutil = callPackage ../os-specific/linux/lsiutil { };

  klibc = callPackage ../os-specific/linux/klibc {
    linuxHeaders = glibc.kernelHeaders;
  };

  klibcShrunk = lowPrio (callPackage ../os-specific/linux/klibc/shrunk.nix { });

  kmod = callPackage ../os-specific/linux/kmod { };

  kvm = qemu_kvm;

  libcap = callPackage ../os-specific/linux/libcap { };

  libcap_progs = callPackage ../os-specific/linux/libcap/progs.nix { };

  libcap_pam = callPackage ../os-specific/linux/libcap/pam.nix { };

  libcap_manpages = callPackage ../os-specific/linux/libcap/man.nix { };

  libcap_ng = callPackage ../os-specific/linux/libcap-ng { };

  libnscd = callPackage ../os-specific/linux/libnscd { };

  libnotify = callPackage ../development/libraries/libnotify { };

  libvolume_id = callPackage ../os-specific/linux/libvolume_id { };

  lsscsi = callPackage ../os-specific/linux/lsscsi { };

  lvm2 = callPackage ../os-specific/linux/lvm2 { };

  mdadm = callPackage ../os-specific/linux/mdadm { };

  mingetty = callPackage ../os-specific/linux/mingetty { };

  module_init_tools = callPackage ../os-specific/linux/module-init-tools { };

  mountall = callPackage ../os-specific/linux/mountall { };

  aggregateModules = modules:
    callPackage ../os-specific/linux/kmod/aggregator.nix {
      inherit modules;
    };

  multipath_tools = callPackage ../os-specific/linux/multipath-tools { };

  nettools = callPackage ../os-specific/linux/net-tools { };

  neverball = callPackage ../games/neverball {
    libpng = libpng15;
  };

  numactl = callPackage ../os-specific/linux/numactl { };

  gogoclient = callPackage ../os-specific/linux/gogoclient { };

  nss_ldap = callPackage ../os-specific/linux/nss_ldap { };

  pam = callPackage ../os-specific/linux/pam { };

  # pam_bioapi ( see http://www.thinkwiki.org/wiki/How_to_enable_the_fingerprint_reader )

  pam_ccreds = callPackage ../os-specific/linux/pam_ccreds {
    db = db4;
  };

  pam_console = callPackage ../os-specific/linux/pam_console {
    libtool = libtool_1_5;
  };

  pam_devperm = callPackage ../os-specific/linux/pam_devperm { };

  pam_krb5 = callPackage ../os-specific/linux/pam_krb5 { };

  pam_ldap = callPackage ../os-specific/linux/pam_ldap { };

  pam_login = callPackage ../os-specific/linux/pam_login { };

  pam_ssh_agent_auth = callPackage ../os-specific/linux/pam_ssh_agent_auth { };

  pam_usb = callPackage ../os-specific/linux/pam_usb { };

  pcmciaUtils = callPackage ../os-specific/linux/pcmciautils {
    firmware = config.pcmciaUtils.firmware or [];
    config = config.pcmciaUtils.config or null;
  };

  plymouth = callPackage ../os-specific/linux/plymouth { };

  pmount = callPackage ../os-specific/linux/pmount { };

  pmutils = callPackage ../os-specific/linux/pm-utils { };

  pmtools = callPackage ../os-specific/linux/pmtools { };

  policycoreutils = callPackage ../os-specific/linux/policycoreutils { };

  powertop = callPackage ../os-specific/linux/powertop { };

  prayer = callPackage ../servers/prayer { };

  procps = callPackage ../os-specific/linux/procps { };

  "procps-ng" = callPackage ../os-specific/linux/procps-ng { };

  qemu_kvm = lowPrio (qemu.override { x86Only = true; });

  firmwareLinuxNonfree = callPackage ../os-specific/linux/firmware/firmware-linux-nonfree { };

  radeontools = callPackage ../os-specific/linux/radeontools { };

  raspberrypifw = callPackage ../os-specific/linux/firmware/raspberrypi {};

  regionset = callPackage ../os-specific/linux/regionset { };

  rfkill = callPackage ../os-specific/linux/rfkill { };

  rfkill_udev = callPackage ../os-specific/linux/rfkill/udev.nix { };

  rtkit = callPackage ../os-specific/linux/rtkit { };

  sdparm = callPackage ../os-specific/linux/sdparm { };

  sepolgen = callPackage ../os-specific/linux/sepolgen { };

  shadow = callPackage ../os-specific/linux/shadow { };

  splashutils = callPackage ../os-specific/linux/splashutils/default.nix { };

  statifier = builderDefsPackage (import ../os-specific/linux/statifier) { };

  sysfsutils = callPackage ../os-specific/linux/sysfsutils { };

  # Provided with sysfsutils.
  libsysfs = sysfsutils;
  systool = sysfsutils;

  sysklogd = callPackage ../os-specific/linux/sysklogd { };

  syslinux = callPackage ../os-specific/linux/syslinux { };

  sysstat = callPackage ../os-specific/linux/sysstat { };

  systemd = callPackage ../os-specific/linux/systemd { };

  sysvinit = callPackage ../os-specific/linux/sysvinit { };

  sysvtools = callPackage ../os-specific/linux/sysvinit {
    withoutInitTools = true;
  };

  # FIXME: `tcp-wrapper' is actually not OS-specific.
  tcp_wrappers = callPackage ../os-specific/linux/tcp-wrappers { };

  trackballs = callPackage ../games/trackballs {
    debug = false;
    guile = guile_1_8;
  };

  tunctl = callPackage ../os-specific/linux/tunctl { };

  ubootChooser = name : if name == "upstream" then ubootUpstream
    else if name == "sheevaplug" then ubootSheevaplug
    else if name == "guruplug" then ubootGuruplug
    else if name == "nanonote" then ubootNanonote
    else throw "Unknown uboot";

  ubootUpstream = callPackage ../misc/uboot { };

  ubootSheevaplug = callPackage ../misc/uboot/sheevaplug.nix { };

  ubootNanonote = callPackage ../misc/uboot/nanonote.nix { };

  ubootGuruplug = callPackage ../misc/uboot/guruplug.nix { };

  uclibc = callPackage ../os-specific/linux/uclibc { };

  uclibcCross = lowPrio (callPackage ../os-specific/linux/uclibc {
    inherit fetchurl stdenv libiconv;
    linuxHeaders = linuxHeadersCross;
    gccCross = gccCrossStageStatic;
    cross = assert crossSystem != null; crossSystem;
  });

  udev145 = callPackage ../os-specific/linux/udev/145.nix { };

  udev = pkgs.systemd.libudev;

  udisks1 = callPackage ../os-specific/linux/udisks/1-default.nix { };
  udisks2 = callPackage ../os-specific/linux/udisks/2-default.nix { };
  udisks = udisks1;

  untie = callPackage ../os-specific/linux/untie { };

  upower = callPackage ../os-specific/linux/upower {
    libusb1 = callPackage ../development/libraries/libusb1/1_0_9.nix {};
    };

  upstart = callPackage ../os-specific/linux/upstart { };

  usbutils = callPackage ../os-specific/linux/usbutils { };

  utillinux = lowPrio (callPackage ../os-specific/linux/util-linux {
    ncurses = null;
    perl = null;
  });

  utillinuxCurses = utillinux.override {
    inherit ncurses perl;
  };

  v4l_utils = callPackage ../os-specific/linux/v4l-utils {
    withQt4 = true;
  };

  windows = rec {
    jom = callPackage ../os-specific/windows/jom { };

    w32api = callPackage ../os-specific/windows/w32api {
      gccCross = gccCrossStageStatic;
      binutilsCross = binutilsCross;
    };

    w32api_headers = w32api.override {
      onlyHeaders = true;
    };

    mingw_runtime = callPackage ../os-specific/windows/mingwrt {
      gccCross = gccCrossMingw2;
      binutilsCross = binutilsCross;
    };

    mingw_runtime_headers = mingw_runtime.override {
      onlyHeaders = true;
    };

    mingw_headers1 = buildEnv {
      name = "mingw-headers-1";
      paths = [ w32api_headers mingw_runtime_headers ];
    };

    mingw_headers2 = buildEnv {
      name = "mingw-headers-2";
      paths = [ w32api mingw_runtime_headers ];
    };

    mingw_headers3 = buildEnv {
      name = "mingw-headers-3";
      paths = [ w32api mingw_runtime ];
    };

    mingw_w64 = callPackage ../os-specific/windows/mingw-w64 {
      gccCross = gccCrossStageStatic;
      binutilsCross = binutilsCross;
    };

    mingw_w64_headers = callPackage ../os-specific/windows/mingw-w64 {
      onlyHeaders = true;
    };

    pthreads = callPackage ../os-specific/windows/pthread-w32 {
      mingw_headers = mingw_headers3;
    };

    wxMSW = callPackage ../os-specific/windows/wxMSW-2.8 { };
  };

  wesnoth = callPackage ../games/wesnoth {
    lua = lua5;
  };

  wirelesstools = callPackage ../os-specific/linux/wireless-tools { };

  wpa_supplicant = callPackage ../os-specific/linux/wpa_supplicant { };

  wpa_supplicant_gui = callPackage ../os-specific/linux/wpa_supplicant/gui.nix { };

  xf86_input_mtrack = callPackage ../os-specific/linux/xf86-input-mtrack {
    inherit (xorg) utilmacros xproto inputproto xorgserver;
  };

  xf86_input_multitouch =
    callPackage ../os-specific/linux/xf86-input-multitouch { };

  xf86_input_wacom = callPackage ../os-specific/linux/xf86-input-wacom { };

  xf86_video_nested = callPackage ../os-specific/linux/xf86-video-nested {
    inherit (xorg) fontsproto renderproto utilmacros xorgserver;
  };

  xf86_video_nouveau = callPackage ../os-specific/linux/xf86-video-nouveau {
    inherit (xorg) xorgserver xproto fontsproto xf86driproto renderproto
      videoproto utilmacros;
  };

  xmoto = builderDefsPackage (import ../games/xmoto) {
    inherit chipmunk sqlite curl zlib bzip2 libjpeg libpng
      freeglut mesa SDL SDL_mixer SDL_image SDL_net SDL_ttf
      lua5 ode libxdg_basedir libxml2;
  };

  xorg_sys_opengl = callPackage ../os-specific/linux/opengl/xorg-sys { };

  zd1211fw = callPackage ../os-specific/linux/firmware/zd1211 { };


  ### DATA

  andagii = callPackage ../data/fonts/andagii {};

  anonymousPro = callPackage ../data/fonts/anonymous-pro {};

  arkpandora_ttf = builderDefsPackage (import ../data/fonts/arkpandora) { };

  bakoma_ttf = callPackage ../data/fonts/bakoma-ttf { };

  cacert = callPackage ../data/misc/cacert { };

  cantarell_fonts = callPackage ../data/fonts/cantarell-fonts { };

  corefonts = callPackage ../data/fonts/corefonts { };

  wrapFonts = paths : ((import ../data/fonts/fontWrap) {
    inherit fetchurl stdenv builderDefs paths;
    inherit (xorg) mkfontdir mkfontscale;
  });

  clearlyU = callPackage ../data/fonts/clearlyU { };

  cm_unicode = callPackage ../data/fonts/cm-unicode {};

  dejavu_fonts = callPackage ../data/fonts/dejavu-fonts {
    inherit (perlPackages) FontTTF;
  };

  docbook5 = callPackage ../data/sgml+xml/schemas/docbook-5.0 { };

  docbook_sgml_dtd_31 = callPackage ../data/sgml+xml/schemas/sgml-dtd/docbook/3.1.nix { };

  docbook_sgml_dtd_41 = callPackage ../data/sgml+xml/schemas/sgml-dtd/docbook/4.1.nix { };

  docbook_xml_dtd_412 = callPackage ../data/sgml+xml/schemas/xml-dtd/docbook/4.1.2.nix { };

  docbook_xml_dtd_42 = callPackage ../data/sgml+xml/schemas/xml-dtd/docbook/4.2.nix { };

  docbook_xml_dtd_43 = callPackage ../data/sgml+xml/schemas/xml-dtd/docbook/4.3.nix { };

  docbook_xml_dtd_45 = callPackage ../data/sgml+xml/schemas/xml-dtd/docbook/4.5.nix { };

  docbook_xml_ebnf_dtd = callPackage ../data/sgml+xml/schemas/xml-dtd/docbook-ebnf { };

  docbook_xml_xslt = docbook_xsl;

  docbook_xsl = callPackage ../data/sgml+xml/stylesheets/xslt/docbook-xsl { };

  docbook5_xsl = docbook_xsl_ns;

  docbook_xsl_ns = callPackage ../data/sgml+xml/stylesheets/xslt/docbook-xsl-ns { };

  dosemu_fonts = callPackage ../data/fonts/dosemu-fonts { };

  freefont_ttf = callPackage ../data/fonts/freefont-ttf { };

  freepats = callPackage ../data/misc/freepats { };

  gentium = callPackage ../data/fonts/gentium {};

  gnome_user_docs = callPackage ../data/documentation/gnome-user-docs { };

  inherit (gnome3) gsettings_desktop_schemas;

  hicolor_icon_theme = callPackage ../data/icons/hicolor-icon-theme { };

  inconsolata = callPackage ../data/fonts/inconsolata {};

  junicode = callPackage ../data/fonts/junicode { };

  liberation_ttf = callPackage ../data/fonts/redhat-liberation-fonts { };

  libertine = builderDefsPackage (import ../data/fonts/libertine) {
    inherit fetchurl fontforge lib;
  };

  lmmath = callPackage ../data/fonts/lmodern/lmmath.nix {};

  lmodern = callPackage ../data/fonts/lmodern { };

  manpages = callPackage ../data/documentation/man-pages { };

  miscfiles = callPackage ../data/misc/miscfiles { };

  mobile_broadband_provider_info = callPackage ../data/misc/mobile-broadband-provider-info { };

  mph_2b_damase = callPackage ../data/fonts/mph-2b-damase { };

  oldstandard = callPackage ../data/fonts/oldstandard { };

  posix_man_pages = callPackage ../data/documentation/man-pages-posix { };

  pthreadmanpages = callPackage ../data/documentation/pthread-man-pages { };

  shared_mime_info = callPackage ../data/misc/shared-mime-info { };

  shared_desktop_ontologies = callPackage ../data/misc/shared-desktop-ontologies { };

  stdmanpages = callPackage ../data/documentation/std-man-pages { };

  iana_etc = callPackage ../data/misc/iana-etc { };

  poppler_data = callPackage ../data/misc/poppler-data { };

  r3rs = callPackage ../data/documentation/rnrs/r3rs.nix { };

  r4rs = callPackage ../data/documentation/rnrs/r4rs.nix { };

  r5rs = callPackage ../data/documentation/rnrs/r5rs.nix { };

  tango-icon-theme = callPackage ../data/icons/tango-icon-theme { };

  themes = name: import (../data/misc/themes + ("/" + name + ".nix")) {
    inherit fetchurl;
  };

  theano = callPackage ../data/fonts/theano { };

  tempora_lgc = callPackage ../data/fonts/tempora-lgc { };

  terminus_font = callPackage ../data/fonts/terminus-font { };

  tipa = callPackage ../data/fonts/tipa { };

  ttf_bitstream_vera = callPackage ../data/fonts/ttf-bitstream-vera { };

  tzdata = callPackage ../data/misc/tzdata { };

  ubuntu_font_family = callPackage ../data/fonts/ubuntu-font-family { };

  ucsFonts = callPackage ../data/fonts/ucs-fonts { };

  unifont = callPackage ../data/fonts/unifont { };

  vistafonts = callPackage ../data/fonts/vista-fonts { };

  wqy_zenhei = callPackage ../data/fonts/wqy-zenhei { };

  xhtml1 = callPackage ../data/sgml+xml/schemas/xml-dtd/xhtml1 { };

  xkeyboard_config = callPackage ../data/misc/xkeyboard-config { };


  ### APPLICATIONS

  a2jmidid = callPackage ../applications/audio/a2jmidid { };

  aangifte2005 = callPackage_i686 ../applications/taxes/aangifte-2005 { };

  aangifte2006 = callPackage_i686 ../applications/taxes/aangifte-2006 { };

  aangifte2007 = callPackage_i686 ../applications/taxes/aangifte-2007 { };

  aangifte2008 = callPackage_i686 ../applications/taxes/aangifte-2008 { };

  aangifte2009 = callPackage_i686 ../applications/taxes/aangifte-2009 { };

  aangifte2010 = callPackage_i686 ../applications/taxes/aangifte-2010 { };

  aangifte2011 = callPackage_i686 ../applications/taxes/aangifte-2011 { };

  aangifte2012 = callPackage_i686 ../applications/taxes/aangifte-2012 { };

  abcde = callPackage ../applications/audio/abcde {
    inherit (perlPackages) DigestSHA MusicBrainz MusicBrainzDiscID;
  };

  abiword = callPackage ../applications/office/abiword {
    inherit (gnome) libglade libgnomecanvas;
  };

  abook = callPackage ../applications/misc/abook { };

  adobeReader = callPackage_i686 ../applications/misc/adobe-reader { };

  aewan = callPackage ../applications/editors/aewan { };

  alchemy = callPackage ../applications/graphics/alchemy { };

  amsn = callPackage ../applications/networking/instant-messengers/amsn { };

  antiword = callPackage ../applications/office/antiword {};

  ardour = callPackage ../applications/audio/ardour {
    inherit (gnome) libgnomecanvas libgnomecanvasmm;
  };

  ardour3 =  lowPrio (callPackage ../applications/audio/ardour/ardour3.nix {
    inherit (gnome) libgnomecanvas libgnomecanvasmm;
    boost = boost149;
  });

  arora = callPackage ../applications/networking/browsers/arora { };

  audacious = callPackage ../applications/audio/audacious { };

  audacity = callPackage ../applications/audio/audacity { };

  aumix = callPackage ../applications/audio/aumix {
    gtkGUI = false;
  };

  autopanosiftc = callPackage ../applications/graphics/autopanosiftc { };

  avidemux = callPackage ../applications/video/avidemux { };

  avogadro = callPackage ../applications/science/chemistry/avogadro {
    eigen = eigen2;
  };

  avxsynth = callPackage ../applications/video/avxsynth { };

  awesome = callPackage ../applications/window-managers/awesome {
    lua = lua5;
    cairo = cairo.override { xcbSupport = true; };
  };

  baresip = callPackage ../applications/networking/instant-messengers/baresip {};

  batik = callPackage ../applications/graphics/batik { };

  bazaar = callPackage ../applications/version-management/bazaar { };

  bazaarTools = builderDefsPackage (import ../applications/version-management/bazaar/tools.nix) {
    inherit bazaar;
  };

  beast = callPackage ../applications/audio/beast {
    inherit (gnome) libgnomecanvas libart_lgpl;
    guile = guile_1_8;
  };

  bibletime = callPackage ../applications/misc/bibletime { };

  bitcoin = callPackage ../applications/misc/bitcoin {
    db4 = db48;
  };

  bitlbee = callPackage ../applications/networking/instant-messengers/bitlbee {
    # For some reason, TLS support is broken when using GnuTLS 3.0 (can't
    # connect to jabber.org, for instance.)
    gnutls = gnutls2;
    libotr = libotr_3_2;
  };

  blender = callPackage  ../applications/misc/blender {
    python = python3;
  };

  bristol = callPackage ../applications/audio/bristol { };

  bvi = callPackage ../applications/editors/bvi { };

  calf = callPackage ../applications/audio/calf {
      inherit (gnome) libglade;
  };

  calibre = callPackage ../applications/misc/calibre { };

  carrier = builderDefsPackage (import ../applications/networking/instant-messengers/carrier/2.5.0.nix) {
    inherit fetchurl stdenv pkgconfig perl perlXMLParser libxml2 openssl nss
      gtkspell aspell gettext ncurses avahi dbus dbus_glib python
      libtool automake autoconf gstreamer;
    inherit gtk glib;
    inherit (gnome) startupnotification GConf ;
    inherit (xlibs) libXScrnSaver scrnsaverproto libX11 xproto kbproto;
  };
  funpidgin = carrier;

  cc1394 = callPackage ../applications/video/cc1394 { };

  cddiscid = callPackage ../applications/audio/cd-discid { };

  cdparanoia = cdparanoiaIII;

  cdparanoiaIII = callPackage ../applications/audio/cdparanoia { };

  cdrtools = callPackage ../applications/misc/cdrtools { };

  centerim = callPackage ../applications/networking/instant-messengers/centerim { };

  cgit = callPackage ../applications/version-management/git-and-tools/cgit { };

  cgminer = callPackage ../applications/misc/cgminer {
    amdappsdk = amdappsdk28;
  };

  chatzilla = callPackage ../applications/networking/irc/chatzilla {
    xulrunner = firefox36Pkgs.xulrunner;
  };

  chromium = lowPrio (callPackage ../applications/networking/browsers/chromium {
    channel = "stable";
    gconf = gnome.GConf;
    pulseSupport = config.pulseaudio or true;
  });

  chromiumBeta = lowPrio (chromium.override { channel = "beta"; });
  chromiumBetaWrapper = lowPrio (wrapChromium chromiumBeta);

  chromiumDev = lowPrio (chromium.override { channel = "dev"; });
  chromiumDevWrapper = lowPrio (wrapChromium chromiumDev);

  chromiumWrapper = wrapChromium chromium;

  cinelerra = callPackage ../applications/video/cinelerra { };

  cmus = callPackage ../applications/audio/cmus { };

  compiz = callPackage ../applications/window-managers/compiz {
    inherit (gnome) GConf ORBit2 metacity;
    boost = boost149; # https://bugs.launchpad.net/compiz/+bug/1131864
  };

  coriander = callPackage ../applications/video/coriander {
    inherit (gnome) libgnomeui GConf;
  };

  csound = callPackage ../applications/audio/csound { };

  cinepaint = callPackage ../applications/graphics/cinepaint {
    fltk = fltk13;
    libpng = libpng12;
  };

  codeville = builderDefsPackage (import ../applications/version-management/codeville/0.8.0.nix) {
    inherit makeWrapper;
    python = pythonFull;
  };

  comical = callPackage ../applications/graphics/comical { };

  conkeror = callPackage ../applications/networking/browsers/conkeror { };
  conkerorWrapper = wrapFirefox {
    browser = conkeror;
    browserName = "conkeror";
    desktopName = "Conkeror";
  };

  cuneiform = builderDefsPackage (import ../tools/graphics/cuneiform) {
    inherit cmake patchelf;
    imagemagick = imagemagick;
  };

  cvs = callPackage ../applications/version-management/cvs { };

  cvsps = callPackage ../applications/version-management/cvsps { };

  cvs2svn = callPackage ../applications/version-management/cvs2svn { };

  d4x = callPackage ../applications/misc/d4x { };

  darcs = haskellPackages.darcs.override {
    # A variant of the Darcs derivation that containts only the executable and
    # thus has no dependencies on other Haskell packages.
    cabal = { mkDerivation = x: rec { final = haskellPackages.cabal.mkDerivation (self: (x final) // {
              isLibrary = false;
              configureFlags = "-f-library"; }); }.final;
            };
  };

  darktable = callPackage ../applications/graphics/darktable {
    inherit (gnome) GConf libglade;
  };

  "dd-agent" = callPackage ../tools/networking/dd-agent { };

  dia = callPackage ../applications/graphics/dia {
    inherit (pkgs.gnome) libart_lgpl libgnomeui;
  };

  diffuse = callPackage ../applications/version-management/diffuse { };

  distrho = callPackage ../applications/audio/distrho {};

  djvulibre = callPackage ../applications/misc/djvulibre { };

  djview = callPackage ../applications/graphics/djview { };
  djview4 = pkgs.djview;

  dmenu = callPackage ../applications/misc/dmenu {
    enableXft = config.dmenu.enableXft or false;
  };

  dmtx = builderDefsPackage (import ../tools/graphics/dmtx) {
    inherit libpng libtiff libjpeg imagemagick librsvg
      pkgconfig bzip2 zlib libtool freetype fontconfig
      ghostscript jasper xz;
    inherit (xlibs) libX11;
  };

  doodle = callPackage ../applications/search/doodle { };

  dunst = callPackage ../applications/misc/dunst { };

  dvb_apps  = callPackage ../applications/video/dvb-apps { };

  dvdauthor = callPackage ../applications/video/dvdauthor { };

  dvswitch = callPackage ../applications/video/dvswitch { };

  dwm = callPackage ../applications/window-managers/dwm {
    patches = config.dwm.patches or [];
  };

  eaglemode = callPackage ../applications/misc/eaglemode { };

  eclipses = recurseIntoAttrs (callPackage ../applications/editors/eclipse { });

  ed = callPackage ../applications/editors/ed { };

  elinks = callPackage ../applications/networking/browsers/elinks { };

  elvis = callPackage ../applications/editors/elvis { };

  emacs = emacs24;

  emacs23 = callPackage ../applications/editors/emacs-23 {
    stdenv =
      if stdenv.isDarwin
      /* On Darwin, use Apple-GCC, otherwise:
           configure: error: C preprocessor "cc -E -no-cpp-precomp" fails sanity check */
      then overrideGCC stdenv gccApple
      else stdenv;

    # use override to select the appropriate gui toolkit
    libXaw = if stdenv.isDarwin then xlibs.libXaw else null;
    Xaw3d = null;
    gtk = if stdenv.isDarwin then null else gtk;
    # TODO: these packages don't build on Darwin.
    gconf = null /* if stdenv.isDarwin then null else gnome.GConf */;
    librsvg = null /* if stdenv.isDarwin then null else librsvg */;
  };

  emacs24 = callPackage ../applications/editors/emacs-24 {
    # use override to enable additional features
    libXaw = if stdenv.isDarwin then xlibs.libXaw else null;
    Xaw3d = null;
    gtk = if stdenv.isDarwin then null else gtk;
    gconf = null;
    librsvg = null;
    alsaLib = null;
    imagemagick = null;
    texinfo = texinfo5;

    # use gccApple on darwin to deal with: unexec: 'my_edata is not in section
    # __data'
    stdenv = if stdenv.isDarwin
      then stdenvAdapters.overrideGCC stdenv gccApple
      else stdenv;
  };

  emacs24-nox = lowPrio (appendToName "nox" (emacs24.override {
    withX = false;
  }));

  emacsPackages = emacs: self: let callPackage = newScope self; in rec {
    inherit emacs;

    autoComplete = callPackage ../applications/editors/emacs-modes/auto-complete { };

    bbdb = callPackage ../applications/editors/emacs-modes/bbdb { texinfo = texinfo5; };

    cedet = callPackage ../applications/editors/emacs-modes/cedet { };

    calfw = callPackage ../applications/editors/emacs-modes/calfw { };

    coffee = callPackage ../applications/editors/emacs-modes/coffee { };

    colorTheme = callPackage ../applications/editors/emacs-modes/color-theme { };

    cua = callPackage ../applications/editors/emacs-modes/cua { };

    # ecb = callPackage ../applications/editors/emacs-modes/ecb { };

    jabber = callPackage ../applications/editors/emacs-modes/jabber { };

    emacsClangCompleteAsync = callPackage ../applications/editors/emacs-modes/emacs-clang-complete-async { };

    emacsSessionManagement = callPackage ../applications/editors/emacs-modes/session-management-for-emacs { };

    emacsw3m = callPackage ../applications/editors/emacs-modes/emacs-w3m { texinfo = texinfo5; };

    emms = callPackage ../applications/editors/emacs-modes/emms { texinfo = texinfo5; };

    ess = callPackage ../applications/editors/emacs-modes/ess { };

    flymakeCursor = callPackage ../applications/editors/emacs-modes/flymake-cursor { };

    gh = callPackage ../applications/editors/emacs-modes/gh { };

    graphvizDot = callPackage ../applications/editors/emacs-modes/graphviz-dot { };

    gist = callPackage ../applications/editors/emacs-modes/gist { };

    jade = callPackage ../applications/editors/emacs-modes/jade { };

    jdee = callPackage ../applications/editors/emacs-modes/jdee {
      # Requires Emacs 23, for `avl-tree'.
    };

    js2 = callPackage ../applications/editors/emacs-modes/js2 { };

    stratego = callPackage ../applications/editors/emacs-modes/stratego { };

    haskellMode = callPackage ../applications/editors/emacs-modes/haskell { };

    ocamlMode = callPackage ../applications/editors/emacs-modes/ocaml { };

    tuaregMode = callPackage ../applications/editors/emacs-modes/tuareg { };

    hol_light_mode = callPackage ../applications/editors/emacs-modes/hol_light { };

    htmlize = callPackage ../applications/editors/emacs-modes/htmlize { };

    logito = callPackage ../applications/editors/emacs-modes/logito { };

    loremIpsum = callPackage ../applications/editors/emacs-modes/lorem-ipsum { };

    magit = callPackage ../applications/editors/emacs-modes/magit { texinfo = texinfo5; };

    maudeMode = callPackage ../applications/editors/emacs-modes/maude { };

    notmuch = lowPrio (callPackage ../applications/networking/mailreaders/notmuch { });

    # This is usually a newer version of Org-Mode than that found in GNU Emacs, so
    # we want it to have higher precedence.
    org = hiPrio (callPackage ../applications/editors/emacs-modes/org { texinfo = texinfo5; });

    org2blog = callPackage ../applications/editors/emacs-modes/org2blog { };

    pcache = callPackage ../applications/editors/emacs-modes/pcache { };

    phpMode = callPackage ../applications/editors/emacs-modes/php { };

    prologMode = callPackage ../applications/editors/emacs-modes/prolog { };

    proofgeneral = callPackage ../applications/editors/emacs-modes/proofgeneral {
      texLive = pkgs.texLiveAggregationFun {
        paths = [ pkgs.texLive pkgs.texLiveCMSuper ];
      };
    };

    quack = callPackage ../applications/editors/emacs-modes/quack { };

    rectMark = callPackage ../applications/editors/emacs-modes/rect-mark { };

    remember = callPackage ../applications/editors/emacs-modes/remember { };

    rudel = callPackage ../applications/editors/emacs-modes/rudel { };

    scalaMode = callPackage ../applications/editors/emacs-modes/scala-mode { };

    sunriseCommander = callPackage ../applications/editors/emacs-modes/sunrise-commander { };

    xmlRpc = callPackage ../applications/editors/emacs-modes/xml-rpc { };
  };

  emacs23Packages = emacsPackages emacs23 pkgs.emacs23Packages;
  emacs24Packages = recurseIntoAttrs (emacsPackages emacs24 pkgs.emacs24Packages);

  epdfview = callPackage ../applications/misc/epdfview { };

  espeak = callPackage ../applications/audio/espeak { };

  espeakedit = callPackage ../applications/audio/espeak/edit.nix { };

  esniper = callPackage ../applications/networking/esniper { };

  etherape = callPackage ../applications/networking/sniffers/etherape {
    inherit (gnome) gnomedocutils libgnome libglade libgnomeui scrollkeeper;
  };

  evopedia = callPackage ../applications/misc/evopedia { };

  keepassx = callPackage ../applications/misc/keepassx { };

  inherit (gnome3) evince;
  keepass = callPackage ../applications/misc/keepass { };

  evolution_data_server = newScope (gnome) ../servers/evolution-data-server { };

  exrdisplay = callPackage ../applications/graphics/exrdisplay {
    fltk = fltk20;
  };

  fbpanel = callPackage ../applications/window-managers/fbpanel { };

  fetchmail = import ../applications/misc/fetchmail {
    inherit stdenv fetchurl openssl;
  };

  fluidsynth = callPackage ../applications/audio/fluidsynth { };

  fossil = callPackage ../applications/version-management/fossil { };

  fvwm = callPackage ../applications/window-managers/fvwm { };

  geany = callPackage ../applications/editors/geany { };

  goldendict = callPackage ../applications/misc/goldendict { };

  grass = import ../applications/misc/grass {
    inherit (xlibs) libXmu libXext libXp libX11 libXt libSM libICE libXpm
      libXaw libXrender;
    inherit config composableDerivation stdenv fetchurl
      lib flex bison cairo fontconfig
      gdal zlib ncurses gdbm proj pkgconfig swig
      blas liblapack libjpeg libpng mysql unixODBC mesa postgresql python
      readline sqlite tcl tk libtiff freetype ffmpeg makeWrapper wxGTK;
    fftw = fftwSinglePrec;
    motif = lesstif;
    opendwg = libdwg;
    wxPython = wxPython28;
  };

  grip = callPackage ../applications/misc/grip {
    inherit (gnome) libgnome libgnomeui vte;
  };

  guitarix = callPackage ../applications/audio/guitarix {
    fftw = fftwSinglePrec;
  };

  wavesurfer = callPackage ../applications/misc/audio/wavesurfer { };

  wireshark = callPackage ../applications/networking/sniffers/wireshark { };

  wvdial = callPackage ../os-specific/linux/wvdial { };

  fbida = callPackage ../applications/graphics/fbida { };

  fdupes = callPackage ../tools/misc/fdupes { };

  feh = callPackage ../applications/graphics/feh { };

  filezilla = callPackage ../applications/networking/ftp/filezilla { };

  firefox = pkgs.firefoxPkgs.firefox;

  firefox36Pkgs = callPackage ../applications/networking/browsers/firefox/3.6.nix {
    inherit (gnome) libIDL;
  };

  firefox36Wrapper = wrapFirefox { browser = firefox36Pkgs.firefox; };

  firefox13Pkgs = callPackage ../applications/networking/browsers/firefox/13.0.nix {
    inherit (gnome) libIDL;
  };

  firefox13Wrapper = lowPrio (wrapFirefox { browser = firefox13Pkgs.firefox; });

  firefoxPkgs = callPackage ../applications/networking/browsers/firefox {
    inherit (gnome) libIDL;
    inherit (pythonPackages) pysqlite;
    libpng = libpng.override { apngSupport = true; };
  };

  firefoxWrapper = wrapFirefox { browser = firefoxPkgs.firefox; };

  flac = callPackage ../applications/audio/flac { };

  flashplayer = callPackage ../applications/networking/browsers/mozilla-plugins/flashplayer-11 {
    debug = config.flashplayer.debug or false;
    # !!! Fix the dependency on two different builds of nss.
  };

  freecad = callPackage ../applications/graphics/freecad {
    opencascade = opencascade_6_5;
  };

  freemind = callPackage ../applications/misc/freemind {
    jdk = jdk;
    jre = jdk;
  };

  freenet = callPackage ../applications/networking/p2p/freenet { };

  freepv = callPackage ../applications/graphics/freepv { };

  xfontsel = callPackage ../applications/misc/xfontsel { };
  xlsfonts = callPackage ../applications/misc/xlsfonts { };

  freerdp = callPackage ../applications/networking/remote/freerdp { };

  freerdpUnstable = callPackage ../applications/networking/remote/freerdp/unstable.nix { };

  freicoin = callPackage ../applications/misc/freicoin {
    db4 = db48;
  };

  fspot = callPackage ../applications/graphics/f-spot {
    inherit (gnome) libgnome libgnomeui;
    gtksharp = gtksharp1;
  };

  get_iplayer = callPackage ../applications/misc/get_iplayer {};

  gimp_2_6 = callPackage ../applications/graphics/gimp {
    inherit (gnome) libart_lgpl;
    libpng = libpng12;
  };

  gimp_2_8 = callPackage ../applications/graphics/gimp/2.8.nix {
    inherit (gnome) libart_lgpl;
    webkit = null;
    lcms = lcms2;
  };

  gimp = gimp_2_6;

  gimpPlugins = recurseIntoAttrs (import ../applications/graphics/gimp/plugins {
    inherit pkgs gimp;
  });

  gitAndTools = recurseIntoAttrs (import ../applications/version-management/git-and-tools {
    inherit pkgs;
  });
  git = gitAndTools.git;
  gitFull = gitAndTools.gitFull;
  gitSVN = gitAndTools.gitSVN;

  giv = callPackage ../applications/graphics/giv {
    pcre = pcre.override { unicodeSupport = true; };
  };

  gmrun = callPackage ../applications/misc/gmrun {};

  gnucash = callPackage ../applications/office/gnucash {
    inherit (gnome2) libgnomeui libgtkhtml gtkhtml libbonoboui libgnomeprint libglade libart_lgpl;
    gconf = gnome2.GConf;
    guile = guile_1_8;
    slibGuile = slibGuile.override { scheme = guile_1_8; };
  };

  libquvi = callPackage ../applications/video/quvi/library.nix { };

  mi2ly = callPackage ../applications/audio/mi2ly {};

  praat = callPackage ../applications/audio/praat { };

  quvi = callPackage ../applications/video/quvi/tool.nix { };

  quvi_scripts = callPackage ../applications/video/quvi/scripts.nix { };

  qjackctl = callPackage ../applications/audio/qjackctl { };

  gkrellm = callPackage ../applications/misc/gkrellm { };

  gmu = callPackage ../applications/audio/gmu { };

  gnash = callPackage ../applications/video/gnash {
    xulrunner = firefoxPkgs.xulrunner;
    inherit (gnome) gtkglext;
  };

  gnome_mplayer = callPackage ../applications/video/gnome-mplayer {
    inherit (gnome) GConf;
  };

  gnumeric = callPackage ../applications/office/gnumeric {
    goffice = goffice_0_10;
    inherit (gnome) libglade scrollkeeper;
  };

  gnunet = callPackage ../applications/networking/p2p/gnunet { };

  gnunet_svn = lowPrio (callPackage ../applications/networking/p2p/gnunet/svn.nix {
    libgcrypt = libgcrypt_git;
  });

  gocr = callPackage ../applications/graphics/gocr { };

  gobby5 = callPackage ../applications/editors/gobby {
    inherit (gnome) gtksourceview;
  };

  gphoto2 = callPackage ../applications/misc/gphoto2 { };

  gphoto2fs = builderDefsPackage ../applications/misc/gphoto2/gphotofs.nix {
    inherit libgphoto2 fuse pkgconfig glib libtool;
  };

  graphicsmagick = callPackage ../applications/graphics/graphicsmagick { };

  graphicsmagick137 = callPackage ../applications/graphics/graphicsmagick/1.3.7.nix {
    libpng = libpng12;
  };

  gtkpod = callPackage ../applications/audio/gtkpod {
    inherit (gnome) libglade;
  };

  jbidwatcher = callPackage ../applications/misc/jbidwatcher {
    java = if stdenv.isLinux then jre else jdk;
  };

  qrdecode = builderDefsPackage (import ../tools/graphics/qrdecode) {
    libpng = libpng12;
    opencv = opencv_2_1;
  };

  qrencode = callPackage ../tools/graphics/qrencode { };

  gecko_mediaplayer = callPackage ../applications/networking/browsers/mozilla-plugins/gecko-mediaplayer {
    inherit (gnome) GConf;
    browser = firefox;
  };

  geeqie = callPackage ../applications/graphics/geeqie { };

  gigedit = callPackage ../applications/audio/gigedit { };

  gqview = callPackage ../applications/graphics/gqview { };

  gmpc = callPackage ../applications/audio/gmpc { };

  gmtk = callPackage ../applications/networking/browsers/mozilla-plugins/gmtk {
    inherit (gnome) GConf;
  };

  gnome_terminator = callPackage ../applications/misc/gnome_terminator {
    vte = gnome.vte.override { pythonSupport = true; };
  };

  googleearth = callPackage_i686 ../applications/misc/googleearth { };

  google_talk_plugin = callPackage ../applications/networking/browsers/mozilla-plugins/google-talk-plugin {
    libpng = libpng12;
  };

  gosmore = builderDefsPackage ../applications/misc/gosmore {
    inherit fetchsvn curl pkgconfig libxml2 gtk;
  };

  gpsbabel = callPackage ../applications/misc/gpsbabel { };

  gpscorrelate = callPackage ../applications/misc/gpscorrelate { };

  gpsd = callPackage ../servers/gpsd { };

  guitone = callPackage ../applications/version-management/guitone { };

  gv = callPackage ../applications/misc/gv { };

  hello = callPackage ../applications/misc/hello/ex-2 { };

  herbstluftwm = callPackage ../applications/window-managers/herbstluftwm { };

  hexedit = callPackage ../applications/editors/hexedit { };

  hipchat = callPackage_i686 ../applications/networking/instant-messengers/hipchat { };

  homebank = callPackage ../applications/office/homebank { };

  htmldoc = callPackage ../applications/misc/htmldoc {
    fltk = fltk13;
  };

  hugin = callPackage ../applications/graphics/hugin { };

  hydrogen = callPackage ../applications/audio/hydrogen { };

  i3 = callPackage ../applications/window-managers/i3 { };

  i3lock = callPackage ../applications/window-managers/i3/lock.nix {
    inherit (xorg) libxkbfile;
    cairo = cairo.override { xcbSupport = true; };
  };

  i3status = callPackage ../applications/window-managers/i3/status.nix { };

  i810switch = callPackage ../os-specific/linux/i810switch { };

  icecat3 = lowPrio (callPackage ../applications/networking/browsers/icecat-3 {
    inherit (gnome) libIDL libgnomeui gnome_vfs;
    inherit (xlibs) pixman;
    inherit (pythonPackages) ply;
  });

  icecatXulrunner3 = lowPrio (callPackage ../applications/networking/browsers/icecat-3 {
    application = "xulrunner";
    inherit (gnome) libIDL libgnomeui gnome_vfs;
    inherit (xlibs) pixman;
    inherit (pythonPackages) ply;
  });

  icecat3Xul =
    (symlinkJoin "icecat-with-xulrunner-${icecat3.version}"
       [ icecat3 icecatXulrunner3 ])
    // { inherit (icecat3) gtk isFirefox3Like meta; };

  icecat3Wrapper = wrapFirefox { browser = icecat3Xul; browserName = "icecat"; desktopName = "IceCat"; };

  icewm = callPackage ../applications/window-managers/icewm { };

  id3v2 = callPackage ../applications/audio/id3v2 { };

  ii = callPackage ../applications/networking/irc/ii { };

  ikiwiki = callPackage ../applications/misc/ikiwiki {
    inherit (perlPackages) TextMarkdown URI HTMLParser HTMLScrubber
      HTMLTemplate TimeDate CGISession DBFile CGIFormBuilder LocaleGettext
      RpcXML XMLSimple PerlMagick YAML YAMLLibYAML HTMLTree Filechdir
      AuthenPassphrase NetOpenIDConsumer LWPxParanoidAgent CryptSSLeay;
  };

  imagemagick = callPackage ../applications/graphics/ImageMagick {
    tetex = null;
    librsvg = null;
  };

  imagemagickBig = lowPrio (callPackage ../applications/graphics/ImageMagick { });

  # Impressive, formerly known as "KeyJNote".
  impressive = callPackage ../applications/office/impressive {
    # XXX These are the PyOpenGL dependencies, which we need here.
    inherit (pythonPackages) pyopengl;
  };

  inkscape = callPackage ../applications/graphics/inkscape {
    inherit (pythonPackages) lxml;
    lcms = lcms2;
  };

  ion3 = callPackage ../applications/window-managers/ion-3 {
    lua = lua5;
  };

  ipe = callPackage ../applications/graphics/ipe { };

  iptraf = callPackage ../applications/networking/iptraf { };

  irssi = callPackage ../applications/networking/irc/irssi {
    # compile with gccApple on darwin to support the -no-cpp-precompile flag
    stdenv = if stdenv.isDarwin
      then stdenvAdapters.overrideGCC stdenv gccApple
      else stdenv;
  };

  irssi_fish = callPackage ../applications/networking/irc/irssi/fish { };

  irssi_otr = callPackage ../applications/networking/irc/irssi/otr { };

  bip = callPackage ../applications/networking/irc/bip { };

  jack_capture = callPackage ../applications/audio/jack-capture { };

  jack_oscrolloscope = callPackage ../applications/audio/jack-oscrolloscope { };

  jack_rack = callPackage ../applications/audio/jack-rack { };

  jackmeter = callPackage ../applications/audio/jackmeter { };

  jalv = callPackage ../applications/audio/jalv { };

  jedit = callPackage ../applications/editors/jedit { };

  jigdo = callPackage ../applications/misc/jigdo { };

  joe = callPackage ../applications/editors/joe { };

  jbrout = callPackage ../applications/graphics/jbrout {
    inherit (pythonPackages) lxml;
  };

  jwm = callPackage ../applications/window-managers/jwm { };

  k3d = callPackage ../applications/graphics/k3d {
    inherit (pkgs.gnome2) gtkglext;
  };

  keepnote = callPackage ../applications/office/keepnote {
    pygtk = pyGtkGlade;
  };

  kermit = callPackage ../tools/misc/kermit { };

  keymon = callPackage ../applications/video/key-mon { };

  kino = callPackage ../applications/video/kino {
    inherit (gnome) libglade;
  };

  lame = callPackage ../applications/audio/lame { };

  larswm = callPackage ../applications/window-managers/larswm { };

  lash = callPackage ../applications/audio/lash { };

  ladspaH = callPackage ../applications/audio/ladspa-plugins/ladspah.nix { };

  ladspaPlugins = callPackage ../applications/audio/ladspa-plugins {
    fftw = fftwSinglePrec;
  };

  caps = callPackage ../applications/audio/caps { };

  lastwatch = callPackage ../applications/audio/lastwatch { };

  lbdb = callPackage ../tools/misc/lbdb { };

  lci = callPackage ../applications/science/logic/lci {};

  ldcpp = callPackage ../applications/networking/p2p/ldcpp {
    inherit (gnome) libglade;
  };

  librecad = callPackage ../applications/misc/librecad { };

  librecad2 = callPackage ../applications/misc/librecad/2.0.nix { };

  libreoffice = callPackage ../applications/office/libreoffice {
    inherit (perlPackages) ArchiveZip CompressZlib;
    inherit (gnome) GConf ORBit2 gnome_vfs;
    zip = zip.override { enableNLS = false; };
    boost = boost149;
    jdk = openjdk;
    fontsConf = makeFontsConf {
      fontDirectories = [
        freefont_ttf xorg.fontmiscmisc xorg.fontbhttf
      ];
    };
    poppler = poppler_0_18;
    clucene_core = clucene_core_2;
    lcms = lcms2;
  };

  liferea = callPackage ../applications/networking/newsreaders/liferea { };

  lingot = callPackage ../applications/audio/lingot {
    inherit (gnome) libglade;
  };

  links = callPackage ../applications/networking/browsers/links { };

  ledger = callPackage ../applications/office/ledger/2.6.3.nix { };
  ledger3 = callPackage ../applications/office/ledger/3.0.nix { };

  links2 = callPackage ../applications/networking/browsers/links2 { };

  linphone = callPackage ../applications/networking/instant-messengers/linphone rec {
    inherit (gnome) libglade;
    libexosip = libexosip_3;
    libosip = libosip_3;
  };

  linuxsampler = callPackage ../applications/audio/linuxsampler { };

  lmms = callPackage ../applications/audio/lmms { };

  lxdvdrip = callPackage ../applications/video/lxdvdrip { };

  lynx = callPackage ../applications/networking/browsers/lynx { };

  lyx = callPackage ../applications/misc/lyx { };

  makeself = callPackage ../applications/misc/makeself { };

  matchbox = callPackage ../applications/window-managers/matchbox { };

  mda_lv2 = callPackage ../applications/audio/mda-lv2 { };

  meld = callPackage ../applications/version-management/meld {
    inherit (gnome) scrollkeeper;
    pygtk = pyGtkGlade;
  };

  mcomix = callPackage ../applications/graphics/mcomix { };

  mercurial = callPackage ../applications/version-management/mercurial {
    inherit (pythonPackages) curses docutils;
    guiSupport = false; # use mercurialFull to get hgk GUI
  };

  mercurialFull = lowPrio (appendToName "full" (pkgs.mercurial.override { guiSupport = true; }));

  merkaartor = callPackage ../applications/misc/merkaartor { };

  meshlab = callPackage ../applications/graphics/meshlab { };

  mhwaveedit = callPackage ../applications/audio/mhwaveedit {};

  mid2key = callPackage ../applications/audio/mid2key { };

  midori = builderDefsPackage (import ../applications/networking/browsers/midori) {
    inherit imagemagick intltool python pkgconfig webkit libxml2
      which gettext makeWrapper file libidn sqlite docutils libnotify
      vala dbus_glib glib_networking;
    inherit gtk3 glib;
    inherit (gnome) gtksourceview;
    inherit (webkit.passthru.args) libsoup;
    inherit (xlibs) kbproto xproto libXScrnSaver scrnsaverproto;
  };

  midoriWrapper = wrapFirefox
    { browser = midori; browserName = "midori"; desktopName = "Midori";
      icon = "${midori}/share/icons/hicolor/22x22/apps/midori.png";
    };

  mikmod = callPackage ../applications/audio/mikmod { };

  minicom = callPackage ../tools/misc/minicom { };

  minidjvu = callPackage ../applications/graphics/minidjvu { };

  mirage = callPackage ../applications/graphics/mirage {};

  mmex = callPackage ../applications/office/mmex { };

  monkeysAudio = callPackage ../applications/audio/monkeys-audio { };

  monodevelop = callPackage ../applications/editors/monodevelop {
    inherit (gnome) gnome_vfs libbonobo libglade libgnome GConf;
    mozilla = firefox;
    gtksharp = gtksharp2;
  };

  monodoc = callPackage ../applications/editors/monodoc {
    gtksharp = gtksharp1;
  };

  monotone = callPackage ../applications/version-management/monotone {
    lua = lua5;
    boost = boost149;
  };

  monotoneViz = builderDefsPackage (import ../applications/version-management/monotone-viz/mtn-head.nix) {
    inherit ocaml graphviz pkgconfig autoconf automake libtool glib gtk;
    inherit (ocamlPackages) lablgtk;
    inherit (gnome) libgnomecanvas;
  };

  mopidy = callPackage ../applications/audio/mopidy { };
  mopidy_git = callPackage ../applications/audio/mopidy/git.nix { };

  mozilla = callPackage ../applications/networking/browsers/mozilla {
    inherit (gnome) libIDL;
  };

  mozplugger = builderDefsPackage (import ../applications/networking/browsers/mozilla-plugins/mozplugger) {
    inherit firefox;
    inherit (xlibs) libX11 xproto;
  };

  easytag = callPackage ../applications/audio/easytag { };

  mp3info = callPackage ../applications/audio/mp3info { };

  mpc123 = callPackage ../applications/audio/mpc123 { };

  mpg123 = callPackage ../applications/audio/mpg123 { };

  mpg321 = callPackage ../applications/audio/mpg321 { };

  ncmpcpp = callPackage ../applications/audio/ncmpcpp { };

  normalize = callPackage ../applications/audio/normalize { };

  mplayer = callPackage ../applications/video/mplayer {
    pulseSupport = config.pulseaudio or false;
  };

  mplayer2 = callPackage ../applications/video/mplayer2 {
    ffmpeg = ffmpeg_1;
  };

  MPlayerPlugin = browser:
    import ../applications/networking/browsers/mozilla-plugins/mplayerplug-in {
      inherit browser;
      inherit fetchurl stdenv pkgconfig gettext;
      inherit (xlibs) libXpm;
      # !!! should depend on MPlayer
    };

  mrxvt = callPackage ../applications/misc/mrxvt { };

  multisync = callPackage ../applications/misc/multisync {
    inherit (gnome) ORBit2 libbonobo libgnomeui GConf;
  };

  mumble = callPackage ../applications/networking/mumble {
    avahi = avahi.override {
      withLibdnssdCompat = true;
    };
    jackSupport = config.mumble.jackSupport or false;
  };

  mutt = callPackage ../applications/networking/mailreaders/mutt { };

  ruby_gpgme = callPackage ../development/libraries/ruby_gpgme {
    ruby = ruby19;
    hoe = rubyLibs.hoe;
  };

  ruby_ncursesw_sup = callPackage ../development/libraries/ruby_ncursesw_sup { };

  smplayer = callPackage ../applications/video/smplayer { };

  sup = callPackage ../applications/networking/mailreaders/sup {
    ruby = ruby19;

    chronic = rubyLibs.chronic;
    gettext = rubyLibs.gettext;
    gpgme = ruby_gpgme;
    highline = rubyLibs.highline;
    iconv = rubyLibs.iconv;
    locale = rubyLibs.locale;
    lockfile = rubyLibs.lockfile;
    mime_types = rubyLibs.mime_types;
    ncursesw_sup = ruby_ncursesw_sup;
    rake = rubyLibs.rake_10_1_0;
    rmail = rubyLibs.rmail;
    text = rubyLibs.text;
    trollop = rubyLibs.trollop;
    xapian_ruby = rubyLibs.xapian_ruby;
  };

  msmtp = callPackage ../applications/networking/msmtp { };

  imapfilter = callPackage ../applications/networking/mailreaders/imapfilter.nix {
    lua = lua5;
 };

  mupdf = callPackage ../applications/misc/mupdf { };

  mypaint = callPackage ../applications/graphics/mypaint { };

  mythtv = callPackage ../applications/video/mythtv { };

  tvtime = callPackage ../applications/video/tvtime {
    kernel = linux;
  };

  nano = callPackage ../applications/editors/nano { };

  navipowm = callPackage ../applications/misc/navipowm { };

  navit = callPackage ../applications/misc/navit { };

  netbeans = callPackage ../applications/editors/netbeans { };

  ncdu = callPackage ../tools/misc/ncdu { };

  nedit = callPackage ../applications/editors/nedit {
    motif = lesstif;
  };

  netsurfBrowser = netsurf.browser;
  netsurf = recurseIntoAttrs (import ../applications/networking/browsers/netsurf { inherit pkgs; });

  notmuch = callPackage ../applications/networking/mailreaders/notmuch {
    # use emacsPackages.notmuch if you want emacs support
    emacs = null;
  };

  nova = callPackage ../applications/virtualization/nova { };

  novaclient = callPackage ../applications/virtualization/nova/client.nix { };

  nspluginwrapper = callPackage ../applications/networking/browsers/mozilla-plugins/nspluginwrapper {};

  nvi = callPackage ../applications/editors/nvi { };

  nvpy = callPackage ../applications/editors/nvpy { };

  ocrad = callPackage ../applications/graphics/ocrad { };

  offrss = callPackage ../applications/networking/offrss { };

  ogmtools = callPackage ../applications/video/ogmtools { };

  omxplayer = callPackage ../applications/video/omxplayer {
    stdenv = overrideGCC stdenv gcc47;
  };

  oneteam = callPackage ../applications/networking/instant-messengers/oneteam {};

  openbox = callPackage ../applications/window-managers/openbox { };

  openimageio = callPackage ../applications/graphics/openimageio { };

  openjump = callPackage ../applications/misc/openjump { };

  openscad = callPackage ../applications/graphics/openscad {};

  opera = callPackage ../applications/networking/browsers/opera {
    inherit (pkgs.kde4) kdelibs;
  };

  opusTools = callPackage ../applications/audio/opus-tools { };

  pan = callPackage ../applications/networking/newsreaders/pan {
    spellChecking = false;
  };

  panotools = callPackage ../applications/graphics/panotools { };

  pavucontrol = callPackage ../applications/audio/pavucontrol { };

  paraview = callPackage ../applications/graphics/paraview { };

  petrifoo = callPackage ../applications/audio/petrifoo {
    inherit (gnome) libgnomecanvas;
  };

  pdftk = callPackage ../tools/typesetting/pdftk { };

  pianobar = callPackage ../applications/audio/pianobar { };

  pianobooster = callPackage ../applications/audio/pianobooster { };

  picard = callPackage ../applications/audio/picard { };

  picocom = callPackage ../tools/misc/picocom { };

  pidgin = callPackage ../applications/networking/instant-messengers/pidgin {
    openssl = if config.pidgin.openssl or true then openssl else null;
    gnutls = if config.pidgin.gnutls or false then gnutls else null;
    libgcrypt = if config.pidgin.gnutls or false then libgcrypt else null;
    inherit (gnome) startupnotification;
  };

  pidginlatex = callPackage ../applications/networking/instant-messengers/pidgin-plugins/pidgin-latex {
    imagemagick = imagemagickBig;
  };

  pidginlatexSF = builderDefsPackage
    (import ../applications/networking/instant-messengers/pidgin-plugins/pidgin-latex/pidgin-latex-sf.nix)
    {
      inherit pkgconfig pidgin texLive imagemagick which glib gtk;
    };

  pidginmsnpecan = callPackage ../applications/networking/instant-messengers/pidgin-plugins/msn-pecan { };

  pidginotr = callPackage ../applications/networking/instant-messengers/pidgin-plugins/otr { };

  pidginsipe = callPackage ../applications/networking/instant-messengers/pidgin-plugins/sipe { };

  pinfo = callPackage ../applications/misc/pinfo { };

  pinta = callPackage ../applications/graphics/pinta {
    gtksharp = gtksharp2;
  };

  pommed = callPackage ../os-specific/linux/pommed {
    inherit (xorg) libXpm;
  };

  pqiv = callPackage ../applications/graphics/pqiv { };

  qiv = callPackage ../applications/graphics/qiv { };

  # perhaps there are better apps for this task? It's how I had configured my preivous system.
  # And I don't want to rewrite all rules
  procmail = callPackage ../applications/misc/procmail { };

  pstree = callPackage ../applications/misc/pstree { };

  puredata = callPackage ../applications/audio/puredata { };

  pythonmagick = callPackage ../applications/graphics/PythonMagick { };

  qemu = callPackage ../applications/virtualization/qemu { };

  qemuImage = callPackage ../applications/virtualization/qemu/linux-img { };

  qmmp = callPackage ../applications/audio/qmmp { };

  qsampler = callPackage ../applications/audio/qsampler { };

  qsynth = callPackage ../applications/audio/qsynth { };

  qtcreator = callPackage ../development/qtcreator { };

  qtpfsgui = callPackage ../applications/graphics/qtpfsgui { };

  qtractor = callPackage ../applications/audio/qtractor { };

  quodlibet = callPackage ../applications/audio/quodlibet {
    inherit (pythonPackages) mutagen;
  };

  rakarrack = callPackage ../applications/audio/rakarrack {
    inherit (xorg) libXpm libXft;
    fltk = fltk13;
  };

  rapcad = callPackage ../applications/graphics/rapcad {};

  rapidsvn = callPackage ../applications/version-management/rapidsvn { };

  ratpoison = callPackage ../applications/window-managers/ratpoison { };

  rawtherapee = callPackage ../applications/graphics/rawtherapee {
    fftw = fftw.override {float = true;};
  };

  rcs = callPackage ../applications/version-management/rcs { };

  rdesktop = callPackage ../applications/networking/remote/rdesktop { };

  recode = callPackage ../tools/text/recode { };

  retroshare = callPackage ../applications/networking/p2p/retroshare {
    qt = qt4;
  };

  rsync = callPackage ../applications/networking/sync/rsync {
    enableACLs = !(stdenv.isDarwin || stdenv.isSunOS || stdenv.isFreeBSD);
    enableCopyDevicesPatch = (config.rsync.enableCopyDevicesPatch or false);
  };

  rxvt = callPackage ../applications/misc/rxvt { };

  # = urxvt
  rxvt_unicode = callPackage ../applications/misc/rxvt_unicode {
    perlSupport = true;
    gdkPixbufSupport = true;
  };

  sakura = callPackage ../applications/misc/sakura {
    inherit (gnome) vte;
  };

  sbagen = callPackage ../applications/misc/sbagen { };

  scribus = callPackage ../applications/office/scribus {
    inherit (gnome) libart_lgpl;
  };

  seeks = callPackage ../tools/networking/p2p/seeks {
    opencv = opencv_2_1;
  };

  seg3d = callPackage ../applications/graphics/seg3d {
    wxGTK = wxGTK28.override { unicode = false; };
  };

  seq24 = callPackage ../applications/audio/seq24 { };

  sflphone = callPackage ../applications/networking/instant-messengers/sflphone {
    gtk = gtk3;
  };

  siproxd = callPackage ../applications/networking/siproxd { };

  skype = callPackage_i686 ../applications/networking/instant-messengers/skype {
    usePulseAudio = config.pulseaudio or true;
  };

  skype4pidgin = callPackage ../applications/networking/instant-messengers/pidgin-plugins/skype4pidgin { };

  skype_call_recorder = callPackage ../applications/networking/instant-messengers/skype-call-recorder { };

  st = callPackage ../applications/misc/st {
    conf = config.st.conf or null;
  };

  sxiv = callPackage ../applications/graphics/sxiv { };

  bittorrentSync = callPackage ../applications/networking/bittorrentsync { };

  dropbox = callPackage ../applications/networking/dropbox { };

  dropbox-cli = callPackage ../applications/networking/dropbox-cli { };

  lightdm = callPackage ../applications/display-managers/lightdm { };

  lightdm_gtk_greeter = callPackage ../applications/display-managers/lightdm-gtk-greeter { };

  # slic3r 0.9.10b says: "Running Slic3r under Perl >= 5.16 is not supported nor recommended"
  slic3r = callPackage ../applications/misc/slic3r {
    inherit (perl514Packages) EncodeLocale MathClipper ExtUtilsXSpp
            BoostGeometryUtils MathConvexHullMonotoneChain MathGeometryVoronoi
            MathPlanePath Moo IOStringy ClassXSAccessor Wx GrowlGNTP NetDBus;
    perl = perl514;
  };

  slim = callPackage ../applications/display-managers/slim {
    libpng = libpng12;
  };

  sndBase = lowPrio (builderDefsPackage (import ../applications/audio/snd) {
    inherit fetchurl stdenv stringsWithDeps lib fftw;
    inherit pkgconfig gmp gettext;
    inherit (xlibs) libXpm libX11;
    inherit gtk glib;
  });

  snd = sndBase.passthru.function {
    inherit mesa libtool jackaudio alsaLib;
    guile = guile_1_8;
  };

  shntool = callPackage ../applications/audio/shntool { };

  sonic_visualiser = callPackage ../applications/audio/sonic-visualiser {
    inherit (pkgs.vamp) vampSDK;
    inherit (pkgs.xlibs) libX11;
    fftw = pkgs.fftwSinglePrec;
  };

  sox = callPackage ../applications/misc/audio/sox { };

  soxr = callPackage ../applications/misc/audio/soxr { };

  spotify = callPackage ../applications/audio/spotify {
    inherit (gnome) GConf;
    libpng = libpng12;
  };

  libspotify = callPackage ../development/libraries/libspotify {
    apiKey = config.libspotify.apiKey or null;
  };

  stalonetray = callPackage ../applications/window-managers/stalonetray {};

  stumpwm = builderDefsPackage (import ../applications/window-managers/stumpwm) {
    inherit texinfo;
    clisp = clisp_2_44_1;
  };

  sublime = callPackage ../applications/editors/sublime { };

  subversion = callPackage ../applications/version-management/subversion/default.nix {
    bdbSupport = true;
    httpServer = false;
    httpSupport = true;
    sslSupport = true;
    pythonBindings = false;
    perlBindings = false;
    javahlBindings = false;
    saslSupport = false;
    compressionSupport = true;
    httpd = apacheHttpd;
    sasl = cyrus_sasl;
  };

  subversionClient = lowPrio (appendToName "client" (subversion.override {
    bdbSupport = false;
    perlBindings = true;
    pythonBindings = true;
  }));

  surf = callPackage ../applications/misc/surf {
    libsoup = gnome.libsoup;
    webkit = webkit_gtk2;
  };

  svk = perlPackages.SVK;

  swh_lv2 = callPackage ../applications/audio/swh-lv2 { };

  sylpheed = callPackage ../applications/networking/mailreaders/sylpheed {
    sslSupport = true;
    gpgSupport = true;
  };

  # linux only by now
  synergy = callPackage ../applications/misc/synergy { };

  tabbed = callPackage ../applications/window-managers/tabbed { };

  tahoelafs = callPackage ../tools/networking/p2p/tahoe-lafs {
    inherit (pythonPackages) twisted foolscap simplejson nevow zfec
      pycryptopp pysqlite darcsver setuptoolsTrial setuptoolsDarcs
      numpy pyasn1 mock;
  };

  tailor = builderDefsPackage (import ../applications/version-management/tailor) {
    inherit makeWrapper python;
  };

  tangogps = callPackage ../applications/misc/tangogps {
    gconf = gnome.GConf;
  };

  teamspeak_client = callPackage ../applications/networking/instant-messengers/teamspeak/client.nix { };

  taskjuggler = callPackage ../applications/misc/taskjuggler { };

  taskwarrior = callPackage ../applications/misc/taskwarrior { };

  telepathy_gabble = callPackage ../applications/networking/instant-messengers/telepathy/gabble {
    inherit (pkgs.gnome) libsoup;
  };

  telepathy_haze = callPackage ../applications/networking/instant-messengers/telepathy/haze {};

  telepathy_logger = callPackage ../applications/networking/instant-messengers/telepathy/logger {};

  telepathy_mission_control = callPackage ../applications/networking/instant-messengers/telepathy/mission-control { };

  telepathy_rakia = callPackage ../applications/networking/instant-messengers/telepathy/rakia { };

  telepathy_salut = callPackage ../applications/networking/instant-messengers/telepathy/salut {};

  tesseract = callPackage ../applications/graphics/tesseract { };

  thinkingRock = callPackage ../applications/misc/thinking-rock { };

  thunderbird = callPackage ../applications/networking/mailreaders/thunderbird {
    inherit (gnome) libIDL;
  };

  tig = gitAndTools.tig;

  timidity = callPackage ../tools/misc/timidity { };

  tkcvs = callPackage ../applications/version-management/tkcvs { };

  tla = callPackage ../applications/version-management/arch { };

  torchat = callPackage ../applications/networking/instant-messengers/torchat {
    wrapPython = pythonPackages.wrapPython;
  };

  # This builds the gtk client
  transmission_260 = callPackage ../applications/networking/p2p/transmission/2.60.nix { };

  transmission = callPackage ../applications/networking/p2p/transmission { };

  transmission_remote_gtk = callPackage ../applications/networking/p2p/transmission-remote-gtk {};

  trayer = callPackage ../applications/window-managers/trayer { };

  tree = callPackage ../tools/system/tree {
    # use gccApple to compile on darwin as the configure script adds a
    # -no-cpp-precomp flag, which is not compatible with the default gcc
    stdenv = if stdenv.isDarwin
      then stdenvAdapters.overrideGCC stdenv gccApple
      else stdenv;
  };

  tribler = callPackage ../applications/networking/p2p/tribler { };

  twinkle = callPackage ../applications/networking/instant-messengers/twinkle {
    ccrtp = ccrtp_1_8;
    libzrtpcpp = libzrtpcpp_1_6;
  };

  umurmur = callPackage ../applications/networking/umurmur { };

  unison = callPackage ../applications/networking/sync/unison {
    inherit (ocamlPackages) lablgtk;
    enableX11 = config.unison.enableX11 or true;
  };

  uucp = callPackage ../tools/misc/uucp { };

  uwimap = callPackage ../tools/networking/uwimap { };

  uzbl = builderDefsPackage (import ../applications/networking/browsers/uzbl) {
    inherit pkgconfig webkit makeWrapper glib_networking python3;
    inherit glib pango cairo gdk_pixbuf atk;
    inherit (xlibs) libX11 kbproto;
    inherit (gnome) libsoup;
    gtk = gtk3;
  };

  vanitygen = callPackage ../applications/misc/vanitygen { };

  vbindiff = callPackage ../applications/editors/vbindiff { };

  vdpauinfo = callPackage ../tools/X11/vdpauinfo { };

  veracity = callPackage ../applications/version-management/veracity {};

  viewMtn = builderDefsPackage (import ../applications/version-management/viewmtn/0.10.nix)
  {
    inherit monotone cheetahTemplate highlight ctags
      makeWrapper graphviz which python;
    flup = pythonPackages.flup;
  };

  vim = callPackage ../applications/editors/vim {
    # for Objective-C compilation
    stdenv = if stdenv.isDarwin
      then clangStdenv
      else stdenv;
  };

  vimHugeX = vim_configurable;

  vim_configurable = callPackage ../applications/editors/vim/configurable.nix {
    inherit (pkgs) fetchurl stdenv ncurses pkgconfig gettext
      composableDerivation lib config glib gtk python perl tcl ruby;
    inherit (pkgs.xlibs) libX11 libXext libSM libXpm libXt libXaw libXau libXmu
      libICE;

    features = "huge"; # one of  tiny, small, normal, big or huge
    lua = pkgs.lua5;
    gui = config.vim.gui or "auto";

    # optional features by flags
    flags = [ "python" "X11" ]; # only flag "X11" by now

    # so that we can use gccApple if we're building on darwin
    inherit stdenvAdapters gccApple;
  };

  vimNox = lowPrio (vim_configurable.override { source = "vim-nox"; });

  virtviewer = callPackage ../applications/virtualization/virt-viewer {};
  virtmanager = callPackage ../applications/virtualization/virt-manager {
    inherit (gnome) gnome_python;
  };

  virtinst = callPackage ../applications/virtualization/virtinst {};

  virtualgl = callPackage ../tools/X11/virtualgl { };

  bumblebee = callPackage ../tools/X11/bumblebee { };

  vkeybd = callPackage ../applications/audio/vkeybd {
    inherit (xlibs) libX11;
  };

  vlc = callPackage ../applications/video/vlc {
    ffmpeg = ffmpeg_1;
  };

  vnstat = callPackage ../applications/networking/vnstat { };

  vorbisTools = callPackage ../applications/audio/vorbis-tools { };

  vue = callPackage ../applications/misc/vue {};

  vwm = callPackage ../applications/window-managers/vwm { };

  w3m = callPackage ../applications/networking/browsers/w3m {
    graphicsSupport = false;
  };

  weechat = callPackage ../applications/networking/irc/weechat { };

  weston = callPackage ../applications/window-managers/weston {
    cairo = cairo.override {
      glSupport = true;
    };
  };

  windowmaker = callPackage ../applications/window-managers/windowmaker { };

  winswitch = callPackage ../tools/X11/winswitch { };

  wings = callPackage ../applications/graphics/wings {
    erlang = erlangR14B04;
    esdl = esdl.override { erlang = erlangR14B04; };
  };

  wmname = callPackage ../applications/misc/wmname { };

  wmctrl = callPackage ../tools/X11/wmctrl { };

  # I'm keen on wmiimenu only  >wmii-3.5 no longer has it...
  wmiimenu = import ../applications/window-managers/wmii31 {
    libixp = libixp_for_wmii;
    inherit fetchurl /* fetchhg */ stdenv gawk;
    inherit (xlibs) libX11;
  };

  wmiiSnap = import ../applications/window-managers/wmii {
    libixp = libixp_for_wmii;
    inherit fetchurl /* fetchhg */ stdenv gawk;
    inherit (xlibs) libX11 xextproto libXt libXext;
    includeUnpack = config.stdenv.includeUnpack or false;
  };

  wordnet = callPackage ../applications/misc/wordnet { };

  wrapChromium = browser: wrapFirefox {
    inherit browser;
    browserName = browser.packageName;
    desktopName = "Chromium";
    icon = "${browser}/share/icons/hicolor/48x48/apps/${browser.packageName}.png";
  };

  wrapFirefox =
    { browser, browserName ? "firefox", desktopName ? "Firefox", nameSuffix ? ""
    , icon ? "${browser}/lib/${browser.name}/icons/mozicon128.png" }:
    let
      cfg = stdenv.lib.attrByPath [ browserName ] {} config;
      enableAdobeFlash = cfg.enableAdobeFlash or true;
      enableGnash = cfg.enableGnash or false;
    in
    import ../applications/networking/browsers/firefox/wrapper.nix {
      inherit stdenv makeWrapper makeDesktopItem browser browserName desktopName nameSuffix icon;
      plugins =
         assert !(enableGnash && enableAdobeFlash);
         ([ ]
          ++ lib.optional enableGnash gnash
          ++ lib.optional enableAdobeFlash flashplayer
          ++ lib.optional (cfg.enableDjvu or false) (djview4)
          ++ lib.optional (cfg.enableMPlayer or false) (MPlayerPlugin browser)
          ++ lib.optional (cfg.enableGeckoMediaPlayer or false) gecko_mediaplayer
          ++ lib.optional (supportsJDK && cfg.jre or false && jrePlugin ? mozillaPlugin) jrePlugin
          ++ lib.optional (cfg.enableGoogleTalkPlugin or false) google_talk_plugin
         );
      libs =
        if cfg.enableQuakeLive or false
        then with xlibs; [ stdenv.gcc libX11 libXxf86dga libXxf86vm libXext libXt alsaLib zlib ]
        else [ ];
      gtk_modules = [ libcanberra ];
    };

  x11vnc = callPackage ../tools/X11/x11vnc { };

  x2vnc = callPackage ../tools/X11/x2vnc { };

  xaos = builderDefsPackage (import ../applications/graphics/xaos) {
    inherit (xlibs) libXt libX11 libXext xextproto xproto;
    inherit gsl aalib zlib intltool gettext perl;
    libpng = libpng12;
  };

  xara = callPackage ../applications/graphics/xara { };

  xawtv = callPackage ../applications/video/xawtv { };

  xbindkeys = callPackage ../tools/X11/xbindkeys { };

  xbmc = callPackage ../applications/video/xbmc { };

  xcalib = callPackage ../tools/X11/xcalib { };

  xcape = callPackage ../tools/X11/xcape { };

  xchainkeys = callPackage ../tools/X11/xchainkeys { };

  xchat = callPackage ../applications/networking/irc/xchat { };

  xchm = callPackage ../applications/misc/xchm { };

  xcompmgr = callPackage ../applications/window-managers/xcompmgr { };

  compton = callPackage ../applications/window-managers/compton { };

  xdaliclock = callPackage ../tools/misc/xdaliclock {};

  xdg_utils = callPackage ../tools/X11/xdg-utils { };

  xdotool = callPackage ../tools/X11/xdotool { };

  xen = callPackage ../applications/virtualization/xen { };

  xfe = callPackage ../applications/misc/xfe {
    fox = fox_1_6;
  };

  xfig = callPackage ../applications/graphics/xfig { };

  xineUI = callPackage ../applications/video/xine-ui { };

  xneur_0_13 = callPackage ../applications/misc/xneur { };

  xneur_0_8 = callPackage ../applications/misc/xneur/0.8.nix { };

  xneur = xneur_0_13;

  gxneur = callPackage ../applications/misc/gxneur  {
    inherit (gnome) libglade GConf;
  };

  xournal = callPackage ../applications/graphics/xournal {
    inherit (gnome) libgnomeprint libgnomeprintui libgnomecanvas;
  };

  xpdf = callPackage ../applications/misc/xpdf {
    motif = lesstif;
    base14Fonts = "${ghostscript}/share/ghostscript/fonts";
  };

  xkb_switch = callPackage ../tools/X11/xkb-switch { };

  libxpdf = callPackage ../applications/misc/xpdf/libxpdf.nix { };

  xpra = callPackage ../tools/X11/xpra { };

  xrestop = callPackage ../tools/X11/xrestop { };

  xscreensaver = callPackage ../misc/screensavers/xscreensaver {
    inherit (gnome) libglade;
  };

  xsynth_dssi = callPackage ../applications/audio/xsynth-dssi { };

  xterm = callPackage ../applications/misc/xterm { };

  xtrace = callPackage ../tools/X11/xtrace { };

  xlaunch = callPackage ../tools/X11/xlaunch { };

  xmacro = callPackage ../tools/X11/xmacro { };

  xmove = callPackage ../applications/misc/xmove { };

  xnee = callPackage ../tools/X11/xnee {
    # Work around "missing separator" error.
    stdenv = overrideInStdenv stdenv [ gnumake381 ];
  };

  xvidcap = callPackage ../applications/video/xvidcap {
    inherit (gnome) scrollkeeper libglade;
  };

  yate = callPackage ../applications/misc/yate { };

  qgis = callPackage ../applications/misc/qgis {};

  yoshimi = callPackage ../applications/audio/yoshimi {
    fltk = fltk13;
  };

  zathuraCollection = recurseIntoAttrs
    (let callPackage = newScope pkgs.zathuraCollection; in
      import ../applications/misc/zathura { inherit callPackage pkgs fetchurl; });

  zathura = zathuraCollection.zathuraWrapper;

  girara = callPackage ../applications/misc/girara { };

  zgrviewer = callPackage ../applications/graphics/zgrviewer {};

  zynaddsubfx = callPackage ../applications/audio/zynaddsubfx { };


  ### GAMES

  alienarena = callPackage ../games/alienarena { };

  andyetitmoves = if stdenv.isLinux then callPackage ../games/andyetitmoves {} else null;

  anki = callPackage ../games/anki { };

  asc = callPackage ../games/asc {
    lua = lua5;
    libsigcxx = libsigcxx12;
  };

  atanks = callPackage ../games/atanks {};

  ballAndPaddle = callPackage ../games/ball-and-paddle {
    guile = guile_1_8;
  };

  bitsnbots = callPackage ../games/bitsnbots {
    lua = lua5;
  };

  blackshades = callPackage ../games/blackshades { };

  blackshadeselite = callPackage ../games/blackshadeselite { };

  blobby = callPackage ../games/blobby {
    boost = boost149;
  };

  bsdgames = callPackage ../games/bsdgames { };

  btanks = callPackage ../games/btanks { };

  bzflag = callPackage ../games/bzflag { };

  castle_combat = callPackage ../games/castle-combat { };

  construoBase = lowPrio (callPackage ../games/construo {
    mesa = null;
    freeglut = null;
  });

  construo = construoBase.override {
    inherit mesa freeglut;
  };

  crack_attack = callPackage ../games/crack-attack { };

  crrcsim = callPackage ../games/crrcsim {};

  dhewm3 = callPackage ../games/dhewm3 {};

  drumkv1 = callPackage ../applications/audio/drumkv1 { };

  dwarf_fortress = callPackage_i686 ../games/dwarf-fortress { };

  d1x_rebirth = callPackage ../games/d1x-rebirth { };

  d2x_rebirth = callPackage ../games/d2x-rebirth { };

  eduke32 = callPackage ../games/eduke32 {
    stdenv = overrideGCC stdenv gcc47;
  };

  egoboo = callPackage ../games/egoboo { };

  exult = callPackage ../games/exult {
    stdenv = overrideGCC stdenv gcc42;
    libpng = libpng12;
  };

  flightgear = callPackage ../games/flightgear { };

  freeciv = callPackage ../games/freeciv { };

  freedink = callPackage ../games/freedink { };

  fsg = callPackage ../games/fsg {
    wxGTK = wxGTK28.override { unicode = false; };
  };

  gemrb = callPackage ../games/gemrb { };

  gl117 = callPackage ../games/gl-117 {};

  glestae = callPackage ../games/glestae {};

  globulation2 = callPackage ../games/globulation {};

  gltron = callPackage ../games/gltron { };

  gnuchess = callPackage ../games/gnuchess { };

  gnugo = callPackage ../games/gnugo { };

  gparted = callPackage ../tools/misc/gparted { };

  gsmartcontrol = callPackage ../tools/misc/gsmartcontrol {
    inherit (gnome) libglademm;
  };

  gtypist = callPackage ../games/gtypist { };

  hexen = callPackage ../games/hexen { };

  icbm3d = callPackage ../games/icbm3d { };

  instead = callPackage ../games/instead {
    lua = lua5;
  };

  kobodeluxe = callPackage ../games/kobodeluxe { };

  lincity = builderDefsPackage (import ../games/lincity) {
    inherit (xlibs) libX11 libXext xextproto
      libICE libSM xproto;
    inherit libpng zlib;
  };

  lincity_ng = callPackage ../games/lincity/ng.nix {};

  mars = callPackage ../games/mars { };

  micropolis = callPackage ../games/micropolis { };

  naev = callPackage ../games/naev { };

  njam = callPackage ../games/njam { };

  oilrush = callPackage ../games/oilrush { };

  openttd = callPackage ../games/openttd {
    zlib = zlibStatic;
  };

  opentyrian = callPackage ../games/opentyrian { };

  pingus = callPackage ../games/pingus {};

  pioneers = callPackage ../games/pioneers { };

  pong3d = callPackage ../games/pong3d { };

  prboom = callPackage ../games/prboom { };

  quake3demo = callPackage ../games/quake3/wrapper {
    name = "quake3-demo-${quake3game.name}";
    description = "Demo of Quake 3 Arena, a classic first-person shooter";
    game = quake3game;
    paks = [quake3demodata];
  };

  quake3demodata = callPackage ../games/quake3/demo { };

  quake3game = callPackage ../games/quake3/game { };

  racer = callPackage ../games/racer { };

  rigsofrods = callPackage ../games/rigsofrods {
    mygui = myguiSvn;
  };

  rili = callPackage ../games/rili { };

  rogue = callPackage ../games/rogue { };

  samplv1 = callPackage ../applications/audio/samplv1 { };

  sauerbraten = callPackage ../games/sauerbraten {};

  scid = callPackage ../games/scid { };

  scummvm = callPackage ../games/scummvm { };

  scorched3d = callPackage ../games/scorched3d { };

  sgtpuzzles = builderDefsPackage (import ../games/sgt-puzzles) {
    inherit pkgconfig fetchsvn perl gtk;
    inherit (xlibs) libX11;
  };

  simutrans = callPackage ../games/simutrans { };

  soi = callPackage ../games/soi {};

  # You still can override by passing more arguments.
  spaceOrbit = callPackage ../games/orbit { };

  spring = callPackage ../games/spring { };

  springLobby = callPackage ../games/spring/springlobby.nix { };

  stardust = callPackage ../games/stardust {};

  steam = callPackage_i686 ../games/steam {};

  stuntrally = callPackage ../games/stuntrally { };

  superTux = callPackage ../games/super-tux { };

  superTuxKart = callPackage ../games/super-tux-kart { };

  synthv1 = callPackage ../applications/audio/synthv1 { };

  tbe = callPackage ../games/the-butterfly-effect {};

  teetertorture = callPackage ../games/teetertorture { };

  teeworlds = callPackage ../games/teeworlds { };

  tennix = callPackage ../games/tennix { };

  tpm = callPackage ../games/thePenguinMachine { };

  tremulous = callPackage ../games/tremulous { };

  speed_dreams = callPackage ../games/speed-dreams {
    # Torcs wants to make shared libraries linked with plib libraries (it provides static).
    # i686 is the only platform I know than can do that linking without plib built with -fPIC
    plib = plib.override { enablePIC = !stdenv.isi686; };
    libpng = libpng12;
  };

  torcs = callPackage ../games/torcs {
    # Torcs wants to make shared libraries linked with plib libraries (it provides static).
    # i686 is the only platform I know than can do that linking without plib built with -fPIC
    plib = plib.override { enablePIC = !stdenv.isi686; };
  };

  trigger = callPackage ../games/trigger { };

  ufoai = callPackage ../games/ufoai { };

  ultimatestunts = callPackage ../games/ultimatestunts { };

  ultrastardx = callPackage ../games/ultrastardx {
    lua = lua5;
  };

  unvanquished = callPackage ../games/unvanquished { };

  uqm = callPackage ../games/uqm { };

  urbanterror = callPackage ../games/urbanterror { };

  ut2004demo = callPackage ../games/ut2004demo { };

  vdrift = callPackage ../games/vdrift { };

  vectoroids = callPackage ../games/vectoroids { };

  vessel = callPackage_i686 ../games/vessel { };

  warmux = callPackage ../games/warmux { };

  warsow = callPackage ../games/warsow {
    libjpeg = libjpeg62;
  };

  warzone2100 = callPackage ../games/warzone2100 { };

  widelands = callPackage ../games/widelands {
    libpng = libpng12;
  };

  worldofgoo_demo = callPackage ../games/worldofgoo {
    demo = true;
  };

  worldofgoo = callPackage ../games/worldofgoo { };

  xboard =  callPackage ../games/xboard { };

  xconq = callPackage ../games/xconq {};

  # TODO: the corresponding nix file is missing
  # xracer = callPackage ../games/xracer { };

  xonotic = callPackage ../games/xonotic { };

  xsokoban = builderDefsPackage (import ../games/xsokoban) {
    inherit (xlibs) libX11 xproto libXpm libXt;
  };

  zdoom = callPackage ../games/zdoom { };

  zod = callPackage ../games/zod { };

  zoom = callPackage ../games/zoom { };

  keen4 = callPackage ../games/keen4 { };


  ### DESKTOP ENVIRONMENTS

  enlightenment = callPackage ../desktops/enlightenment { };

  e17 = recurseIntoAttrs (
    let callPackage = newScope pkgs.e17; in
    import ../desktops/e17 { inherit callPackage pkgs; }
  );

  gnome2 = callPackage ../desktops/gnome-2 {
    callPackage = pkgs.newScope pkgs.gnome2;
    self = pkgs.gnome2;
  }  // pkgs.gtkLibs // {
    # Backwards compatibility;
    inherit (pkgs) libsoup libwnck gtk_doc gnome_doc_utils;
  };

  gnome3 = recurseIntoAttrs (callPackage ../desktops/gnome-3 {
    callPackage = pkgs.newScope pkgs.gnome3;
    self = pkgs.gnome3;
  });

  gnome = recurseIntoAttrs gnome2;

  hsetroot = callPackage ../tools/X11/hsetroot { };

  kde4 = recurseIntoAttrs pkgs.kde410;

  kde48 = kdePackagesFor (pkgs.kde48 // {
      boost = boost149;
      eigen = eigen2;
      libotr = libotr_3_2;
      libgphoto2 = libgphoto2_4;
      libcanberra = libcanberra_kde;
    }) ../desktops/kde-4.8;

  kde410 = kdePackagesFor (pkgs.kde410 // {
      boost = boost149;
      eigen = eigen2;
      libotr = libotr_3_2;
      libusb = libusb1;
      ffmpeg = ffmpeg_1;
      libcanberra = libcanberra_kde;
    }) ../desktops/kde-4.10;

 kde411 = kdePackagesFor (pkgs.kde411 // {
      boost = boost149;
      eigen = eigen2;
      libotr = libotr_3_2;
      libusb = libusb1;
      ffmpeg = ffmpeg_1;
      libcanberra = libcanberra_kde;
    }) ../desktops/kde-4.11;

  kdePackagesFor = self: dir:
    let callPackageOrig = callPackage; in
    let
      callPackage = newScope self;
      kde4 = callPackageOrig dir {
        inherit callPackage callPackageOrig;
      };
    in kde4 // {
      inherit kde4;

      wrapper = callPackage ../build-support/kdewrapper {};

      recurseForRelease = true;

      akunambol = callPackage ../applications/networking/sync/akunambol { };

      amarok = callPackage ../applications/audio/amarok { };

      bangarang = callPackage ../applications/video/bangarang { };

      basket = callPackage ../applications/office/basket { };

      bluedevil = callPackage ../tools/bluetooth/bluedevil { };

      calligra = callPackage ../applications/office/calligra { };

      digikam = if builtins.compareVersions "4.9" kde4.release == 1 then
          callPackage ../applications/graphics/digikam/2.nix { }
        else
          callPackage ../applications/graphics/digikam { };

      k3b = callPackage ../applications/misc/k3b { };

      kadu = callPackage ../applications/networking/instant-messengers/kadu { };

      kbibtex = callPackage ../applications/office/kbibtex { };

      kde_wacomtablet = callPackage ../applications/misc/kde-wacomtablet { };

      kdenlive = callPackage ../applications/video/kdenlive { };

      kdesvn = callPackage ../applications/version-management/kdesvn { };

      kdevelop = callPackage ../applications/editors/kdevelop { };

      kdevplatform = callPackage ../development/libraries/kdevplatform { };

      kdiff3 = callPackage ../tools/text/kdiff3 { };

      kile = callPackage ../applications/editors/kile { };

      kmplayer = callPackage ../applications/video/kmplayer { };

      kmymoney = callPackage ../applications/office/kmymoney { };

      kipi_plugins = callPackage ../applications/graphics/kipi-plugins { };

      konversation = callPackage ../applications/networking/irc/konversation { };

      krename = callPackage ../applications/misc/krename { };

      krusader = callPackage ../applications/misc/krusader { };

      ksshaskpass = callPackage ../tools/security/ksshaskpass {};

      ktorrent = callPackage ../applications/networking/p2p/ktorrent { };

      kuickshow = callPackage ../applications/graphics/kuickshow { };

      libalkimia = callPackage ../development/libraries/libalkimia { };

      libktorrent = callPackage ../development/libraries/libktorrent { };

      libkvkontakte = callPackage ../development/libraries/libkvkontakte { };

      liblikeback = callPackage ../development/libraries/liblikeback { };

      networkmanagement = callPackage ../tools/networking/networkmanagement { };

      partitionManager = callPackage ../tools/misc/partition-manager { };

      polkit_kde_agent = callPackage ../tools/security/polkit-kde-agent { };

      psi = callPackage ../applications/networking/instant-messengers/psi { };

      quassel = callPackage ../applications/networking/irc/quassel { };

      quasselDaemon = appendToName "daemon" (self.quassel.override {
        monolithic = false;
        daemon = true;
      });

      quasselClient = appendToName "client" (self.quassel.override {
        monolithic = false;
        client = true;
      });

      rekonq = callPackage ../applications/networking/browsers/rekonq { };

      kwebkitpart = callPackage ../applications/networking/browsers/kwebkitpart { };

      rsibreak = callPackage ../applications/misc/rsibreak { };

      semnotes = callPackage ../applications/misc/semnotes { };

      skrooge = callPackage ../applications/office/skrooge { };

      telepathy = callPackage ../applications/networking/instant-messengers/telepathy/kde {};

      yakuake = callPackage ../applications/misc/yakuake { };

      zanshin = callPackage ../applications/office/zanshin { };

      kwooty = callPackage ../applications/networking/newsreaders/kwooty { };
    };

  redshift = callPackage ../applications/misc/redshift {
    inherit (xorg) libX11 libXrandr libxcb randrproto libXxf86vm
      xf86vidmodeproto;
  };

  oxygen_gtk = callPackage ../misc/themes/gtk2/oxygen-gtk { };

  gtk_engines = callPackage ../misc/themes/gtk2/gtk-engines { };

  gtk-engine-murrine = callPackage ../misc/themes/gtk2/gtk-engine-murrine { };

  gnome_themes_standard = callPackage ../misc/themes/gnome-themes-standard { };

  mate-icon-theme = callPackage ../misc/themes/mate-icon-theme { };

  mate-themes = callPackage ../misc/themes/mate-themes { };

  xfce = xfce4_10;
  xfce4_10 = recurseIntoAttrs (import ../desktops/xfce { inherit pkgs newScope; });


  ### SCIENCE

  celestia = callPackage ../applications/science/astronomy/celestia {
    lua = lua5_1;
    inherit (xlibs) libXmu;
    inherit (pkgs.gnome) gtkglext;
  };

  xplanet = callPackage ../applications/science/astronomy/xplanet { };

  gravit = callPackage ../applications/science/astronomy/gravit { };

  spyder = callPackage ../applications/science/spyder {
    inherit (pythonPackages) pyflakes rope sphinx numpy scipy matplotlib; # recommended
    inherit (pythonPackages) ipython pep8; # optional
    inherit pylint;
  };

  stellarium = callPackage ../applications/science/astronomy/stellarium { };


  ### SCIENCE/GEOMETRY

  drgeo = builderDefsPackage (import ../applications/science/geometry/drgeo) {
    inherit (gnome) libglade;
    inherit libxml2 perl intltool libtool pkgconfig gtk;
    guile = guile_1_8;
  };

  tetgen = callPackage ../applications/science/geometry/tetgen { };


  ### SCIENCE/BIOLOGY

  alliance = callPackage ../applications/science/electronics/alliance {
    motif = lesstif;
  };

  arb = callPackage ../applications/science/biology/arb {
    lesstif = lesstif93;
    stdenv = overrideGCC stdenv gcc42;
  };

  archimedes = callPackage ../applications/science/electronics/archimedes { };

  biolib = callPackage ../development/libraries/science/biology/biolib { };

  emboss = callPackage ../applications/science/biology/emboss { };

  mrbayes = callPackage ../applications/science/biology/mrbayes { };

  ncbiCTools = builderDefsPackage ../development/libraries/ncbi {
    inherit tcsh mesa lesstif;
    inherit (xlibs) libX11 libXaw xproto libXt libSM libICE
      libXmu libXext;
  };

  ncbi_tools = callPackage ../applications/science/biology/ncbi-tools { };

  paml = callPackage ../applications/science/biology/paml { };

  pal2nal = callPackage ../applications/science/biology/pal2nal { };


  ### SCIENCE/MATH

  atlas = callPackage ../development/libraries/science/math/atlas {
    # The build process measures CPU capabilities and optimizes the
    # library to perform best on that particular machine. That is a
    # great feature, but it's of limited use with pre-built binaries
    # coming from a central build farm.
    tolerateCpuTimingInaccuracy = true;
  };

  blas = callPackage ../development/libraries/science/math/blas { };

  content = builderDefsPackage ../applications/science/math/content {
    inherit mesa lesstif;
    inherit (xlibs) libX11 libXaw xproto libXt libSM libICE
      libXmu libXext libXcursor;
  };

  jags = callPackage ../applications/science/math/jags { };

  liblapack = callPackage ../development/libraries/science/math/liblapack { };

  openblas = callPackage ../development/libraries/science/math/openblas { };


  ### SCIENCE/MOLECULAR-DYNAMICS

  gromacs = callPackage ../applications/science/molecular-dynamics/gromacs {
    singlePrec = true;
    fftw = fftwSinglePrec;
    cmake = cmakeCurses;
  };

  gromacsDouble = lowPrio (callPackage ../applications/science/molecular-dynamics/gromacs {
    singlePrec = false;
    fftw = fftw;
    cmake = cmakeCurses;
  });


  ### SCIENCE/LOGIC

  coq = callPackage ../applications/science/logic/coq {
    inherit (ocamlPackages) findlib lablgtk;
    camlp5 = ocamlPackages.camlp5_transitional;
  };

  coq_8_3 = callPackage ../applications/science/logic/coq/8.3.nix {
    inherit (ocamlPackages) findlib lablgtk;
    camlp5 = ocamlPackages.camlp5_transitional;
  };

  cvc3 = callPackage ../applications/science/logic/cvc3 {};

  ekrhyper = callPackage ../applications/science/logic/ekrhyper {};

  eprover = callPackage ../applications/science/logic/eprover {
    texLive = texLiveAggregationFun {
      paths = [
        texLive texLiveExtra
      ];
    };
  };

  ginac = callPackage ../applications/science/math/ginac { };

  hol = callPackage ../applications/science/logic/hol { };

  hol_light = callPackage ../applications/science/logic/hol_light {
    inherit (ocamlPackages) findlib;
    camlp5 = ocamlPackages.camlp5_strict;
  };

  isabelle = import ../applications/science/logic/isabelle {
    inherit (pkgs) stdenv fetchurl nettools perl polyml;
    inherit (pkgs.emacs24Packages) proofgeneral;
  };

  iprover = callPackage ../applications/science/logic/iprover {};

  leo2 = callPackage ../applications/science/logic/leo2 {};

  logisim = callPackage ../applications/science/logic/logisim {};

  matita = callPackage ../applications/science/logic/matita {
    ocaml = ocaml_3_11_2;
    inherit (ocamlPackages_3_11_2) findlib lablgtk ocaml_expat gmetadom ocaml_http
            lablgtkmathview ocaml_mysql ocaml_sqlite3 ocamlnet camlzip ocaml_pcre;
    ulex08 = ocamlPackages_3_11_2.ulex08.override { camlp5 = ocamlPackages_3_11_2.camlp5_5_transitional; };
  };

  matita_130312 = lowPrio (callPackage ../applications/science/logic/matita/130312.nix {
    inherit (ocamlPackages) findlib lablgtk ocaml_expat gmetadom ocaml_http
            ocaml_mysql ocamlnet ulex08 camlzip ocaml_pcre;
  });

  minisat = callPackage ../applications/science/logic/minisat {};

  opensmt = callPackage ../applications/science/logic/opensmt { };

  otter = callPackage ../applications/science/logic/otter {};

  picosat = callPackage ../applications/science/logic/picosat {};

  prover9 = callPackage ../applications/science/logic/prover9 { };

  satallax = callPackage ../applications/science/logic/satallax {};

  spass = callPackage ../applications/science/logic/spass {};

  ssreflect = callPackage ../applications/science/logic/ssreflect {
    camlp5 = ocamlPackages.camlp5_transitional;
  };

  tptp = callPackage ../applications/science/logic/tptp {};


  ### SCIENCE / ELECTRONICS

  eagle = callPackage_i686 ../applications/science/electronics/eagle { };

  caneda = callPackage ../applications/science/electronics/caneda { };

  gtkwave = callPackage ../applications/science/electronics/gtkwave { };

  kicad = callPackage ../applications/science/electronics/kicad {
    wxGTK = wxGTK29;
  };

  ngspice = callPackage ../applications/science/electronics/ngspice { };

  qucs = callPackage ../applications/science/electronics/qucs { };

  xoscope = callPackage ../applications/science/electronics/xoscope { };


  ### SCIENCE / MATH

  ecm = callPackage ../applications/science/math/ecm { };

  eukleides = callPackage ../applications/science/math/eukleides { };

  gap = callPackage ../applications/science/math/gap { };

  maxima = callPackage ../applications/science/math/maxima { };

  wxmaxima = callPackage ../applications/science/math/wxmaxima { };

  pari = callPackage ../applications/science/math/pari {};

  R = callPackage ../applications/science/math/R {
    inherit (xlibs) libX11 libXt;
    texLive = texLiveAggregationFun { paths = [ texLive texLiveExtra ]; };
  };

  singular = callPackage ../applications/science/math/singular {};

  scilab = callPackage ../applications/science/math/scilab {
    withXaw3d = false;
    withTk = true;
    withGtk = false;
    withOCaml = true;
    withX = true;
  };

  msieve = callPackage ../applications/science/math/msieve { };

  weka = callPackage ../applications/science/math/weka { };

  yacas = callPackage ../applications/science/math/yacas { };


  ### SCIENCE / MISC

  boinc = callPackage ../applications/science/misc/boinc { };

  golly = callPackage ../applications/science/misc/golly { };

  simgrid = callPackage ../applications/science/misc/simgrid { };

  tulip = callPackage ../applications/science/misc/tulip { };

  vite = callPackage ../applications/science/misc/vite { };


  ### MISC

  atari800 = callPackage ../misc/emulators/atari800 { };

  ataripp = callPackage ../misc/emulators/atari++ { };

  auctex = callPackage ../tools/typesetting/tex/auctex { };

  cups = callPackage ../misc/cups {
    libusb = libusb1;
  };

  cups_pdf_filter = callPackage ../misc/cups/pdf-filter.nix { };

  gutenprint = callPackage ../misc/drivers/gutenprint { };

  gutenprintBin = callPackage ../misc/drivers/gutenprint/bin.nix { };

  cupsBjnp = callPackage ../misc/cups/drivers/cups-bjnp { };

  darcnes = callPackage ../misc/emulators/darcnes { };

  dbacl = callPackage ../tools/misc/dbacl { };

  dblatex = callPackage ../tools/typesetting/tex/dblatex { };

  dosbox = callPackage ../misc/emulators/dosbox { };

  dpkg = callPackage ../tools/package-management/dpkg { };

  ekiga = newScope pkgs.gnome ../applications/networking/instant-messengers/ekiga { };

  electricsheep = callPackage ../misc/screensavers/electricsheep { };

  fakenes = callPackage ../misc/emulators/fakenes { };

  foldingathome = callPackage ../misc/foldingathome { };

  foo2zjs = callPackage ../misc/drivers/foo2zjs {};

  foomatic_filters = callPackage ../misc/drivers/foomatic-filters {};

  freestyle = callPackage ../misc/freestyle { };

  gajim = callPackage ../applications/networking/instant-messengers/gajim { };

  gensgs = callPackage_i686 ../misc/emulators/gens-gs { };

  ghostscript = callPackage ../misc/ghostscript {
    x11Support = false;
    cupsSupport = config.ghostscript.cups or true;
    gnuFork = config.ghostscript.gnu or false;
  };

  ghostscriptX = appendToName "with-X" (ghostscript.override {
    x11Support = true;
  });

  guix = callPackage ../tools/package-management/guix { };

  gxemul = callPackage ../misc/gxemul { };

  hatari = callPackage ../misc/emulators/hatari { };

  hplip = callPackage ../misc/drivers/hplip { };

  # using the new configuration style proposal which is unstable
  jack1d = callPackage ../misc/jackaudio/jack1.nix { };

  jackaudio = callPackage ../misc/jackaudio { };

  keynav = callPackage ../tools/X11/keynav { };

  lazylist = callPackage ../tools/typesetting/tex/lazylist { };

  lilypond = callPackage ../misc/lilypond { guile = guile_1_8; };

  martyr = callPackage ../development/libraries/martyr { };

  maven = maven3;
  maven3 = callPackage ../misc/maven { jdk = openjdk; };

  mess = callPackage ../misc/emulators/mess {
    inherit (pkgs.gnome) GConf;
  };

  mupen64plus = callPackage ../misc/emulators/mupen64plus { };

  mupen64plus1_5 = callPackage ../misc/emulators/mupen64plus/1.5.nix { };

  nix = nixStable;

  nixStable = callPackage ../tools/package-management/nix {
    storeDir = config.nix.storeDir or "/nix/store";
    stateDir = config.nix.stateDir or "/nix/var";
  };

  nixUnstable = nixStable;
  /*
  nixUnstable = callPackage ../tools/package-management/nix/unstable.nix {
    storeDir = config.nix.storeDir or "/nix/store";
    stateDir = config.nix.stateDir or "/nix/var";
  };
  */

  nixops = callPackage ../tools/package-management/nixops { };

  nut = callPackage ../applications/misc/nut { };

  solfege = callPackage ../misc/solfege {
      pysqlite = pkgs.pythonPackages.sqlite3;
  };

  disnix = callPackage ../tools/package-management/disnix { };

  dysnomia = callPackage ../tools/package-management/disnix/dysnomia {
    enableApacheWebApplication = config.disnix.enableApacheWebApplication or false;
    enableAxis2WebService = config.disnix.enableAxis2WebService or false;
    enableEjabberdDump = config.disnix.enableEjabberdDump or false;
    enableMySQLDatabase = config.disnix.enableMySQLDatabase or false;
    enablePostgreSQLDatabase = config.disnix.enablePostgreSQLDatabase or false;
    enableSubversionRepository = config.disnix.enableSubversionRepository or false;
    enableTomcatWebApplication = config.disnix.enableTomcatWebApplication or false;
  };

  disnixos = callPackage ../tools/package-management/disnix/disnixos { };

  DisnixWebService = callPackage ../tools/package-management/disnix/DisnixWebService { };

  latex2html = callPackage ../tools/typesetting/tex/latex2html/default.nix {
    tex = tetex;
  };

  lkproof = callPackage ../tools/typesetting/tex/lkproof { };

  mysqlWorkbench = newScope gnome ../applications/misc/mysql-workbench {
    lua = lua5;
    inherit (pythonPackages) pexpect paramiko;
  };

  opkg = callPackage ../tools/package-management/opkg { };

  pgadmin = callPackage ../applications/misc/pgadmin { };

  pgf = pgf2;

  # Keep the old PGF since some documents don't render properly with
  # the new one.
  pgf1 = callPackage ../tools/typesetting/tex/pgf/1.x.nix { };

  pgf2 = callPackage ../tools/typesetting/tex/pgf/2.x.nix { };

  pgfplots = callPackage ../tools/typesetting/tex/pgfplots { };

  pjsip = callPackage ../applications/networking/pjsip { };

  polytable = callPackage ../tools/typesetting/tex/polytable { };

  uae = callPackage ../misc/emulators/uae { };

  putty = callPackage ../applications/networking/remote/putty { };

  retroarch = callPackage ../misc/emulators/retroarch { };

  rssglx = callPackage ../misc/screensavers/rss-glx { };

  xlockmore = callPackage ../misc/screensavers/xlockmore { };

  samsungUnifiedLinuxDriver = import ../misc/cups/drivers/samsung {
    inherit fetchurl stdenv;
    inherit cups ghostscript glibc patchelf;
    gcc = import ../development/compilers/gcc/4.4 {
      inherit stdenv fetchurl texinfo gmp mpfr noSysDirs gettext which;
      profiledCompiler = true;
    };
  };

  saneBackends = callPackage ../applications/graphics/sane/backends.nix {
    gt68xxFirmware = config.sane.gt68xxFirmware or null;
    hotplugSupport = config.sane.hotplugSupport or true;
    libusb = libusb1;
  };

  saneBackendsGit = callPackage ../applications/graphics/sane/backends-git.nix {
    gt68xxFirmware = config.sane.gt68xxFirmware or null;
    hotplugSupport = config.sane.hotplugSupport or true;
  };

  saneFrontends = callPackage ../applications/graphics/sane/frontends.nix { };

  slock = callPackage ../misc/screensavers/slock { };

  sourceAndTags = import ../misc/source-and-tags {
    inherit pkgs stdenv unzip lib ctags;
    hasktags = haskellPackages.myhasktags;
  };

  splix = callPackage ../misc/cups/drivers/splix { };

  tetex = callPackage ../tools/typesetting/tex/tetex { libpng = libpng12; };

  tex4ht = callPackage ../tools/typesetting/tex/tex4ht { };

  texFunctions = import ../tools/typesetting/tex/nix pkgs;

  texLive = builderDefsPackage (import ../tools/typesetting/tex/texlive) {
    inherit builderDefs zlib bzip2 ncurses libpng ed lesstif ruby
      gd t1lib freetype icu perl expat curl xz pkgconfig zziplib
      libjpeg bison python fontconfig flex poppler silgraphite makeWrapper;
    inherit (xlibs) libXaw libX11 xproto libXt libXpm
      libXmu libXext xextproto libSM libICE;
    ghostscript = ghostscriptX;
  };

  texLiveFull = lib.setName "texlive-full" (texLiveAggregationFun {
    paths = [ texLive texLiveExtra lmodern texLiveCMSuper texLiveLatexXColor
              texLivePGF texLiveBeamer texLiveModerncv tipa tex4ht texinfo5
              texLiveModerntimeline ];
  });

  /* Look in configurations/misc/raskin.nix for usage example (around revisions
  where TeXLive was added)

  (texLiveAggregationFun {
    paths = [texLive texLiveExtra texLiveCMSuper
      texLiveBeamer
    ];
  })

  You need to use texLiveAggregationFun to regenerate, say, ls-R (TeX-related file list)
  Just installing a few packages doesn't work.
  */
  texLiveAggregationFun = params:
    builderDefsPackage (import ../tools/typesetting/tex/texlive/aggregate.nix)
      ({inherit poppler makeWrapper;} // params);

  texDisser = callPackage ../tools/typesetting/tex/disser {};

  texLiveContext = builderDefsPackage (import ../tools/typesetting/tex/texlive/context.nix) {
    inherit texLive;
  };

  texLiveExtra = builderDefsPackage (import ../tools/typesetting/tex/texlive/extra.nix) {
    inherit texLive xz;
  };

  texLiveCMSuper = builderDefsPackage (import ../tools/typesetting/tex/texlive/cm-super.nix) {
    inherit texLive;
  };

  texLiveLatexXColor = builderDefsPackage (import ../tools/typesetting/tex/texlive/xcolor.nix) {
    inherit texLive;
  };

  texLivePGF = builderDefsPackage (import ../tools/typesetting/tex/texlive/pgf.nix) {
    inherit texLiveLatexXColor texLive;
  };

  texLiveBeamer = builderDefsPackage (import ../tools/typesetting/tex/texlive/beamer.nix) {
    inherit texLiveLatexXColor texLivePGF texLive;
  };

  texLiveModerncv = builderDefsPackage (import ../tools/typesetting/tex/texlive/moderncv.nix) {
    inherit texLive unzip;
  };

  texLiveModerntimeline = builderDefsPackage (import ../tools/typesetting/tex/texlive/moderntimeline.nix) {
    inherit texLive unzip;
  };

  thinkfan = callPackage ../tools/system/thinkfan { };

  vice = callPackage ../misc/emulators/vice {
    libX11 = xlibs.libX11;
  };

  viewnior = callPackage ../applications/graphics/viewnior { };

  vimPlugins = callPackage ../misc/vim-plugins { };

  vimprobable2 = callPackage ../applications/networking/browsers/vimprobable2 {
    inherit (gnome) libsoup;
    webkit = webkit_gtk2;
  };

  vimprobable2Wrapper = wrapFirefox
    { browser = vimprobable2; browserName = "vimprobable2"; desktopName = "Vimprobable2";
    };

  VisualBoyAdvance = callPackage ../misc/emulators/VisualBoyAdvance { };

  # Wine cannot be built in 64-bit; use a 32-bit build instead.
  wine = callPackage_i686 ../misc/emulators/wine { };

  # winetricks is a shell script with no binary components. Safe to just use the current platforms
  # build instead of the i686 specific build.
  winetricks = callPackage ../misc/emulators/wine/winetricks.nix {
    inherit (gnome2) zenity;
  };

  wxmupen64plus = callPackage ../misc/emulators/wxmupen64plus { };

  x2x = callPackage ../tools/X11/x2x { };

  xosd = callPackage ../misc/xosd { };

  xsane = callPackage ../applications/graphics/sane/xsane.nix {
    libpng = libpng12;
    saneBackends = saneBackends;
  };

  yafc = callPackage ../applications/networking/yafc { };

  myEnvFun = import ../misc/my-env {
    inherit substituteAll pkgs;
    inherit (stdenv) mkDerivation;
  };

  # patoline requires a rather large ocaml compilation environment.
  # this is why it is build as an environment and not just a normal package.
  # remark : the emacs mode is also installed, but you have to adjust your load-path.
  PatolineEnv = pack: myEnvFun {
      name = "patoline";
      buildInputs = [ stdenv ncurses mesa freeglut libzip gcc
                                   pack.ocaml pack.findlib pack.camomile
                                   pack.dypgen pack.ocaml_sqlite3 pack.camlzip
                                   pack.lablgtk pack.camlimages pack.ocaml_cairo
                                   pack.lablgl pack.ocamlnet pack.cryptokit
                                   pack.ocaml_pcre pack.patoline
                                   ];
    # this is to circumvent the bug with libgcc_s.so.1 which is
    # not found when using thread
    extraCmds = ''
       LD_LIBRARY_PATH=\$LD_LIBRARY_PATH:${gcc.gcc}/lib
       export LD_LIBRARY_PATH
    '';
   };

   patoline = PatolineEnv ocamlPackages_4_00_1;

  znc = callPackage ../applications/networking/znc { };

  zsnes = callPackage_i686 ../misc/emulators/zsnes {
    libpng = libpng12;
  };

  misc = import ../misc/misc.nix { inherit pkgs stdenv; };

  bullet = callPackage ../development/libraries/bullet {};

  dart = callPackage ../development/interpreters/dart { };

  httrack = callPackage ../tools/backup/httrack { };

  mg = callPackage ../applications/editors/mg { };

}; in pkgs<|MERGE_RESOLUTION|>--- conflicted
+++ resolved
@@ -4301,14 +4301,8 @@
   };
 
   glib = callPackage ../development/libraries/glib {
-<<<<<<< HEAD
     stdenv = if stdenv.isDarwin then overrideGCC stdenv gccApple else stdenv;
-=======
-    stdenv = if stdenv.isDarwin
-      then overrideGCC stdenv gccApple
-      else stdenv;
     automake = automake113x;
->>>>>>> aa8e8303
   };
 
   glibmm = callPackage ../development/libraries/glibmm { };
