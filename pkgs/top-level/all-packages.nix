/* This file composes the Nix Packages collection.  That is, it
   imports the functions that build the various packages, and calls
   them with appropriate arguments.  The result is a set of all the
   packages in the Nix Packages collection for some particular
   platform. */


{ # The system (e.g., `i686-linux') for which to build the packages.
  system ? builtins.currentSystem

, # The standard environment to use.  Only used for bootstrapping.  If
  # null, the default standard environment is used.
  bootStdenv ? null

, # Non-GNU/Linux OSes are currently "impure" platforms, with their libc
  # outside of the store.  Thus, GCC, GFortran, & co. must always look for
  # files in standard system directories (/usr/include, etc.)
  noSysDirs ? (system != "x86_64-freebsd" && system != "i686-freebsd"
               && system != "x86_64-kfreebsd-gnu")

  # More flags for the bootstrapping of stdenv.
, gccWithCC ? true
, gccWithProfiling ? true

, # Allow a configuration attribute set to be passed in as an
  # argument.  Otherwise, it's read from $NIXPKGS_CONFIG or
  # ~/.nixpkgs/config.nix.
  config ? null

, crossSystem ? null
, platform ? null
}:


let config_ = config; platform_ = platform; in # rename the function arguments

let

  lib = import ../../lib;

  # The contents of the configuration file found at $NIXPKGS_CONFIG or
  # $HOME/.nixpkgs/config.nix.
  # for NIXOS (nixos-rebuild): use nixpkgs.config option
  config =
    let
      toPath = builtins.toPath;
      getEnv = x: if builtins ? getEnv then builtins.getEnv x else "";
      pathExists = name:
        builtins ? pathExists && builtins.pathExists (toPath name);

      configFile = getEnv "NIXPKGS_CONFIG";
      homeDir = getEnv "HOME";
      configFile2 = homeDir + "/.nixpkgs/config.nix";

      configExpr =
        if config_ != null then config_
        else if configFile != "" && pathExists configFile then import (toPath configFile)
        else if homeDir != "" && pathExists configFile2 then import (toPath configFile2)
        else {};

    in
      # allow both:
      # { /* the config */ } and
      # { pkgs, ... } : { /* the config */ }
      if builtins.isFunction configExpr
        then configExpr { inherit pkgs; }
        else configExpr;

  # Allow setting the platform in the config file. Otherwise, let's use a reasonable default (pc)

  platformAuto = let
      platforms = (import ./platforms.nix);
    in
      if system == "armv6l-linux" then platforms.raspberrypi
      else if system == "armv7l-linux" then platforms.beaglebone
      else if system == "armv5tel-linux" then platforms.sheevaplug
      else if system == "mips64el-linux" then platforms.fuloong2f_n32
      else if system == "x86_64-linux" then platforms.pc64
      else if system == "i686-linux" then platforms.pc32
      else platforms.pcBase;

  platform = if platform_ != null then platform_
    else config.platform or platformAuto;

  # Helper functions that are exported through `pkgs'.
  helperFunctions =
    stdenvAdapters //
    (import ../build-support/trivial-builders.nix { inherit lib; inherit (pkgs) stdenv; inherit (pkgs.xorg) lndir; });

  stdenvAdapters =
    import ../stdenv/adapters.nix pkgs;


  # Allow packages to be overriden globally via the `packageOverrides'
  # configuration option, which must be a function that takes `pkgs'
  # as an argument and returns a set of new or overriden packages.
  # The `packageOverrides' function is called with the *original*
  # (un-overriden) set of packages, allowing packageOverrides
  # attributes to refer to the original attributes (e.g. "foo =
  # ... pkgs.foo ...").
  pkgs = applyGlobalOverrides (config.packageOverrides or (pkgs: {}));


  # Return the complete set of packages, after applying the overrides
  # returned by the `overrider' function (see above).  Warning: this
  # function is very expensive!
  applyGlobalOverrides = overrider:
    let
      # Call the overrider function.  We don't want stdenv overrides
      # in the case of cross-building, or otherwise the basic
      # overrided packages will not be built with the crossStdenv
      # adapter.
      overrides = overrider pkgsOrig //
        (lib.optionalAttrs (pkgsOrig.stdenv ? overrides && crossSystem == null) (pkgsOrig.stdenv.overrides pkgsOrig));

      # The un-overriden packages, passed to `overrider'.
      pkgsOrig = pkgsFun pkgs {};

      # The overriden, final packages.
      pkgs = pkgsFun pkgs overrides;
    in pkgs;


  # The package compositions.  Yes, this isn't properly indented.
  pkgsFun = pkgs: overrides:
    with helperFunctions;
    let defaultScope = pkgs // pkgs.xorg; self = self_ // overrides;
    self_ = with self; helperFunctions // {

  # Make some arguments passed to all-packages.nix available
  inherit system platform;

  # Allow callPackage to fill in the pkgs argument
  inherit pkgs;


  # We use `callPackage' to be able to omit function arguments that
  # can be obtained from `pkgs' or `pkgs.xorg' (i.e. `defaultScope').
  # Use `newScope' for sets of packages in `pkgs' (see e.g. `gnome'
  # below).
  callPackage = newScope {};

  newScope = extra: lib.callPackageWith (defaultScope // extra);


  # Override system. This is useful to build i686 packages on x86_64-linux.
  forceSystem = system: kernel: (import ./all-packages.nix) {
    inherit system;
    platform = platform // { kernelArch = kernel; };
    inherit bootStdenv noSysDirs gccWithCC gccWithProfiling config
      crossSystem;
  };


  # Used by wine, firefox with debugging version of Flash, ...
  pkgsi686Linux = forceSystem "i686-linux" "i386";

  callPackage_i686 = lib.callPackageWith (pkgsi686Linux // pkgsi686Linux.xorg);


  # For convenience, allow callers to get the path to Nixpkgs.
  path = ../..;


  ### Symbolic names.

  x11 = xlibsWrapper;

  # `xlibs' is the set of X library components.  This used to be the
  # old modular X libraries project (called `xlibs') but now it's just
  # the set of packages in the modular X.org tree (which also includes
  # non-library components like the server, drivers, fonts, etc.).
  xlibs = xorg // {xlibs = xlibsWrapper;};


  ### Helper functions.

  inherit lib config stdenvAdapters;

  inherit (lib) lowPrio hiPrio appendToName makeOverridable;
  inherit (misc) versionedDerivation;

  # Applying this to an attribute set will cause nix-env to look
  # inside the set for derivations.
  recurseIntoAttrs = attrs: attrs // { recurseForDerivations = true; };

  builderDefs = lib.composedArgsAndFun (import ../build-support/builder-defs/builder-defs.nix) {
    inherit stringsWithDeps lib stdenv writeScript
      fetchurl fetchmtn fetchgit;
  };

  builderDefsPackage = builderDefs.builderDefsPackage builderDefs;

  stringsWithDeps = lib.stringsWithDeps;


  ### Nixpkgs maintainer tools

  nix-generate-from-cpan = callPackage ../../maintainers/scripts/nix-generate-from-cpan.nix { };

  nixpkgs-lint = callPackage ../../maintainers/scripts/nixpkgs-lint.nix { };


  ### STANDARD ENVIRONMENT


  allStdenvs = import ../stdenv {
    inherit system platform config lib;
    allPackages = args: import ./all-packages.nix ({ inherit config system; } // args);
  };

  defaultStdenv = allStdenvs.stdenv // { inherit platform; };

  stdenvCross = lowPrio (makeStdenvCross defaultStdenv crossSystem binutilsCross gccCrossStageFinal);

  stdenv =
    if bootStdenv != null then (bootStdenv // {inherit platform;}) else
      if crossSystem != null then
        stdenvCross
      else
        let
            changer = config.replaceStdenv or null;
        in if changer != null then
          changer {
            # We import again all-packages to avoid recursivities.
            pkgs = import ./all-packages.nix {
              # We remove packageOverrides to avoid recursivities
              config = removeAttrs config [ "replaceStdenv" ];
            };
          }
      else
        defaultStdenv;

  forceNativeDrv = drv : if crossSystem == null then drv else
    (drv // { crossDrv = drv.nativeDrv; });

  # A stdenv capable of building 32-bit binaries.  On x86_64-linux,
  # it uses GCC compiled with multilib support; on i686-linux, it's
  # just the plain stdenv.
  stdenv_32bit = lowPrio (
    if system == "x86_64-linux" then
      overrideCC stdenv gcc48_multi
    else
      stdenv);


  ### BUILD SUPPORT

  attrSetToDir = arg: import ../build-support/upstream-updater/attrset-to-dir.nix {
    inherit writeTextFile stdenv lib;
    theAttrSet = arg;
  };

  autonix = callPackage ../build-support/autonix {};

  autoreconfHook = makeSetupHook
    { substitutions = { inherit autoconf automake libtool gettext; }; }
    ../build-support/setup-hooks/autoreconf.sh;

  buildEnv = import ../build-support/buildenv {
    inherit (pkgs) runCommand perl;
  };

  buildFHSEnv = callPackage ../build-support/build-fhs-chrootenv/env.nix {
    nixpkgs      = pkgs;
    nixpkgs_i686 = pkgsi686Linux;
  };

  chrootFHSEnv = callPackage ../build-support/build-fhs-chrootenv { };
  userFHSEnv = callPackage ../build-support/build-fhs-userenv {
   ruby = ruby_2_1_3;
  };

  buildFHSChrootEnv = args: chrootFHSEnv {
    env = buildFHSEnv args;
  };

  buildFHSUserEnv = args: userFHSEnv {
    env = buildFHSEnv (removeAttrs args [ "runScript" ]);
    runScript = args.runScript;
  };

  dotnetenv = import ../build-support/dotnetenv {
    inherit stdenv;
    dotnetfx = dotnetfx40;
  };

  scatterOutputHook = makeSetupHook {} ../build-support/setup-hooks/scatter_output.sh;

  vsenv = callPackage ../build-support/vsenv {
    vs = vs90wrapper;
  };

  fetchadc = import ../build-support/fetchadc {
    inherit curl stdenv;
    adc_user = if config ? adc_user
      then config.adc_user
      else throw "You need an adc_user attribute in your config to download files from Apple Developer Connection";
    adc_pass = if config ? adc_pass
      then config.adc_pass
      else throw "You need an adc_pass attribute in your config to download files from Apple Developer Connection";
  };

  fetchbower = import ../build-support/fetchbower {
    inherit stdenv git;
    inherit (nodePackages) fetch-bower;
  };

  fetchbzr = import ../build-support/fetchbzr {
    inherit stdenv bazaar;
  };

  fetchcvs = import ../build-support/fetchcvs {
    inherit stdenv cvs;
  };

  fetchdarcs = import ../build-support/fetchdarcs {
    inherit stdenv darcs nix;
  };

  fetchgit = import ../build-support/fetchgit {
    inherit stdenv cacert;
    git = gitMinimal;
  };

  fetchgitPrivate = import ../build-support/fetchgit/private.nix {
    inherit fetchgit writeScript openssh stdenv;
  };

  fetchgitrevision = import ../build-support/fetchgitrevision runCommand git;

  fetchgitLocal = import ../build-support/fetchgitlocal {
    inherit runCommand git nix;
  };

  fetchmtn = callPackage ../build-support/fetchmtn (config.fetchmtn or {});

  packer = callPackage ../development/tools/packer { };

  fetchpatch = callPackage ../build-support/fetchpatch { };

  fetchsvn = import ../build-support/fetchsvn {
    inherit stdenv subversion openssh;
    sshSupport = true;
  };

  fetchsvnrevision = import ../build-support/fetchsvnrevision runCommand subversion;

  fetchsvnssh = import ../build-support/fetchsvnssh {
    inherit stdenv subversion openssh expect;
    sshSupport = true;
  };

  fetchhg = import ../build-support/fetchhg {
    inherit stdenv mercurial nix;
  };

  # `fetchurl' downloads a file from the network.
  fetchurl = import ../build-support/fetchurl {
    inherit curl stdenv;
  };

  # fetchurlBoot is used for curl and its dependencies in order to
  # prevent a cyclic dependency (curl depends on curl.tar.bz2,
  # curl.tar.bz2 depends on fetchurl, fetchurl depends on curl).  It
  # uses the curl from the previous bootstrap phase (e.g. a statically
  # linked curl in the case of stdenv-linux).
  fetchurlBoot = stdenv.fetchurlBoot;

  fetchzip = import ../build-support/fetchzip { inherit lib fetchurl unzip; };

  fetchFromGitHub = { owner, repo, rev, sha256, name ? "${repo}-${rev}-src" }: fetchzip {
    inherit name;
    url = "https://github.com/${owner}/${repo}/archive/${rev}.tar.gz";
    inherit sha256;
  };

  # gitorious example
  fetchFromGitorious = { owner, repo, rev, sha256, name ? "${repo}-${rev}-src" }: fetchzip {
    inherit name;
    url = "https://gitorious.org/${owner}/${repo}/archive/${rev}.tar.gz";
    inherit sha256;
  };

  # cgit example, snapshot support is optional in cgit
  fetchFromSavannah = { repo, rev, sha256, name ? "${repo}-${rev}-src" }: fetchzip {
    inherit name sha256;
    url = "http://git.savannah.gnu.org/cgit/${repo}.git/snapshot/${repo}-${rev}.tar.gz";
  };

  # gitlab example
  fetchFromGitLab = { owner, repo, rev, sha256, name ? "${repo}-${rev}-src" }: fetchzip {
    inherit name sha256;
    url = "https://gitlab.com/${owner}/${repo}/repository/archive.tar.gz?ref=${rev}";
  };

  # gitweb example, snapshot support is optional in gitweb
  fetchFromRepoOrCz = { repo, rev, sha256, name ? "${repo}-${rev}-src" }: fetchzip {
    inherit name sha256;
    url = "http://repo.or.cz/${repo}.git/snapshot/${rev}.tar.gz";
  };

  resolveMirrorURLs = {url}: fetchurl {
    showURLs = true;
    inherit url;
  };

  libredirect = callPackage ../build-support/libredirect { };

  makeDesktopItem = import ../build-support/make-desktopitem {
    inherit stdenv;
  };

  makeAutostartItem = import ../build-support/make-startupitem {
    inherit stdenv;
    inherit lib;
  };

  makeInitrd = { contents, compressor ? "gzip -9n", prepend ? [ ] }:
    import ../build-support/kernel/make-initrd.nix {
      inherit stdenv perl perlArchiveCpio cpio contents ubootChooser compressor prepend;
    };

  makeWrapper = makeSetupHook { } ../build-support/setup-hooks/make-wrapper.sh;

  makeModulesClosure = { kernel, rootModules, allowMissing ? false }:
    import ../build-support/kernel/modules-closure.nix {
      inherit stdenv kmod kernel nukeReferences rootModules allowMissing;
    };

  pathsFromGraph = ../build-support/kernel/paths-from-graph.pl;

  srcOnly = args: (import ../build-support/src-only) ({inherit stdenv; } // args);

  substituteAll = import ../build-support/substitute/substitute-all.nix {
    inherit stdenv;
  };

  substituteAllFiles = import ../build-support/substitute-files/substitute-all-files.nix {
    inherit stdenv;
  };

  replaceDependency = import ../build-support/replace-dependency.nix {
    inherit runCommand nix lib;
  };

  nukeReferences = callPackage ../build-support/nuke-references/default.nix { };

  vmTools = import ../build-support/vm/default.nix {
    inherit pkgs;
  };

  releaseTools = import ../build-support/release/default.nix {
    inherit pkgs;
  };

  composableDerivation = (import ../../lib/composable-derivation.nix) {
    inherit pkgs lib;
  };

  platforms = import ./platforms.nix;

  setJavaClassPath = makeSetupHook { } ../build-support/setup-hooks/set-java-classpath.sh;

  fixDarwinDylibNames = makeSetupHook { } ../build-support/setup-hooks/fix-darwin-dylib-names.sh;

  keepBuildTree = makeSetupHook { } ../build-support/setup-hooks/keep-build-tree.sh;

  enableGCOVInstrumentation = makeSetupHook { } ../build-support/setup-hooks/enable-coverage-instrumentation.sh;

  makeGCOVReport = makeSetupHook
    { deps = [ pkgs.lcov pkgs.enableGCOVInstrumentation ]; }
    ../build-support/setup-hooks/make-coverage-analysis-report.sh;

  # intended to be used like nix-build -E 'with <nixpkgs> {}; enableDebugging fooPackage'
  enableDebugging = pkg: pkg.override { stdenv = stdenvAdapters.keepDebugInfo pkg.stdenv; };

  findXMLCatalogs = makeSetupHook { } ../build-support/setup-hooks/find-xml-catalogs.sh;


  ### TOOLS

  "3dfsb" = callPackage ../applications/misc/3dfsb {
    glibc = glibc.override { debugSymbols = true; };
  };

  abduco = callPackage ../tools/misc/abduco { };

  acct = callPackage ../tools/system/acct { };

  acoustidFingerprinter = callPackage ../tools/audio/acoustid-fingerprinter {
    ffmpeg = ffmpeg_1;
  };

  actdiag = pythonPackages.actdiag;

  actkbd = callPackage ../tools/system/actkbd { };

  adom = callPackage ../games/adom { };

  advancecomp = callPackage ../tools/compression/advancecomp {};

  aefs = callPackage ../tools/filesystems/aefs { };

  aegisub = callPackage ../applications/video/aegisub {
    wxGTK = wxGTK30;
    spellcheckSupport = config.aegisub.spellcheckSupport or true;
    automationSupport = config.aegisub.automationSupport or true;
    openalSupport     = config.aegisub.openalSupport or false;
    alsaSupport       = config.aegisub.alsaSupport or true;
    pulseaudioSupport = config.aegisub.pulseaudioSupport or true;
    portaudioSupport  = config.aegisub.portaudioSupport or false;
  };

  aespipe = callPackage ../tools/security/aespipe { };

  aescrypt = callPackage ../tools/misc/aescrypt { };

  afl = callPackage ../tools/security/afl { };

  aha = callPackage ../tools/text/aha { };

  ahcpd = callPackage ../tools/networking/ahcpd { };

  aiccu = callPackage ../tools/networking/aiccu { };

  aide = callPackage ../tools/security/aide { };

  aircrackng = callPackage ../tools/networking/aircrack-ng { };

  airfield = callPackage ../tools/networking/airfield { };

  analog = callPackage ../tools/admin/analog {};

  apktool = callPackage ../development/tools/apktool {
    buildTools = androidenv.buildTools;
  };

  apt-offline = callPackage ../tools/misc/apt-offline { };

  apulse = callPackage ../misc/apulse { };

  archivemount = callPackage ../tools/filesystems/archivemount { };

  arandr = callPackage ../tools/X11/arandr { };

  arcanist = callPackage ../development/tools/misc/arcanist {};

  arduino = arduino-core.override { withGui = true; };

  arduino-core = callPackage ../development/arduino/arduino-core {
    jdk = jdk;
    jre = jdk;
    withGui = false;
  };

  apitrace = callPackage ../applications/graphics/apitrace {};

  argyllcms = callPackage ../tools/graphics/argyllcms {};

  arp-scan = callPackage ../tools/misc/arp-scan { };

  ascii = callPackage ../tools/text/ascii { };

  asymptote = callPackage ../tools/graphics/asymptote {
    texLive = texLiveAggregationFun {
      paths = [ texLive texLiveExtra texLiveCMSuper ];
    };
  };

  atomicparsley = callPackage ../tools/video/atomicparsley { };

  attic = callPackage ../tools/backup/attic { };

  avfs = callPackage ../tools/filesystems/avfs { };

  awscli = callPackage ../tools/admin/awscli { };

  ec2_api_tools = callPackage ../tools/virtualization/ec2-api-tools { };

  ec2_ami_tools = callPackage ../tools/virtualization/ec2-ami-tools { };

  altermime = callPackage ../tools/networking/altermime {};

  amule = callPackage ../tools/networking/p2p/amule { };

  amuleDaemon = appendToName "daemon" (amule.override {
    monolithic = false;
    daemon = true;
  });

  amuleGui = appendToName "gui" (amule.override {
    monolithic = false;
    client = true;
  });

  androidenv = import ../development/mobile/androidenv {
    inherit pkgs;
    pkgs_i686 = pkgsi686Linux;
  };

  apg = callPackage ../tools/security/apg { };

  grc = callPackage ../tools/misc/grc { };

  lastpass-cli = callPackage ../tools/security/lastpass-cli { };

  otool = callPackage ../os-specific/darwin/otool { };

  pass = callPackage ../tools/security/pass { };

  setfile = callPackage ../os-specific/darwin/setfile { };

  install_name_tool = callPackage ../os-specific/darwin/install_name_tool { };

  xcodeenv = callPackage ../development/mobile/xcodeenv { };

  titaniumenv = callPackage ../development/mobile/titaniumenv {
    inherit pkgs;
    pkgs_i686 = pkgsi686Linux;
  };

  inherit (androidenv) androidsdk_4_4 androidndk;

  aria2 = callPackage ../tools/networking/aria2 { };
  aria = aria2;

  at = callPackage ../tools/system/at { };

  atftp = callPackage ../tools/networking/atftp {};

  autogen = callPackage ../development/tools/misc/autogen { };

  autojump = callPackage ../tools/misc/autojump { };

  autorandr = callPackage ../tools/misc/autorandr {
    inherit (xorg) xrandr xdpyinfo;
  };

  avahi = callPackage ../development/libraries/avahi {
    qt4Support = config.avahi.qt4Support or false;
  };

  aws = callPackage ../tools/virtualization/aws { };

  aws_mturk_clt = callPackage ../tools/misc/aws-mturk-clt { };

  axel = callPackage ../tools/networking/axel { };

  azureus = callPackage ../tools/networking/p2p/azureus { };

  basex = callPackage ../tools/text/xml/basex { };

  babeld = callPackage ../tools/networking/babeld { };

  badvpn = callPackage ../tools/networking/badvpn {};

  banner = callPackage ../games/banner {};

  barcode = callPackage ../tools/graphics/barcode {};

  bashmount = callPackage ../tools/filesystems/bashmount {};

  bastet = callPackage ../games/bastet {};

  bc = callPackage ../tools/misc/bc { };

  bcache-tools = callPackage ../tools/filesystems/bcache-tools { };

  bchunk = callPackage ../tools/cd-dvd/bchunk { };

  bfr = callPackage ../tools/misc/bfr {
    perl = perl516; # Docs fail to build with newer versions
  };

  bibtool = callPackage ../tools/misc/bibtool { };

  bindfs = callPackage ../tools/filesystems/bindfs { };

  binwalk = callPackage ../tools/misc/binwalk {
    python = pythonFull;
    wrapPython = pythonPackages.wrapPython;
    curses = pythonPackages.curses;
  };

  binwalk-full = callPackage ../tools/misc/binwalk {
    python = pythonFull;
    wrapPython = pythonPackages.wrapPython;
    curses = pythonPackages.curses;
    visualizationSupport = true;
    pyqtgraph = pythonPackages.pyqtgraph;
  };

  bitbucket-cli = pythonPackages.bitbucket-cli;

  blink = callPackage ../applications/networking/instant-messengers/blink { };

  blitz = callPackage ../development/libraries/blitz { };

  blockdiag = pythonPackages.blockdiag;

  bmon = callPackage ../tools/misc/bmon { };

  bochs = callPackage ../applications/virtualization/bochs { };

  boomerang = callPackage ../development/tools/boomerang { };

  boost-build = callPackage ../development/tools/boost-build { };

  boot = callPackage ../development/tools/build-managers/boot { };

  bootchart = callPackage ../tools/system/bootchart { };

  boxfs = callPackage ../tools/filesystems/boxfs { };

  brasero = callPackage ../tools/cd-dvd/brasero { };

  brltty = callPackage ../tools/misc/brltty {
    alsaSupport = (!stdenv.isDarwin);
  };
  bro = callPackage ../applications/networking/ids/bro { };

  bsod = callPackage ../misc/emulators/bsod { };

  btrfsProgs = callPackage ../tools/filesystems/btrfsprogs { };

  bwm_ng = callPackage ../tools/networking/bwm-ng { };

  byobu = callPackage ../tools/misc/byobu { };

  cabal2nix = haskellPackages.callPackage ../development/tools/haskell/cabal2nix {};

  capstone = callPackage ../development/libraries/capstone { };

  catdoc = callPackage ../tools/text/catdoc { };

  cdemu-daemon = callPackage ../misc/emulators/cdemu/daemon.nix { };

  cdemu-client = callPackage ../misc/emulators/cdemu/client.nix { };

  ceres-solver = callPackage ../development/libraries/ceres-solver {
    google-gflags = null; # only required for examples/tests
  };

  gcdemu = callPackage ../misc/emulators/cdemu/gui.nix { };

  image-analyzer = callPackage ../misc/emulators/cdemu/analyzer.nix { };

  ccnet = callPackage ../tools/networking/ccnet { };

  cloud-init = callPackage ../tools/virtualization/cloud-init { };

  consul = callPackage ../servers/consul {
   # inherit ruby;
  };

  consul_ui = consul.ui;

  consul-alerts = callPackage ../servers/consul/alerts.nix { };

  consul-template = callPackage ../servers/consul/template.nix { };

  corosync = callPackage ../servers/corosync { };

  cherrytree = callPackage ../applications/misc/cherrytree { };

  chntpw = callPackage ../tools/security/chntpw { };

  coprthr = callPackage ../development/libraries/coprthr {
    flex = flex_2_5_35;
  };

  cpulimit = callPackage ../tools/misc/cpulimit { };

  crawlTiles = callPackage ../games/crawl { };

  crawl = callPackage ../games/crawl {
    tileMode = false;
  };

  cv = callPackage ../tools/misc/cv { };

  contacts = callPackage ../tools/misc/contacts { };

  datamash = callPackage ../tools/misc/datamash { };

  ddate = callPackage ../tools/misc/ddate { };

  direnv = callPackage ../tools/misc/direnv { };

  discount = callPackage ../tools/text/discount { };

  ditaa = callPackage ../tools/graphics/ditaa { };

  dlx = callPackage ../misc/emulators/dlx { };

  dtrx = callPackage ../tools/compression/dtrx { };

  duperemove = callPackage ../tools/filesystems/duperemove {
    linuxHeaders = linuxHeaders_3_14;
  };

  eggdrop = callPackage ../tools/networking/eggdrop { };

  enca = callPackage ../tools/text/enca { };

  ent = callPackage ../tools/misc/ent { };

  fasd = callPackage ../tools/misc/fasd { };

  fop = callPackage ../tools/typesetting/fop { };

  filter_audio = callPackage ../development/libraries/filter_audio { };

  gist = callPackage ../tools/text/gist { };

  mcrl = callPackage ../tools/misc/mcrl { };

  mcrl2 = callPackage ../tools/misc/mcrl2 { };

  mp3fs = callPackage ../tools/filesystems/mp3fs { };

  mpdcron = callPackage ../tools/audio/mpdcron { };

  syslogng = callPackage ../tools/system/syslog-ng { };

  syslogng_incubator = callPackage ../tools/system/syslog-ng-incubator { };

  rsyslog = callPackage ../tools/system/rsyslog {
    czmq = null; # Currently Broken
    hadoop = null; # Currently Broken
  };

  rsyslog-light = callPackage ../tools/system/rsyslog {
    krb5 = null;
    systemd = null;
    jemalloc = null;
    libmysql = null;
    postgresql = null;
    libdbi = null;
    net_snmp = null;
    libuuid = null;
    curl = null;
    gnutls = null;
    libgcrypt = null;
    liblognorm = null;
    openssl = null;
    librelp = null;
    libgt = null;
    liblogging = null;
    libnet = null;
    hadoop = null;
    rdkafka = null;
    libmongo-client = null;
    czmq = null;
    rabbitmq-c = null;
    hiredis = null;
  };

  mcrypt = callPackage ../tools/misc/mcrypt { };

  mstflint = callPackage ../tools/misc/mstflint { };

  mcelog = callPackage ../os-specific/linux/mcelog { };

  apparix = callPackage ../tools/misc/apparix { };

  appdata-tools = callPackage ../tools/misc/appdata-tools { };

  asciidoc = callPackage ../tools/typesetting/asciidoc {
    inherit (pythonPackages) matplotlib numpy aafigure recursivePthLoader;
    enableStandardFeatures = false;
  };

  asciidoc-full = appendToName "full" (asciidoc.override {
    inherit (pythonPackages) pygments;
    enableStandardFeatures = true;
  });

  autossh = callPackage ../tools/networking/autossh { };

  asynk = callPackage ../tools/networking/asynk { };

  bacula = callPackage ../tools/backup/bacula { };

  bareos = callPackage ../tools/backup/bareos { };

  beanstalkd = callPackage ../servers/beanstalkd { };

  beets = callPackage ../tools/audio/beets { };

  bgs = callPackage ../tools/X11/bgs { };

  biber = callPackage ../tools/typesetting/biber {
    inherit (perlPackages)
      autovivification BusinessISBN BusinessISMN BusinessISSN ConfigAutoConf
      DataCompare DataDump DateSimple EncodeEUCJPASCII EncodeHanExtra EncodeJIS2K
      ExtUtilsLibBuilder FileSlurp IPCRun3 Log4Perl LWPProtocolHttps ListAllUtils
      ListMoreUtils ModuleBuild MozillaCA ReadonlyXS RegexpCommon TextBibTeX
      UnicodeCollate UnicodeLineBreak URI XMLLibXMLSimple XMLLibXSLT XMLWriter;
  };

  bibtextools = callPackage ../tools/typesetting/bibtex-tools {
    inherit (strategoPackages016) strategoxt sdf;
  };

  bittornado = callPackage ../tools/networking/p2p/bit-tornado { };

  blueman = callPackage ../tools/bluetooth/blueman {
    inherit (pythonPackages) notify;
  };

  bmrsa = builderDefsPackage (import ../tools/security/bmrsa/11.nix) {
    inherit unzip;
  };

  bogofilter = callPackage ../tools/misc/bogofilter { };

  bsdiff = callPackage ../tools/compression/bsdiff { };

  btar = callPackage ../tools/backup/btar {
    librsync = librsync_0_9;
  };

  bud = callPackage ../tools/networking/bud {
    inherit (pythonPackages) gyp;
  };

  bup = callPackage ../tools/backup/bup {
    inherit (pythonPackages) pyxattr pylibacl setuptools fuse;
    par2Support = (config.bup.par2Support or false);
  };

  byzanz = callPackage ../applications/video/byzanz {};

  ori = callPackage ../tools/backup/ori { };

  atool = callPackage ../tools/archivers/atool { };

  bzip2 = callPackage ../tools/compression/bzip2 { };

  cabextract = callPackage ../tools/archivers/cabextract { };

  cadaver = callPackage ../tools/networking/cadaver { };

  cantata = callPackage ../applications/audio/cantata { };

  can-utils = callPackage ../os-specific/linux/can-utils { };

  caudec = callPackage ../applications/audio/caudec { };

  ccid = callPackage ../tools/security/ccid { };

  ccrypt = callPackage ../tools/security/ccrypt { };

  ccze = callPackage ../tools/misc/ccze { };

  cdecl = callPackage ../development/tools/cdecl { };

  cdrdao = callPackage ../tools/cd-dvd/cdrdao { };

  cdrkit = callPackage ../tools/cd-dvd/cdrkit { };

  # Only ever add ceph LTS releases
  # The default should always be symlinked to the latest LTS
  # Dev should always point to the latest versioned release
  libceph = ceph.lib;
  ceph-0_80 = callPackage ../tools/filesystems/ceph/0.80.nix { };
  ceph-0_94 = callPackage ../tools/filesystems/ceph/0.94.nix { };
  ceph = callPackage ../tools/filesystems/ceph { };
  ceph-dev = lowPrio (callPackage ../tools/filesystems/ceph/dev.nix { });
  ceph-git = lowPrio (callPackage ../tools/filesystems/ceph/git.nix { });

  cfdg = builderDefsPackage ../tools/graphics/cfdg {
    inherit libpng bison flex ffmpeg;
  };

  checkinstall = callPackage ../tools/package-management/checkinstall { };

  cheetahTemplate = builderDefsPackage (import ../tools/text/cheetah-template/2.0.1.nix) {
    inherit makeWrapper python;
  };

  chkrootkit = callPackage ../tools/security/chkrootkit { };

  chocolateDoom = callPackage ../games/chocolate-doom { };

  chrony = callPackage ../tools/networking/chrony { };

  chunkfs = callPackage ../tools/filesystems/chunkfs { };

  chunksync = callPackage ../tools/backup/chunksync { };

  cjdns = callPackage ../tools/networking/cjdns { };

  cksfv = callPackage ../tools/networking/cksfv { };

  clementine = callPackage ../applications/audio/clementine {
    boost = boost156;
    gst_plugins = [ gst_plugins_base gst_plugins_good gst_plugins_ugly gst_ffmpeg ];
  };

  ciopfs = callPackage ../tools/filesystems/ciopfs { };

  cmst = callPackage ../tools/networking/cmst { };

  colord = callPackage ../tools/misc/colord { };

  colord-gtk = callPackage ../tools/misc/colord-gtk { };

  colordiff = callPackage ../tools/text/colordiff { };

  concurrencykit = callPackage ../development/libraries/concurrencykit { };

  connect = callPackage ../tools/networking/connect { };

  conspy = callPackage ../os-specific/linux/conspy {};

  connman = callPackage ../tools/networking/connman { };

  connmanui = callPackage ../tools/networking/connmanui { };

  convertlit = callPackage ../tools/text/convertlit { };

  collectd = callPackage ../tools/system/collectd {
    rabbitmq-c = rabbitmq-c_0_4;
  };

  colormake = callPackage ../development/tools/build-managers/colormake { };

  cowsay = callPackage ../tools/misc/cowsay { };

  cpuminer = callPackage ../tools/misc/cpuminer { };

  cpuminer-multi = callPackage ../tools/misc/cpuminer-multi { };

  cuetools = callPackage ../tools/cd-dvd/cuetools { };

  unifdef = callPackage ../development/tools/misc/unifdef { };

  "unionfs-fuse" = callPackage ../tools/filesystems/unionfs-fuse { };

  usb_modeswitch = callPackage ../development/tools/misc/usb-modeswitch { };

  anthy = callPackage ../tools/inputmethods/anthy { };

  ibus = callPackage ../tools/inputmethods/ibus { };

  ibus-qt = callPackage ../tools/inputmethods/ibus-qt { };

  ibus-anthy = callPackage ../tools/inputmethods/ibus-anthy { };

  biosdevname = callPackage ../tools/networking/biosdevname { };

  checkbashism = callPackage ../development/tools/misc/checkbashisms { };

  clamav = callPackage ../tools/security/clamav { };

  clex = callPackage ../tools/misc/clex { };

  cloc = callPackage ../tools/misc/cloc {
    inherit (perlPackages) perl AlgorithmDiff RegexpCommon;
  };

  cloog = callPackage ../development/libraries/cloog { };
  cloog_0_18_0 = callPackage ../development/libraries/cloog/0.18.0.nix {
    isl = isl_0_11;
  };

  cloogppl = callPackage ../development/libraries/cloog-ppl { };

  convmv = callPackage ../tools/misc/convmv { };

  cool-retro-term = callPackage ../applications/misc/cool-retro-term { };

  coreutils = callPackage ../tools/misc/coreutils
    {
      # TODO: Add ACL support for cross-Linux.
      aclSupport = crossSystem == null && stdenv.isLinux;
    };

  cpio = callPackage ../tools/archivers/cpio { };

  cromfs = callPackage ../tools/archivers/cromfs { };

  cron = callPackage ../tools/system/cron { };

  cudatoolkit5 = callPackage ../development/compilers/cudatoolkit/5.5.nix {
    python = python26;
  };

  cudatoolkit6 = callPackage ../development/compilers/cudatoolkit/6.0.nix {
    python = python26;
  };

  cudatoolkit65 = callPackage ../development/compilers/cudatoolkit/6.5.nix {
    python = python26;
  };

  cudatoolkit = cudatoolkit5;

  curl-light = curl.override { suffix = "light"; };
  curl = curl-full.override {
    fetchurl = fetchurlBoot;
    suffix = "";
  };
  curl-full = callPackage ../tools/networking/curl { suffix = "full"; };

  curl3 = callPackage ../tools/networking/curl/7.15.nix rec {
    zlibSupport = true;
    sslSupport = zlibSupport;
  };

  curl_unix_socket = callPackage ../tools/networking/curl-unix-socket rec { };

  cunit = callPackage ../tools/misc/cunit { };

  curlftpfs = callPackage ../tools/filesystems/curlftpfs { };

  cutter = callPackage ../tools/networking/cutter { };

  dadadodo = callPackage ../tools/text/dadadodo { };

  daemonize = callPackage ../tools/system/daemonize { };

  daq = callPackage ../applications/networking/ids/daq { };

  dar = callPackage ../tools/archivers/dar { };

  darkstat = callPackage ../tools/networking/darkstat { };

  davfs2 = callPackage ../tools/filesystems/davfs2 { };

  dbench = callPackage ../development/tools/misc/dbench { };

  dcraw = callPackage ../tools/graphics/dcraw { };

  dcfldd = callPackage ../tools/system/dcfldd { };

  debian_devscripts = callPackage ../tools/misc/debian-devscripts {
    inherit (perlPackages) CryptSSLeay LWP TimeDate DBFile FileDesktopEntry;
  };

  debootstrap = callPackage ../tools/misc/debootstrap { };

  detox = callPackage ../tools/misc/detox { };

  ddccontrol = callPackage ../tools/misc/ddccontrol { };

  ddccontrol-db = callPackage ../data/misc/ddccontrol-db { };

  ddclient = callPackage ../tools/networking/ddclient { };

  dd_rescue = callPackage ../tools/system/dd_rescue { };

  ddrescue = callPackage ../tools/system/ddrescue { };

  deluge = pythonPackages.deluge;

  desktop_file_utils = callPackage ../tools/misc/desktop-file-utils { };

  despotify = callPackage ../development/libraries/despotify { };

  dfc  = callPackage ../tools/system/dfc { };

  dev86 = callPackage ../development/compilers/dev86 { };

  dnscrypt-proxy = callPackage ../tools/networking/dnscrypt-proxy { };

  dnsmasq = callPackage ../tools/networking/dnsmasq { };

  dnstop = callPackage ../tools/networking/dnstop { };

  dhcp = callPackage ../tools/networking/dhcp { };

  dhcpdump = callPackage ../tools/networking/dhcpdump { };

  dhcpcd = callPackage ../tools/networking/dhcpcd { };

  di = callPackage ../tools/system/di { };

  diffstat = callPackage ../tools/text/diffstat { };

  diffutils = callPackage ../tools/text/diffutils { };

  dir2opus = callPackage ../tools/audio/dir2opus {
    inherit (pythonPackages) mutagen python wrapPython;
    inherit opusTools;
  };

  wgetpaste = callPackage ../tools/text/wgetpaste { };

  dirmngr = callPackage ../tools/security/dirmngr { };

  disper = callPackage ../tools/misc/disper { };

  dmd = callPackage ../development/compilers/dmd { };

  dmg2img = callPackage ../tools/misc/dmg2img { };

  docbook2odf = callPackage ../tools/typesetting/docbook2odf {
    inherit (perlPackages) PerlMagick;
  };

  docbook2x = callPackage ../tools/typesetting/docbook2x {
    inherit (perlPackages) XMLSAX XMLParser XMLNamespaceSupport;
  };

  dog = callPackage ../tools/system/dog { };

  dosfstools = callPackage ../tools/filesystems/dosfstools { };

  dotnetfx35 = callPackage ../development/libraries/dotnetfx35 { };

  dotnetfx40 = callPackage ../development/libraries/dotnetfx40 { };

  dolphinEmu = callPackage ../misc/emulators/dolphin-emu { };
  dolphinEmuMaster = callPackage ../misc/emulators/dolphin-emu/master.nix { };

  doomseeker = callPackage ../applications/misc/doomseeker { };

  dropbear = callPackage ../tools/networking/dropbear { };

  dtach = callPackage ../tools/misc/dtach { };

  dub = callPackage ../development/tools/build-managers/dub { };

  duff = callPackage ../tools/filesystems/duff { };

  duo-unix = callPackage ../tools/security/duo-unix { };

  duplicity = callPackage ../tools/backup/duplicity {
    inherit (pythonPackages) boto lockfile;
    gnupg = gnupg1;
  };

  duply = callPackage ../tools/backup/duply { };

  dvdisaster = callPackage ../tools/cd-dvd/dvdisaster { };

  dvdplusrwtools = callPackage ../tools/cd-dvd/dvd+rw-tools { };

  dvgrab = callPackage ../tools/video/dvgrab { };

  dvtm = callPackage ../tools/misc/dvtm { };

  e2fsprogs = callPackage ../tools/filesystems/e2fsprogs { };

  easyrsa = callPackage ../tools/networking/easyrsa { };

  ebook_tools = callPackage ../tools/text/ebook-tools { };

  ecryptfs = callPackage ../tools/security/ecryptfs { };

  editres = callPackage ../tools/graphics/editres {
    inherit (xlibs) libXt libXaw;
    inherit (xorg) utilmacros;
  };

  edk2 = callPackage ../development/compilers/edk2 { };

  eid-mw = callPackage ../tools/security/eid-mw { };

  eid-viewer = callPackage ../tools/security/eid-viewer { };

  emscripten = callPackage ../development/compilers/emscripten { };

  emscriptenfastcomp = callPackage ../development/compilers/emscripten-fastcomp { };

  efibootmgr = callPackage ../tools/system/efibootmgr { };

  efivar = callPackage ../tools/system/efivar { };

  evemu = callPackage ../tools/system/evemu { };

  elasticsearch = callPackage ../servers/search/elasticsearch { };

  elasticsearchPlugins = recurseIntoAttrs (
    callPackage ../servers/search/elasticsearch/plugins.nix { }
  );

  emv = callPackage ../tools/misc/emv { };

  enblendenfuse = callPackage ../tools/graphics/enblend-enfuse { };

  encfs = callPackage ../tools/filesystems/encfs { };

  enscript = callPackage ../tools/text/enscript { };

  ethtool = callPackage ../tools/misc/ethtool { };

  eternity = callPackage ../games/eternity-engine { };

  ettercap = callPackage ../applications/networking/sniffers/ettercap { };

  euca2ools = callPackage ../tools/virtualization/euca2ools { };

  evtest = callPackage ../applications/misc/evtest { };

  exempi = callPackage ../development/libraries/exempi { boost = boost155; };

  execline = callPackage ../tools/misc/execline { };

  exercism = callPackage ../development/tools/exercism { };

  exfat-utils = callPackage ../tools/filesystems/exfat-utils { };

  exif = callPackage ../tools/graphics/exif { };

  exiftags = callPackage ../tools/graphics/exiftags { };

  extundelete = callPackage ../tools/filesystems/extundelete { };

  expect = callPackage ../tools/misc/expect { };

  f2fs-tools = callPackage ../tools/filesystems/f2fs-tools { };

  fabric = pythonPackages.fabric;

  fail2ban = callPackage ../tools/security/fail2ban {
    systemd = systemd.override {
      pythonSupport = true;
    };
  };

  fakeroot = callPackage ../tools/system/fakeroot { };

  fakechroot = callPackage ../tools/system/fakechroot { };

  fatsort = callPackage ../tools/filesystems/fatsort { };

  fcitx = callPackage ../tools/inputmethods/fcitx { };

  fcitx-anthy = callPackage ../tools/inputmethods/fcitx/fcitx-anthy.nix { };

  fcitx-configtool = callPackage ../tools/inputmethods/fcitx/fcitx-configtool.nix { };

  fcitx-with-plugins = callPackage ../tools/inputmethods/fcitx/wrapper.nix {
    plugins = [ ];
  };

  fcron = callPackage ../tools/system/fcron { };

  fdm = callPackage ../tools/networking/fdm {};

  flannel = callPackage ../tools/networking/flannel { };

  flashbench = callPackage ../os-specific/linux/flashbench { };

  figlet = callPackage ../tools/misc/figlet { };

  file = callPackage ../tools/misc/file { };

  filegive = callPackage ../tools/networking/filegive { };

  fileschanged = callPackage ../tools/misc/fileschanged { };

  findutils = callPackage ../tools/misc/findutils { };

  finger_bsd = callPackage ../tools/networking/bsd-finger { };

  fio = callPackage ../tools/system/fio { };

  flashtool = callPackage_i686 ../development/mobile/flashtool {
    platformTools = androidenv.platformTools;
  };

  flashrom = callPackage ../tools/misc/flashrom { };

  flpsed = callPackage ../applications/editors/flpsed { };

  fluentd = callPackage ../tools/misc/fluentd { };

  flvstreamer = callPackage ../tools/networking/flvstreamer { };

  libbsd = callPackage ../development/libraries/libbsd { };

  libbladeRF = callPackage ../development/libraries/libbladeRF { };

  lprof = callPackage ../tools/graphics/lprof { };

  fdk_aac = callPackage ../development/libraries/fdk-aac { };

  flvtool2 = callPackage ../tools/video/flvtool2 { };

  fontforge = lowPrio (callPackage ../tools/misc/fontforge { });
  fontforge-gtk = callPackage ../tools/misc/fontforge {
    withGTK = true;
  };

  foremost = callPackage ../tools/system/foremost { };

  forktty = callPackage ../os-specific/linux/forktty {};

  fortune = callPackage ../tools/misc/fortune { };

  fox = callPackage ../development/libraries/fox/default.nix {
    libpng = libpng12;
  };

  fox_1_6 = callPackage ../development/libraries/fox/fox-1.6.nix { };

  fping = callPackage ../tools/networking/fping {};

  fprot = callPackage ../tools/security/fprot { };

  fprintd = callPackage ../tools/security/fprintd { };

  fprint_demo = callPackage ../tools/security/fprint_demo { };

  freeipmi = callPackage ../tools/system/freeipmi {};

  freetalk = callPackage ../applications/networking/instant-messengers/freetalk { };

  freetds = callPackage ../development/libraries/freetds { };

  frescobaldi = callPackage ../misc/frescobaldi {};

  frostwire = callPackage ../applications/networking/p2p/frostwire { };

  ftgl = callPackage ../development/libraries/ftgl { };

  ftgl212 = callPackage ../development/libraries/ftgl/2.1.2.nix { };

  ftop = callPackage ../os-specific/linux/ftop { };

  fuppes = callPackage ../tools/networking/fuppes { };

  fsfs = callPackage ../tools/filesystems/fsfs { };

  fuse_zip = callPackage ../tools/filesystems/fuse-zip { };

  fuse_exfat = callPackage ../tools/filesystems/fuse-exfat { };

  dos2unix = callPackage ../tools/text/dos2unix { };

  uni2ascii = callPackage ../tools/text/uni2ascii { };

  g500-control = callPackage ../tools/misc/g500-control { };

  galculator = callPackage ../applications/misc/galculator {
    gtk = gtk3;
  };

  garmin-plugin = callPackage ../applications/misc/garmin-plugin {};

  garmintools = callPackage ../development/libraries/garmintools {};

  gawk = callPackage ../tools/text/gawk { };

  gawkInteractive = appendToName "interactive"
    (gawk.override { readlineSupport = true; });

  gbdfed = callPackage ../tools/misc/gbdfed {
    gtk = gtk2;
  };

  gdmap = callPackage ../tools/system/gdmap { };

  genext2fs = callPackage ../tools/filesystems/genext2fs { };

  gengetopt = callPackage ../development/tools/misc/gengetopt { };

  getmail = callPackage ../tools/networking/getmail { };

  getopt = callPackage ../tools/misc/getopt { };

  gftp = callPackage ../tools/networking/gftp { };

  ggobi = callPackage ../tools/graphics/ggobi { };

  gifsicle = callPackage ../tools/graphics/gifsicle { };

  gitlab = callPackage ../applications/version-management/gitlab {
    ruby = ruby_2_1_3;
  };

  gitlab-shell = callPackage ../applications/version-management/gitlab-shell {
    ruby = ruby_2_1_3;
  };

  glusterfs = callPackage ../tools/filesystems/glusterfs { };

  glmark2 = callPackage ../tools/graphics/glmark2 { };

  glxinfo = callPackage ../tools/graphics/glxinfo { };

  gmvault = callPackage ../tools/networking/gmvault { };

  gnaural = callPackage ../applications/audio/gnaural { };

  gnokii = builderDefsPackage (import ../tools/misc/gnokii) {
    inherit intltool perl gettext libusb pkgconfig bluez readline pcsclite
      libical gtk glib;
    inherit (xorg) libXpm;
  };

  gnuapl = callPackage ../development/interpreters/gnu-apl { };

  gnufdisk = callPackage ../tools/system/fdisk {
    guile = guile_1_8;
  };

  gnugrep = callPackage ../tools/text/gnugrep { };

  gnulib = callPackage ../development/tools/gnulib { };

  gnupatch = callPackage ../tools/text/gnupatch { };

  gnupg1orig = callPackage ../tools/security/gnupg/1.nix { };

  gnupg1compat = callPackage ../tools/security/gnupg/1compat.nix { };

  # use config.packageOverrides if you prefer original gnupg1
  gnupg1 = gnupg1compat;

  gnupg20 = callPackage ../tools/security/gnupg/20.nix { };

  gnupg21 = callPackage ../tools/security/gnupg/21.nix { };

  gnupg = gnupg20;

  gnuplot = callPackage ../tools/graphics/gnuplot { qt = qt5; };

  gnuplot_qt = gnuplot.override { withQt = true; };

  # must have AquaTerm installed separately
  gnuplot_aquaterm = gnuplot.override { aquaterm = true; };

  gnused = callPackage ../tools/text/gnused { };

  gnutar = callPackage ../tools/archivers/gnutar { };

  gnuvd = callPackage ../tools/misc/gnuvd { };

  goaccess = callPackage ../tools/misc/goaccess { };

  go-mtpfs = callPackage ../tools/filesystems/go-mtpfs { };

  googleAuthenticator = callPackage ../os-specific/linux/google-authenticator { };

  gource = callPackage ../applications/version-management/gource { };

  gparted = callPackage ../tools/misc/gparted { };

  gpodder = callPackage ../applications/audio/gpodder { };

  gptfdisk = callPackage ../tools/system/gptfdisk { };

  grafana = callPackage ../development/tools/misc/grafana { };

  grafx2 = callPackage ../applications/graphics/grafx2 {};

  grails = callPackage ../development/web/grails { jdk = null; };

  gprof2dot = callPackage ../development/tools/profiling/gprof2dot {
    # Using pypy provides significant performance improvements (~2x)
    pythonPackages = pypyPackages;
  };

  graphviz = callPackage ../tools/graphics/graphviz { };

  graphviz-nox = callPackage ../tools/graphics/graphviz {
    xlibs = null;
    libdevil = libdevil-nox;
  };

  /* Readded by Michael Raskin. There are programs in the wild
   * that do want 2.0 but not 2.22. Please give a day's notice for
   * objections before removal. The feature is integer coordinates
   */
  graphviz_2_0 = callPackage ../tools/graphics/graphviz/2.0.nix { };

  /* Readded by Michael Raskin. There are programs in the wild
   * that do want 2.32 but not 2.0 or 2.36. Please give a day's notice for
   * objections before removal. The feature is libgraph.
   */
  graphviz_2_32 = callPackage ../tools/graphics/graphviz/2.32.nix { };

  grin = callPackage ../tools/text/grin { };

  grive = callPackage ../tools/filesystems/grive {
    json_c = json-c-0-11; # won't configure with 0.12; others are vulnerable
  };

  groff = callPackage ../tools/text/groff {
    ghostscript = null;
  };

  grub = callPackage_i686 ../tools/misc/grub {
    buggyBiosCDSupport = config.grub.buggyBiosCDSupport or true;
    automake = automake112x; # fails with 13 and 14
  };

  trustedGrub = callPackage_i686 ../tools/misc/grub/trusted.nix {
    buggyBiosCDSupport = config.grub.buggyBiosCDSupport or true;
    automake = automake112x; # fails with 13 and 14
  };

  grub2 = grub2_full;

  grub2_full = callPackage ../tools/misc/grub/2.0x.nix { };

  grub2_efi = grub2_full.override {
    efiSupport = true;
  };

  grub2_light = grub2_full.override {
    zfsSupport = false;
  };

  gsmartcontrol = callPackage ../tools/misc/gsmartcontrol {
    inherit (gnome) libglademm;
  };

  gssdp = callPackage ../development/libraries/gssdp {
    inherit (gnome) libsoup;
  };

  gt5 = callPackage ../tools/system/gt5 { };

  gtest = callPackage ../development/libraries/gtest {};
  gmock = callPackage ../development/libraries/gmock {};

  gtkdatabox = callPackage ../development/libraries/gtkdatabox {};

  gtkgnutella = callPackage ../tools/networking/p2p/gtk-gnutella { };

  gtkvnc = callPackage ../tools/admin/gtk-vnc {};

  gtmess = callPackage ../applications/networking/instant-messengers/gtmess { };

  gummiboot = callPackage ../tools/misc/gummiboot { };

  gupnp = callPackage ../development/libraries/gupnp {
    inherit (gnome) libsoup;
  };

  gupnp_av = callPackage ../development/libraries/gupnp-av {};

  gupnp_igd = callPackage ../development/libraries/gupnp-igd {};

  gupnptools = callPackage ../tools/networking/gupnp-tools {};

  gvpe = builderDefsPackage ../tools/networking/gvpe {
    inherit openssl gmp nettools iproute zlib;
  };

  gvolicon = callPackage ../tools/audio/gvolicon {};

  gzip = callPackage ../tools/compression/gzip { };

  gzrt = callPackage ../tools/compression/gzrt { };

  partclone = callPackage ../tools/backup/partclone { };

  partimage = callPackage ../tools/backup/partimage { };

  pgf_graphics = callPackage ../tools/graphics/pgf { };

  pigz = callPackage ../tools/compression/pigz { };

  pxz = callPackage ../tools/compression/pxz { };

  hans = callPackage ../tools/networking/hans { };

  haproxy = callPackage ../tools/networking/haproxy { };

  haveged = callPackage ../tools/security/haveged { };

  hawkthorne = callPackage ../games/hawkthorne { love = love_0_9; };

  hardlink = callPackage ../tools/system/hardlink { };

  hashcat = callPackage ../tools/security/hashcat { };

  hal-flash = callPackage ../os-specific/linux/hal-flash { };

  halibut = callPackage ../tools/typesetting/halibut { };

  hddtemp = callPackage ../tools/misc/hddtemp { };

  hdf5 = callPackage ../tools/misc/hdf5 {
    szip = null;
    mpi = null;
  };

  hdf5-mpi = hdf5.override {
    szip = null;
    mpi = pkgs.openmpi;
  };

  heimdall = callPackage ../tools/misc/heimdall { };

  hevea = callPackage ../tools/typesetting/hevea { };

  highlight = callPackage ../tools/text/highlight {
    lua = lua5;
  };

  honcho = callPackage ../tools/system/honcho { };

  host = callPackage ../tools/networking/host { };

  hping = callPackage ../tools/networking/hping { };

  httpie = callPackage ../tools/networking/httpie { };

  httping = callPackage ../tools/networking/httping {};

  httpfs2 = callPackage ../tools/filesystems/httpfs { };

  httptunnel = callPackage ../tools/networking/httptunnel { };

  i2p = callPackage ../tools/networking/i2p {};

  i2pd = callPackage ../tools/networking/i2pd {};

  iasl = callPackage ../development/compilers/iasl { };

  icecast = callPackage ../servers/icecast { };

  icoutils = callPackage ../tools/graphics/icoutils { };

  idutils = callPackage ../tools/misc/idutils { };

  idle3tools = callPackage ../tools/system/idle3tools { };

  iftop = callPackage ../tools/networking/iftop { };

  ifuse = callPackage ../tools/filesystems/ifuse/default.nix { };

  ihaskell = callPackage ../development/tools/haskell/ihaskell/wrapper.nix {
    inherit (pythonPackages) ipython;
    inherit (haskellPackages) ihaskell ghcWithPackages;
    packages = config.ihaskell.packages or (self: []);
  };

  imapproxy = callPackage ../tools/networking/imapproxy { };

  imapsync = callPackage ../tools/networking/imapsync {
    inherit (perlPackages) MailIMAPClient;
  };

  inadyn = callPackage ../tools/networking/inadyn { };

  inetutils = callPackage ../tools/networking/inetutils { };

  innoextract = callPackage ../tools/archivers/innoextract {};

  ioping = callPackage ../tools/system/ioping {};

  iodine = callPackage ../tools/networking/iodine { };

  iperf2 = callPackage ../tools/networking/iperf/2.nix { };
  iperf3 = callPackage ../tools/networking/iperf/3.nix { };
  iperf = iperf3;

  ipmitool = callPackage ../tools/system/ipmitool {
    static = false;
  };

  ipmiutil = callPackage ../tools/system/ipmiutil {};

  ipv6calc = callPackage ../tools/networking/ipv6calc {};

  ipxe = callPackage ../tools/misc/ipxe { };

  ised = callPackage ../tools/misc/ised {};

  isl = callPackage ../development/libraries/isl { };
  isl_0_11 = callPackage ../development/libraries/isl/0.11.1.nix { };
  isl_0_12 = callPackage ../development/libraries/isl/0.12.2.nix { };
  isl_0_14 = callPackage ../development/libraries/isl/0.14.1.nix { };

  isync = callPackage ../tools/networking/isync { };

  jaaa = callPackage ../applications/audio/jaaa { };

  jd-gui = callPackage_i686 ../tools/security/jd-gui { };

  jdiskreport = callPackage ../tools/misc/jdiskreport { };

  jfsutils = callPackage ../tools/filesystems/jfsutils { };

  jhead = callPackage ../tools/graphics/jhead { };

  jing = callPackage ../tools/text/xml/jing { };

  jmtpfs = callPackage ../tools/filesystems/jmtpfs { };

  jnettop = callPackage ../tools/networking/jnettop { };

  john = callPackage ../tools/security/john { };

  jq = callPackage ../development/tools/jq {};

  jscoverage = callPackage ../development/tools/misc/jscoverage { };

  jwhois = callPackage ../tools/networking/jwhois { };

  k2pdfopt = callPackage ../applications/misc/k2pdfopt { };

  kazam = callPackage ../applications/video/kazam { };

  kalibrate-rtl = callPackage ../tools/misc/kalibrate-rtl { };

  kdbplus = callPackage_i686 ../applications/misc/kdbplus { };

  kexectools = callPackage ../os-specific/linux/kexectools { };

  keybase = callPackage ../applications/misc/keybase { };

  keychain = callPackage ../tools/misc/keychain { };

  kibana = callPackage ../development/tools/misc/kibana { };

  kismet = callPackage ../applications/networking/sniffers/kismet { };

  kpcli = callPackage ../tools/security/kpcli { };

  kst = callPackage ../tools/graphics/kst { };

  leocad = callPackage ../applications/graphics/leocad { };

  less = callPackage ../tools/misc/less { };

  liquidsoap = callPackage ../tools/audio/liquidsoap/full.nix { };

  lockfileProgs = callPackage ../tools/misc/lockfile-progs { };

  logstash = callPackage ../tools/misc/logstash { };

  logstash-contrib = callPackage ../tools/misc/logstash/contrib.nix { };

  logstash-forwarder = callPackage ../tools/misc/logstash-forwarder { };

  lsdvd = callPackage ../tools/cd-dvd/lsdvd {};

  kippo = callPackage ../servers/kippo { };

  klavaro = callPackage ../games/klavaro {};

  kzipmix = callPackage_i686 ../tools/compression/kzipmix { };

  makebootfat = callPackage ../tools/misc/makebootfat { };

  minidlna = callPackage ../tools/networking/minidlna {
    ffmpeg = ffmpeg_0;
  };

  mmv = callPackage ../tools/misc/mmv { };

  morituri = callPackage ../applications/audio/morituri { };

  most = callPackage ../tools/misc/most { };

  multitail = callPackage ../tools/misc/multitail { };

  netperf = callPackage ../applications/networking/netperf { };

  netsniff-ng = callPackage ../tools/networking/netsniff-ng { };

  ninka = callPackage ../development/tools/misc/ninka { };

  nodejs-0_12 = callPackage ../development/web/nodejs { libuv = libuvVersions.v1_2_0; };
  nodejs-unstable = callPackage ../development/web/nodejs { libuv = libuvVersions.v1_2_0; unstableVersion = true; };
  nodejs-0_10 = callPackage ../development/web/nodejs/v0_10.nix { };

  nodejs = if stdenv.system == "armv5tel-linux" then
    nodejs-0_10
  else
    nodejs-0_12;

  nodePackages_0_12 = callPackage ./node-packages.nix { self = nodePackages_0_12; nodejs = nodejs-0_12; };

  nodePackages_0_10 = callPackage ./node-packages.nix { self = nodePackages_0_10; nodejs = nodejs-0_10; };

  nodePackages = if stdenv.system == "armv5tel-linux" then
    nodePackages_0_10
  else
    nodePackages_0_12;

  iojs = callPackage ../development/web/iojs { libuv = libuvVersions.v1_4_2; };

  iojsPackages = callPackage ./node-packages.nix { self = iojsPackages; nodejs = iojs; };

  npm2nix = nodePackages_0_10.npm2nix;

  ldapvi = callPackage ../tools/misc/ldapvi { };

  ldns = callPackage ../development/libraries/ldns { };

  leafpad = callPackage ../applications/editors/leafpad { };

  lftp = callPackage ../tools/networking/lftp { };

  libconfig = callPackage ../development/libraries/libconfig { };

  libee = callPackage ../development/libraries/libee { };

  libestr = callPackage ../development/libraries/libestr { };

  libevdev = callPackage ../development/libraries/libevdev { };

  libevhtp = callPackage ../development/libraries/libevhtp { };

  liboauth = callPackage ../development/libraries/liboauth { };

  libtermkey = callPackage ../development/libraries/libtermkey { };

  libtirpc = callPackage ../development/libraries/ti-rpc { };

  libshout = callPackage ../development/libraries/libshout { };

  libqb = callPackage ../development/libraries/libqb { };

  libqmi = callPackage ../development/libraries/libqmi { };

  libmbim = callPackage ../development/libraries/libmbim { };

  libmongo-client = callPackage ../development/libraries/libmongo-client { };

  libtorrent = callPackage ../tools/networking/p2p/libtorrent { };

  libtorrent-git = callPackage ../tools/networking/p2p/libtorrent/git.nix { };

  libiberty = callPackage ../development/libraries/libiberty { };

  libibverbs = callPackage ../development/libraries/libibverbs { };

  libxcomp = callPackage ../development/libraries/libxcomp { };

  librdmacm = callPackage ../development/libraries/librdmacm { };

  limesurvey = callPackage ../servers/limesurvey { };

  logcheck = callPackage ../tools/system/logcheck {
    inherit (perlPackages) mimeConstruct;
  };

  logkeys = callPackage ../tools/security/logkeys { };

  logrotate = callPackage ../tools/system/logrotate { };

  logstalgia = callPackage ../tools/graphics/logstalgia {};

  lout = callPackage ../tools/typesetting/lout { };

  lrzip = callPackage ../tools/compression/lrzip { };

  # lsh installs `bin/nettle-lfib-stream' and so does Nettle.  Give the
  # former a lower priority than Nettle.
  lsh = lowPrio (callPackage ../tools/networking/lsh { });

  lshw = callPackage ../tools/system/lshw { };

  lxc = callPackage ../os-specific/linux/lxc { };

  lzip = callPackage ../tools/compression/lzip { };

  lzma = xz;

  xz = callPackage ../tools/compression/xz { };

  lz4 = callPackage ../tools/compression/lz4 { };

  lzop = callPackage ../tools/compression/lzop { };

  macchanger = callPackage ../os-specific/linux/macchanger { };

  mailcheck = callPackage ../applications/networking/mailreaders/mailcheck { };

  maildrop = callPackage ../tools/networking/maildrop { };

  mailsend = callPackage ../tools/networking/mailsend { };

  mailpile = callPackage ../applications/networking/mailreaders/mailpile { };

  mailutils = callPackage ../tools/networking/mailutils {
    guile = guile_1_8;
  };

  mairix = callPackage ../tools/text/mairix { };

  makemkv = callPackage ../applications/video/makemkv { };

  man = callPackage ../tools/misc/man { };

  man_db = callPackage ../tools/misc/man-db { };

  mawk = callPackage ../tools/text/mawk { };

  mbox = callPackage ../tools/security/mbox { };

  memtest86 = callPackage ../tools/misc/memtest86 { };

  memtest86plus = callPackage ../tools/misc/memtest86+ { };

  meo = callPackage ../tools/security/meo {
    boost = boost155;
  };

  mc = callPackage ../tools/misc/mc { };

  mcabber = callPackage ../applications/networking/instant-messengers/mcabber { };

  mcron = callPackage ../tools/system/mcron {
    guile = guile_1_8;
  };

  mdbtools = callPackage ../tools/misc/mdbtools { };

  mdbtools_git = callPackage ../tools/misc/mdbtools/git.nix {
    inherit (gnome) scrollkeeper;
  };

  mdp = callPackage ../applications/misc/mdp { };

  mednafen = callPackage ../misc/emulators/mednafen { };

  mednafen-server = callPackage ../misc/emulators/mednafen/server.nix { };

  megacli = callPackage ../tools/misc/megacli { };

  megatools = callPackage ../tools/networking/megatools { };

  mfcuk = callPackage ../tools/security/mfcuk { };

  mfoc = callPackage ../tools/security/mfoc { };

  minecraft = callPackage ../games/minecraft {
    pulseaudioSupport = config.pulseaudio or true;
  };

  minecraft-server = callPackage ../games/minecraft-server { };

  minetest = callPackage ../games/minetest {
    libpng = libpng12;
  };

  miniupnpc = callPackage ../tools/networking/miniupnpc { };

  miniupnpd = callPackage ../tools/networking/miniupnpd { };

  minixml = callPackage ../development/libraries/minixml { };

  mjpegtools = callPackage ../tools/video/mjpegtools { };

  mkcue = callPackage ../tools/cd-dvd/mkcue { };

  mkpasswd = callPackage ../tools/security/mkpasswd { };

  mkrand = callPackage ../tools/security/mkrand { };

  mktemp = callPackage ../tools/security/mktemp { };

  mktorrent = callPackage ../tools/misc/mktorrent { };

  modemmanager = callPackage ../tools/networking/modemmanager {};

  monit = callPackage ../tools/system/monit { };

  moreutils = callPackage ../tools/misc/moreutils {
    inherit (perlPackages) IPCRun TimeDate TimeDuration;
    docbook-xsl = docbook_xsl;
  };

  mosh = callPackage ../tools/networking/mosh {
    inherit (perlPackages) IOTty;
  };

  mpage = callPackage ../tools/text/mpage { };

  mr = callPackage ../applications/version-management/mr { };

  mrtg = callPackage ../tools/misc/mrtg { };

  mscgen = callPackage ../tools/graphics/mscgen { };

  msf = builderDefsPackage (import ../tools/security/metasploit/3.1.nix) {
    inherit ruby makeWrapper;
  };

  mssys = callPackage ../tools/misc/mssys { };

  mtdutils = callPackage ../tools/filesystems/mtdutils { };

  mtools = callPackage ../tools/filesystems/mtools { };

  mtr = callPackage ../tools/networking/mtr {};

  multitran = recurseIntoAttrs (let callPackage = newScope pkgs.multitran; in rec {
    multitrandata = callPackage ../tools/text/multitran/data { };

    libbtree = callPackage ../tools/text/multitran/libbtree { };

    libmtsupport = callPackage ../tools/text/multitran/libmtsupport { };

    libfacet = callPackage ../tools/text/multitran/libfacet { };

    libmtquery = callPackage ../tools/text/multitran/libmtquery { };

    mtutils = callPackage ../tools/text/multitran/mtutils { };
  });

  munge = callPackage ../tools/security/munge { };

  muscleframework = callPackage ../tools/security/muscleframework { };

  muscletool = callPackage ../tools/security/muscletool { };

  mysql2pgsql = callPackage ../tools/misc/mysql2pgsql { };

  namazu = callPackage ../tools/text/namazu { };

  nbd = callPackage ../tools/networking/nbd { };

  ndjbdns = callPackage ../tools/networking/ndjbdns { };

  nestopia = callPackage ../misc/emulators/nestopia { };

  netatalk = callPackage ../tools/filesystems/netatalk { };

  netcdf = callPackage ../development/libraries/netcdf { };

  nc6 = callPackage ../tools/networking/nc6 { };

  ncat = callPackage ../tools/networking/ncat { };

  ncftp = callPackage ../tools/networking/ncftp { };

  ncompress = callPackage ../tools/compression/ncompress { };

  ndisc6 = callPackage ../tools/networking/ndisc6 { };

  netboot = callPackage ../tools/networking/netboot {};

  netcat = callPackage ../tools/networking/netcat { };

  netcat-openbsd = callPackage ../tools/networking/netcat-openbsd { };

  nethogs = callPackage ../tools/networking/nethogs { };

  netkittftp = callPackage ../tools/networking/netkit/tftp { };

  netpbm = callPackage ../tools/graphics/netpbm { };

  netrw = callPackage ../tools/networking/netrw { };

  netselect = callPackage ../tools/networking/netselect { };

  networkmanager = callPackage ../tools/networking/network-manager { };

  networkmanager_openvpn = callPackage ../tools/networking/network-manager/openvpn.nix { };

  networkmanager_pptp = callPackage ../tools/networking/network-manager/pptp.nix { };

  networkmanager_l2tp = callPackage ../tools/networking/network-manager/l2tp.nix { };

  networkmanager_vpnc = callPackage ../tools/networking/network-manager/vpnc.nix { };

  networkmanager_openconnect = callPackage ../tools/networking/network-manager/openconnect.nix { };

  networkmanagerapplet = newScope gnome ../tools/networking/network-manager-applet { };

  newsbeuter = callPackage ../applications/networking/feedreaders/newsbeuter { };

  newsbeuter-dev = callPackage ../applications/networking/feedreaders/newsbeuter/dev.nix { };

  ngrep = callPackage ../tools/networking/ngrep {
    inherit gnumake3;
  };

  ngrok = callPackage ../tools/misc/ngrok { };

  noip = callPackage ../tools/networking/noip { };

  mpack = callPackage ../tools/networking/mpack { };

  pa_applet = callPackage ../tools/audio/pa-applet { };

  pasystray = callPackage ../tools/audio/pasystray {
    inherit (gnome3) gnome_icon_theme;
  };

  pnmixer = callPackage ../tools/audio/pnmixer { };

  pwsafe = callPackage ../applications/misc/pwsafe {
    inherit (xlibs) libXt libXtst libXi xextproto;
    wxGTK = wxGTK30;
  };

  nifskope = callPackage ../tools/graphics/nifskope { };

  nilfs-utils = callPackage ../tools/filesystems/nilfs-utils {};
  nilfs_utils = nilfs-utils;

  nitrogen = callPackage ../tools/X11/nitrogen {};

  nkf = callPackage ../tools/text/nkf {};

  nlopt = callPackage ../development/libraries/nlopt {};

  npapi_sdk = callPackage ../development/libraries/npapi-sdk {};

  npth = callPackage ../development/libraries/npth {};

  nmap = callPackage ../tools/security/nmap { };

  nmap_graphical = callPackage ../tools/security/nmap {
    inherit (pythonPackages) pysqlite;
    graphicalSupport = true;
  };

  notbit = callPackage ../applications/networking/notbit { };

  notify-osd = callPackage ../applications/misc/notify-osd { };

  nox = callPackage ../tools/package-management/nox {
    pythonPackages = python3Packages;
  };

  nss_pam_ldapd = callPackage ../tools/networking/nss-pam-ldapd {};

  ntfs3g = callPackage ../tools/filesystems/ntfs-3g { };

  # ntfsprogs are merged into ntfs-3g
  ntfsprogs = pkgs.ntfs3g;

  ntop = callPackage ../tools/networking/ntop { };

  ntopng = callPackage ../tools/networking/ntopng { };

  ntp = callPackage ../tools/networking/ntp {
    libcap = if stdenv.isLinux then libcap else null;
  };

  numdiff = callPackage ../tools/text/numdiff { };

  nssmdns = callPackage ../tools/networking/nss-mdns { };

  nwdiag = pythonPackages.nwdiag;

  nylon = callPackage ../tools/networking/nylon { };

  nxproxy = callPackage ../tools/admin/nxproxy { };

  nzbget = callPackage ../tools/networking/nzbget { };

  oathToolkit = callPackage ../tools/security/oath-toolkit { };

  obex_data_server = callPackage ../tools/bluetooth/obex-data-server { };

  obexd = callPackage ../tools/bluetooth/obexd { };

  openfortivpn = callPackage ../tools/networking/openfortivpn { };

  obexfs = callPackage ../tools/bluetooth/obexfs { };

  obexftp = callPackage ../tools/bluetooth/obexftp { };

  objconv = callPackage ../development/tools/misc/objconv {};

  obnam = callPackage ../tools/backup/obnam { };

  odt2txt = callPackage ../tools/text/odt2txt { };

  odamex = callPackage ../games/odamex { };

  offlineimap = callPackage ../tools/networking/offlineimap {
    inherit (pythonPackages) sqlite3;
  };

  openarena = callPackage ../games/openarena { };

  opencryptoki = callPackage ../tools/security/opencryptoki { };

  onscripter-en = callPackage ../games/onscripter-en { };

  opendbx = callPackage ../development/libraries/opendbx { };

  opendkim = callPackage ../development/libraries/opendkim { };

  opendylan = callPackage ../development/compilers/opendylan {
    opendylan-bootstrap = opendylan_bin;
  };

  opendylan_bin = callPackage ../development/compilers/opendylan/bin.nix { };

  openjade = callPackage ../tools/text/sgml/openjade { };

  openntpd = callPackage ../tools/networking/openntpd { };

  openntpd_nixos = openntpd.override {
    privsepUser = "ntp";
    privsepPath = "/var/empty";
  };

  openobex = callPackage ../tools/bluetooth/openobex { };

  openopc = callPackage ../tools/misc/openopc {
    pythonFull = python27.buildEnv.override {
      extraLibs = [ python27Packages.pyro3 ];
    };
  };

  openresolv = callPackage ../tools/networking/openresolv { };

  opensc = callPackage ../tools/security/opensc { };

  opensc_dnie_wrapper = callPackage ../tools/security/opensc-dnie-wrapper { };

  openssh =
    callPackage ../tools/networking/openssh {
      hpnSupport = false;
      withKerberos = false;
      etcDir = "/etc/ssh";
      pam = if stdenv.isLinux then pam else null;
    };

  openssh_hpn = pkgs.appendToName "with-hpn" (openssh.override { hpnSupport = true; });

  openssh_with_kerberos = pkgs.appendToName "with-kerberos" (openssh.override { withKerberos = true; });

  opensp = callPackage ../tools/text/sgml/opensp { };

  spCompat = callPackage ../tools/text/sgml/opensp/compat.nix { };

  opentracker = callPackage ../applications/networking/p2p/opentracker { };

  openvpn = callPackage ../tools/networking/openvpn { };

  openvpn_learnaddress = callPackage ../tools/networking/openvpn/openvpn_learnaddress.nix { };

  update-resolv-conf = callPackage ../tools/networking/openvpn/update-resolv-conf.nix { };

  open-pdf-presenter = callPackage ../applications/misc/open-pdf-presenter { };

  openvswitch = callPackage ../os-specific/linux/openvswitch { };

  optipng = callPackage ../tools/graphics/optipng {
    libpng = libpng12;
  };

  oslrd = callPackage ../tools/networking/oslrd { };

  ossec = callPackage ../tools/security/ossec {};

  ostree = callPackage ../tools/misc/ostree { };

  otpw = callPackage ../os-specific/linux/otpw { };

  owncloud = callPackage ../servers/owncloud { };

  owncloudclient = callPackage ../applications/networking/owncloud-client { };

  p2pvc = callPackage ../applications/video/p2pvc {};

  p7zip = callPackage ../tools/archivers/p7zip { };

  pal = callPackage ../tools/misc/pal { };

  pandoc = haskell.lib.overrideCabal haskellPackages.pandoc (drv: {
    configureFlags = drv.configureFlags or [] ++ ["-fembed_data_files"];
    buildTools = drv.buildTools or [] ++ [haskellPackages.hsb2hs];
    enableSharedExecutables = false;
    enableSharedLibraries = false;
    isLibrary = false;
    doHaddock = false;
    postFixup = "rm -rf $out/lib $out/nix-support $out/share";
  });

  panomatic = callPackage ../tools/graphics/panomatic { };

  par2cmdline = callPackage ../tools/networking/par2cmdline {
    automake = automake112x; # fails with 14
  };

  parallel = callPackage ../tools/misc/parallel { };

  parcellite = callPackage ../tools/misc/parcellite { };

  patchutils = callPackage ../tools/text/patchutils { };

  parted = callPackage ../tools/misc/parted { hurd = null; };

  pitivi = callPackage ../applications/video/pitivi {
    gst = gst_all_1;
    clutter-gtk = clutter_gtk;
  };

  p0f = callPackage ../tools/security/p0f { };

  pngout = callPackage ../tools/graphics/pngout { };

  hurdPartedCross =
    if crossSystem != null && crossSystem.config == "i586-pc-gnu"
    then (makeOverridable
            ({ hurd }:
              (parted.override {
                # Needs the Hurd's libstore.
                inherit hurd;

                # The Hurd wants a libparted.a.
                enableStatic = true;

                gettext = null;
                readline = null;
                devicemapper = null;
              }).crossDrv)
           { hurd = gnu.hurdCrossIntermediate; })
    else null;

  ipsecTools = callPackage ../os-specific/linux/ipsec-tools { flex = flex_2_5_35; };

  patch = gnupatch;

  pbzip2 = callPackage ../tools/compression/pbzip2 { };

  pciutils = callPackage ../tools/system/pciutils { };

  pcsclite = callPackage ../tools/security/pcsclite { };

  pcsctools = callPackage ../tools/security/pcsctools { };

  pdf2djvu = callPackage ../tools/typesetting/pdf2djvu { };

  pdf2svg = callPackage ../tools/graphics/pdf2svg { };

  pdfjam = callPackage ../tools/typesetting/pdfjam { };

  jbig2enc = callPackage ../tools/graphics/jbig2enc { };

  pdfread = callPackage ../tools/graphics/pdfread { };

  briss = callPackage ../tools/graphics/briss { };

  brickd = callPackage ../servers/brickd {
    libusb = libusb1;
  };

  bully = callPackage ../tools/networking/bully { };

  pdnsd = callPackage ../tools/networking/pdnsd { };

  peco = callPackage ../tools/text/peco { };

  pg_top = callPackage ../tools/misc/pg_top { };

  pdsh = callPackage ../tools/networking/pdsh {
    rsh = true;          # enable internal rsh implementation
    ssh = openssh;
  };

  pfstools = callPackage ../tools/graphics/pfstools { };

  philter = callPackage ../tools/networking/philter { };

  pinentry = callPackage ../tools/security/pinentry {
    libcap = if stdenv.isDarwin then null else libcap;
    qt4 = null;
  };

  pius = callPackage ../tools/security/pius { };

  pk2cmd = callPackage ../tools/misc/pk2cmd { };

  plantuml = callPackage ../tools/misc/plantuml { };

  plan9port = callPackage ../tools/system/plan9port { };

  plex = callPackage ../servers/plex { };

  ploticus = callPackage ../tools/graphics/ploticus {
    libpng = libpng12;
  };

  plotutils = callPackage ../tools/graphics/plotutils { };

  plowshare = callPackage ../tools/misc/plowshare { };

  pngcheck = callPackage ../tools/graphics/pngcheck { };

  pngcrush = callPackage ../tools/graphics/pngcrush { };

  pngnq = callPackage ../tools/graphics/pngnq { };

  pngtoico = callPackage ../tools/graphics/pngtoico {
    libpng = libpng12;
  };

  pngquant = callPackage ../tools/graphics/pngquant { };

  podiff = callPackage ../tools/text/podiff { };

  poedit = callPackage ../tools/text/poedit { };

  polipo = callPackage ../servers/polipo { };

  polkit_gnome = callPackage ../tools/security/polkit-gnome { };

  ponysay = callPackage ../tools/misc/ponysay { };

  povray = callPackage ../tools/graphics/povray {
    automake = automake113x; # fails with 14
  };

  ppl = callPackage ../development/libraries/ppl { };

  ppp = callPackage ../tools/networking/ppp { };

  pptp = callPackage ../tools/networking/pptp {};

  prey-bash-client = callPackage ../tools/security/prey { };

  profile-cleaner = callPackage ../tools/misc/profile-cleaner { };

  profile-sync-daemon = callPackage ../tools/misc/profile-sync-daemon { };

  projectm = callPackage ../applications/audio/projectm { };

  proot = callPackage ../tools/system/proot { };

  proxychains = callPackage ../tools/networking/proxychains { };

  proxytunnel = callPackage ../tools/misc/proxytunnel { };

  cntlm = callPackage ../tools/networking/cntlm { };

  pastebinit = callPackage ../tools/misc/pastebinit { };

  polygraph = callPackage ../tools/networking/polygraph { };

  psmisc = callPackage ../os-specific/linux/psmisc { };

  pstoedit = callPackage ../tools/graphics/pstoedit { };

  pv = callPackage ../tools/misc/pv { };

  pwgen = callPackage ../tools/security/pwgen { };

  pwnat = callPackage ../tools/networking/pwnat { };

  pycangjie = callPackage ../development/python-modules/pycangjie { };

  pydb = callPackage ../development/tools/pydb { };

  pystringtemplate = callPackage ../development/python-modules/stringtemplate { };

  pythonDBus = dbus_python;

  pythonIRClib = builderDefsPackage (import ../development/python-modules/irclib) {
    inherit python;
  };

  pythonSexy = builderDefsPackage (import ../development/python-modules/libsexy) {
    inherit python libsexy pkgconfig libxml2 pygtk pango gtk glib;
  };

  pytrainer = callPackage ../applications/misc/pytrainer { };

  openmpi = callPackage ../development/libraries/openmpi { };

  qarte = callPackage ../applications/video/qarte {
    sip = pythonPackages.sip_4_16;
  };

  ocz-ssd-guru = callPackage ../tools/misc/ocz-ssd-guru { };

  qastools = callPackage ../tools/audio/qastools {
    qt = qt4;
  };

  qhull = callPackage ../development/libraries/qhull { };

  qjoypad = callPackage ../tools/misc/qjoypad { };

  qpdf = callPackage ../development/libraries/qpdf { };

  qprint = callPackage ../tools/text/qprint { };

  qscintilla = callPackage ../development/libraries/qscintilla {
    qt = qt4;
  };

  qshowdiff = callPackage ../tools/text/qshowdiff { };

  quilt = callPackage ../development/tools/quilt { };

  radvd = callPackage ../tools/networking/radvd { };

  ranger = callPackage ../applications/misc/ranger { };

  rawdog = callPackage ../applications/networking/feedreaders/rawdog { };

  privateer = callPackage ../games/privateer { };

  redmine = callPackage ../applications/version-management/redmine { };

  rtmpdump = callPackage ../tools/video/rtmpdump { };
  rtmpdump_gnutls = rtmpdump.override { gnutlsSupport = true; opensslSupport = false; };

  reaverwps = callPackage ../tools/networking/reaver-wps {};

  recutils = callPackage ../tools/misc/recutils { };

  recoll = callPackage ../applications/search/recoll { };

  reiser4progs = callPackage ../tools/filesystems/reiser4progs { };

  reiserfsprogs = callPackage ../tools/filesystems/reiserfsprogs { };

  relfs = callPackage ../tools/filesystems/relfs {
    inherit (gnome) gnome_vfs GConf;
  };

  remarkjs = callPackage ../development/web/remarkjs { };

  remind = callPackage ../tools/misc/remind { };

  remmina = callPackage ../applications/networking/remote/remmina {};

  renameutils = callPackage ../tools/misc/renameutils { };

  replace = callPackage ../tools/text/replace { };

  reptyr = callPackage ../os-specific/linux/reptyr {};

  rescuetime = callPackage ../applications/misc/rescuetime { };

  rdiff-backup = callPackage ../tools/backup/rdiff-backup { };

  rdfind = callPackage ../tools/filesystems/rdfind { };

  rdmd = callPackage ../development/compilers/rdmd { };

  rhash = callPackage ../tools/security/rhash { };

  riemann_c_client = callPackage ../tools/misc/riemann-c-client { };

  ripmime = callPackage ../tools/networking/ripmime {};

  rkflashtool = callPackage ../tools/misc/rkflashtool { };

  rmlint = callPackage ../tools/misc/rmlint {
    inherit (pythonPackages) sphinx;
  };

  rng_tools = callPackage ../tools/security/rng-tools { };

  rsnapshot = callPackage ../tools/backup/rsnapshot {
    perl = perl516; # fails to create docs: POD document had syntax errors
    # For the `logger' command, we can use either `utillinux' or
    # GNU Inetutils.  The latter is more portable.
    logger = inetutils;
  };
  rsnapshotGit = lowPrio (callPackage ../tools/backup/rsnapshot/git.nix {
    # For the `logger' command, we can use either `utillinux' or
    # GNU Inetutils.  The latter is more portable.
    logger = inetutils;
  });

  rlwrap = callPackage ../tools/misc/rlwrap { };

  rockbox_utility = callPackage ../tools/misc/rockbox-utility { };

  rpPPPoE = builderDefsPackage (import ../tools/networking/rp-pppoe) {
    inherit ppp;
  };

  rpm = callPackage ../tools/package-management/rpm { };

  rpmextract = callPackage ../tools/archivers/rpmextract { };

  rrdtool = callPackage ../tools/misc/rrdtool { };

  rsstail = callPackage ../applications/networking/feedreaders/rsstail { };

  rtorrent = callPackage ../tools/networking/p2p/rtorrent { };

  rtorrent-git = callPackage ../tools/networking/p2p/rtorrent/git.nix { };

  rubber = callPackage ../tools/typesetting/rubber { };

  rxp = callPackage ../tools/text/xml/rxp { };

  rzip = callPackage ../tools/compression/rzip { };

  s3backer = callPackage ../tools/filesystems/s3backer { };

  s3fs = callPackage ../tools/filesystems/s3fs { };

  s3cmd = callPackage ../tools/networking/s3cmd { };

  s3sync = callPackage ../tools/networking/s3sync {
    ruby = ruby_1_8;
  };

  s6Dns = callPackage ../tools/networking/s6-dns { };

  s6LinuxUtils = callPackage ../os-specific/linux/s6-linux-utils { };

  s6Networking = callPackage ../tools/networking/s6-networking { };

  s6PortableUtils = callPackage ../tools/misc/s6-portable-utils { };

  sablotron = callPackage ../tools/text/xml/sablotron { };

  safecopy = callPackage ../tools/system/safecopy { };

  safe-rm = callPackage ../tools/system/safe-rm { };

  salut_a_toi = callPackage ../applications/networking/instant-messengers/salut-a-toi {};

  samplicator = callPackage ../tools/networking/samplicator { };

  screen = callPackage ../tools/misc/screen { };

  screen-message = callPackage ../tools/X11/screen-message { };

  screencloud = callPackage ../applications/graphics/screencloud {
    quazip = quazip.override { qt = qt4; };
  };

  scrot = callPackage ../tools/graphics/scrot { };

  scrolls = callPackage ../games/scrolls { };

  scrypt = callPackage ../tools/security/scrypt { };

  sdcv = callPackage ../applications/misc/sdcv { };

  sec = callPackage ../tools/admin/sec { };

  seccure = callPackage ../tools/security/seccure { };

  setserial = builderDefsPackage (import ../tools/system/setserial) {
    inherit groff;
  };

  seqdiag = pythonPackages.seqdiag;

  screenfetch = callPackage ../tools/misc/screenfetch { };

  sg3_utils = callPackage ../tools/system/sg3_utils { };

  sharutils = callPackage ../tools/archivers/sharutils { };

  shotwell = callPackage ../applications/graphics/shotwell { };

  shellinabox = callPackage ../servers/shellinabox { };

  siege = callPackage ../tools/networking/siege {};

  sigil = callPackage ../applications/editors/sigil { };

  silc_client = callPackage ../applications/networking/instant-messengers/silc-client { };

  silc_server = callPackage ../servers/silc-server { };

  silver-searcher = callPackage ../tools/text/silver-searcher { };

  simplescreenrecorder = callPackage ../applications/video/simplescreenrecorder { };

  skydns = callPackage ../servers/dns/skydns { };

  sleuthkit = callPackage ../tools/system/sleuthkit {};

  slimrat = callPackage ../tools/networking/slimrat {
    inherit (perlPackages) WWWMechanize LWP;
  };

  slsnif = callPackage ../tools/misc/slsnif { };

  smartmontools = callPackage ../tools/system/smartmontools { };

  smbldaptools = callPackage ../tools/networking/smbldaptools {
    inherit (perlPackages) NetLDAP CryptSmbHash DigestSHA1;
  };

  smbnetfs = callPackage ../tools/filesystems/smbnetfs {};

  snort = callPackage ../applications/networking/ids/snort { };

  solr = callPackage ../servers/search/solr { };

  solvespace = callPackage ../applications/graphics/solvespace { };

  sparsehash = callPackage ../development/libraries/sparsehash { };

  spiped = callPackage ../tools/networking/spiped { };

  sqliteman = callPackage ../applications/misc/sqliteman { };

  stardict = callPackage ../applications/misc/stardict/stardict.nix {
    inherit (gnome) libgnomeui scrollkeeper;
  };

  stdman = callPackage ../data/documentation/stdman { };

  storebrowse = callPackage ../tools/system/storebrowse { };

  fusesmb = callPackage ../tools/filesystems/fusesmb { samba = samba3; };

  sl = callPackage ../tools/misc/sl { };

  socat = callPackage ../tools/networking/socat { };

  socat2pre = lowPrio (callPackage ../tools/networking/socat/2.x.nix { });

  sourceHighlight = callPackage ../tools/text/source-highlight { };

  spaceFM = callPackage ../applications/misc/spacefm { };

  squashfsTools = callPackage ../tools/filesystems/squashfs { };

  sshfsFuse = callPackage ../tools/filesystems/sshfs-fuse { };

  sshuttle = callPackage ../tools/security/sshuttle { };

  sstp = callPackage ../tools/networking/sstp {};

  sudo = callPackage ../tools/security/sudo { };

  suidChroot = callPackage ../tools/system/suid-chroot { };

  super = callPackage ../tools/security/super { };

  ssdeep = callPackage ../tools/security/ssdeep { };

  sshpass = callPackage ../tools/networking/sshpass { };

  ssmtp = callPackage ../tools/networking/ssmtp {
    tlsSupport = true;
  };

  ssss = callPackage ../tools/security/ssss { };

  stress = callPackage ../tools/system/stress { };

  stress-ng = callPackage ../tools/system/stress-ng { };

  storeBackup = callPackage ../tools/backup/store-backup { };

  stow = callPackage ../tools/misc/stow { };

  stun = callPackage ../tools/networking/stun { };

  stunnel = callPackage ../tools/networking/stunnel { };

  strongswan = callPackage ../tools/networking/strongswan { };

  su = shadow.su;

  surfraw = callPackage ../tools/networking/surfraw { };

  swec = callPackage ../tools/networking/swec {
    inherit (perlPackages) LWP URI HTMLParser HTTPServerSimple Parent;
  };

  svnfs = callPackage ../tools/filesystems/svnfs { };

  svtplay-dl = callPackage ../tools/misc/svtplay-dl {
    inherit (pythonPackages) nose mock;
  };

  sysbench = callPackage ../development/tools/misc/sysbench {};

  system_config_printer = callPackage ../tools/misc/system-config-printer {
    libxml2 = libxml2Python;
   };

  sitecopy = callPackage ../tools/networking/sitecopy { };

  stricat = callPackage ../tools/security/stricat { };

  privoxy = callPackage ../tools/networking/privoxy { };

  swaks = callPackage ../tools/networking/swaks { };

  t = callPackage ../tools/misc/t { };

  t1utils = callPackage ../tools/misc/t1utils { };

  tarsnap = callPackage ../tools/backup/tarsnap { };

  tcpcrypt = callPackage ../tools/security/tcpcrypt { };

  tboot = callPackage ../tools/security/tboot { };

  tcl2048 = callPackage ../games/tcl2048 { };

  tcpdump = callPackage ../tools/networking/tcpdump { };

  tcpflow = callPackage ../tools/networking/tcpflow { };

  teamviewer = callPackage_i686 ../applications/networking/remote/teamviewer/10.nix { };

  teamviewer8 = lowPrio (callPackage_i686 ../applications/networking/remote/teamviewer/8.nix { });

  teamviewer9 = lowPrio (callPackage_i686 ../applications/networking/remote/teamviewer/9.nix { });

  telnet = callPackage ../tools/networking/telnet { };

  tessel = callPackage ../applications/misc/tessel { };

  texmacs = callPackage ../applications/editors/texmacs {
    tex = texLive; /* tetex is also an option */
    extraFonts = true;
    guile = guile_1_8;
  };

  texmaker = callPackage ../applications/editors/texmaker { };

  texstudio = callPackage ../applications/editors/texstudio { };

  thc-hydra = callPackage ../tools/security/thc-hydra { };

  tiled = callPackage ../applications/editors/tiled { qt = qt4; };

  tinc = callPackage ../tools/networking/tinc { };

  tinc_pre = callPackage ../tools/networking/tinc/pre.nix { };

  tiny8086 = callPackage ../applications/virtualization/8086tiny { };

  tlsdate = callPackage ../tools/networking/tlsdate { };

  tmpwatch = callPackage ../tools/misc/tmpwatch  { };

  tmux = callPackage ../tools/misc/tmux { };

  tmuxinator = callPackage ../tools/misc/tmuxinator { };

  tmin = callPackage ../tools/security/tmin { };

  tmsu = callPackage ../tools/filesystems/tmsu { };

  tor = callPackage ../tools/security/tor { };

  tor-arm = callPackage ../tools/security/tor/tor-arm.nix { };

  torbutton = callPackage ../tools/security/torbutton { };

  torbrowser = callPackage ../tools/security/tor/torbrowser.nix {
    stdenv = overrideCC stdenv gcc49;
  };

  touchegg = callPackage ../tools/inputmethods/touchegg { };

  torsocks = callPackage ../tools/security/tor/torsocks.nix { };

  tpm-quote-tools = callPackage ../tools/security/tpm-quote-tools { };

  tpm-tools = callPackage ../tools/security/tpm-tools { };

  trace-cmd = callPackage ../os-specific/linux/trace-cmd { };

  traceroute = callPackage ../tools/networking/traceroute { };

  trash-cli = callPackage ../tools/misc/trash-cli { };

  trickle = callPackage ../tools/networking/trickle {};

  trousers = callPackage ../tools/security/trousers { };

  ttf2pt1 = callPackage ../tools/misc/ttf2pt1 { };

  ttfautohint = callPackage ../tools/misc/ttfautohint { };

  tty-clock = callPackage ../tools/misc/tty-clock { };

  ttysnoop = callPackage ../os-specific/linux/ttysnoop {};

  twitterBootstrap = callPackage ../development/web/twitter-bootstrap {};

  txt2man = callPackage ../tools/misc/txt2man { };

  u9fs = callPackage ../servers/u9fs { };

  ucl = callPackage ../development/libraries/ucl { };

  ucspi-tcp = callPackage ../tools/networking/ucspi-tcp { };

  udftools = callPackage ../tools/filesystems/udftools {};

  udptunnel = callPackage ../tools/networking/udptunnel { };

  ufraw = callPackage ../applications/graphics/ufraw { };

  umlet = callPackage ../tools/misc/umlet { };

  unetbootin = callPackage ../tools/cd-dvd/unetbootin { };

  unfs3 = callPackage ../servers/unfs3 { };

  unoconv = callPackage ../tools/text/unoconv { };

  upx = callPackage ../tools/compression/upx { };

  urlview = callPackage ../applications/misc/urlview {};

  usbmuxd = callPackage ../tools/misc/usbmuxd {};

  uwsgi = callPackage ../servers/uwsgi {
    plugins = [];
  };

  vacuum = callPackage ../applications/networking/instant-messengers/vacuum {};

  volatility = callPackage ../tools/security/volatility { };

  vidalia = callPackage ../tools/security/vidalia { };

  vbetool = builderDefsPackage ../tools/system/vbetool {
    inherit pciutils libx86 zlib;
  };

  vde2 = callPackage ../tools/networking/vde2 { };

  vboot_reference = callPackage ../tools/system/vboot_reference { };

  vcsh = callPackage ../applications/version-management/vcsh { };

  verilog = callPackage ../applications/science/electronics/verilog {};

  vfdecrypt = callPackage ../tools/misc/vfdecrypt { };

  vifm = callPackage ../applications/misc/vifm { };

  viking = callPackage ../applications/misc/viking {
    inherit (gnome) scrollkeeper;
  };

  vnc2flv = callPackage ../tools/video/vnc2flv {};

  vncrec = builderDefsPackage ../tools/video/vncrec {
    inherit (xlibs) imake libX11 xproto gccmakedep libXt
      libXmu libXaw libXext xextproto libSM libICE libXpm
      libXp;
  };

  vobcopy = callPackage ../tools/cd-dvd/vobcopy { };

  vobsub2srt = callPackage ../tools/cd-dvd/vobsub2srt { };

  vorbisgain = callPackage ../tools/misc/vorbisgain { };

  vpnc = callPackage ../tools/networking/vpnc { };

  openconnect = callPackage ../tools/networking/openconnect.nix { };

  vtun = callPackage ../tools/networking/vtun { };

  wal_e = callPackage ../tools/backup/wal-e { };

  watchman = callPackage ../development/tools/watchman { };

  wbox = callPackage ../tools/networking/wbox {};

  welkin = callPackage ../tools/graphics/welkin {};

  xl2tpd = callPackage ../tools/networking/xl2tpd { };

  testdisk = callPackage ../tools/misc/testdisk { };

  html2text = callPackage ../tools/text/html2text { };

  html-tidy = callPackage ../tools/text/html-tidy { };

  html-xml-utils = callPackage ../tools/text/xml/html-xml-utils { };

  rcm = callPackage ../tools/misc/rcm {};

  tftp_hpa = callPackage ../tools/networking/tftp-hpa {};

  tigervnc = callPackage ../tools/admin/tigervnc {
    fontDirectories = [ xorg.fontadobe75dpi xorg.fontmiscmisc xorg.fontcursormisc
      xorg.fontbhlucidatypewriter75dpi ];
    inherit (xorg) xorgserver;
    fltk = fltk13;
  };

  tightvnc = callPackage ../tools/admin/tightvnc {
    fontDirectories = [ xorg.fontadobe75dpi xorg.fontmiscmisc xorg.fontcursormisc
      xorg.fontbhlucidatypewriter75dpi ];
  };

  time = callPackage ../tools/misc/time { };

  tkabber = callPackage ../applications/networking/instant-messengers/tkabber { };

  qfsm = callPackage ../applications/science/electronics/qfsm { };

  tkgate = callPackage ../applications/science/electronics/tkgate/1.x.nix {
    inherit (xlibs) libX11 imake xproto gccmakedep;
  };

  # The newer package is low-priority because it segfaults at startup.
  tkgate2 = lowPrio (callPackage ../applications/science/electronics/tkgate/2.x.nix {
    inherit (xlibs) libX11;
  });

  tm = callPackage ../tools/system/tm { };

  tradcpp = callPackage ../development/tools/tradcpp { };

  trang = callPackage ../tools/text/xml/trang { };

  tre = callPackage ../development/libraries/tre { };

  ts = callPackage ../tools/system/ts { };

  transfig = callPackage ../tools/graphics/transfig {
    libpng = libpng12;
  };

  truecrypt = callPackage ../applications/misc/truecrypt {
    wxGUI = config.truecrypt.wxGUI or true;
  };

  ttmkfdir = callPackage ../tools/misc/ttmkfdir { };

  udunits = callPackage ../development/libraries/udunits { };

  uim = callPackage ../tools/inputmethods/uim {
    inherit (pkgs.kde4) kdelibs;
  };

  uhub = callPackage ../servers/uhub { };

  unclutter = callPackage ../tools/misc/unclutter { };

  unbound = callPackage ../tools/networking/unbound { };

  units = callPackage ../tools/misc/units { };

  unrar = callPackage ../tools/archivers/unrar { };

  xar = callPackage ../tools/compression/xar { };

  xarchive = callPackage ../tools/archivers/xarchive { };

  xarchiver = callPackage ../tools/archivers/xarchiver { };

  xbrightness = callPackage ../tools/X11/xbrightness { };

  xcruiser = callPackage ../applications/misc/xcruiser { };

  unarj = callPackage ../tools/archivers/unarj { };

  unshield = callPackage ../tools/archivers/unshield { };

  unzip = callPackage ../tools/archivers/unzip { };

  unzipNLS = lowPrio (unzip.override { enableNLS = true; });

  uptimed = callPackage ../tools/system/uptimed { };

  urlwatch = callPackage ../tools/networking/urlwatch { };

  varnish = callPackage ../servers/varnish { };

  venus = callPackage ../tools/misc/venus {
    python = python27;
  };

  vlan = callPackage ../tools/networking/vlan { };

  vmtouch = callPackage ../tools/misc/vmtouch { };

  volumeicon = callPackage ../tools/audio/volumeicon { };

  wakelan = callPackage ../tools/networking/wakelan { };

  wavemon = callPackage ../tools/networking/wavemon { };

  w3cCSSValidator = callPackage ../tools/misc/w3c-css-validator {
    tomcat = tomcat6;
  };

  wdfs = callPackage ../tools/filesystems/wdfs { };

  wdiff = callPackage ../tools/text/wdiff { };

  webalizer = callPackage ../tools/networking/webalizer { };

  webdruid = builderDefsPackage ../tools/admin/webdruid {
    inherit zlib libpng freetype gd which
      libxml2 geoip;
  };

  weighttp = callPackage ../tools/networking/weighttp { };

  wget = callPackage ../tools/networking/wget {
    inherit (perlPackages) LWP;
  };

  which = callPackage ../tools/system/which { };

  wicd = callPackage ../tools/networking/wicd { };

  wipe = callPackage ../tools/security/wipe { };

  wkhtmltopdf = callPackage ../tools/graphics/wkhtmltopdf {
    overrideDerivation = lib.overrideDerivation;
    inherit (xlibs) libX11 libXext libXrender;
  };

  wml = callPackage ../development/web/wml { };

  wrk = callPackage ../tools/networking/wrk { };

  wv = callPackage ../tools/misc/wv { };

  wv2 = callPackage ../tools/misc/wv2 { };

  wyrd = callPackage ../tools/misc/wyrd { };

  x86info = callPackage ../os-specific/linux/x86info { };

  x11_ssh_askpass = callPackage ../tools/networking/x11-ssh-askpass { };

  xbursttools = assert stdenv ? glibc; import ../tools/misc/xburst-tools {
    inherit stdenv fetchgit autoconf automake confuse pkgconfig libusb libusb1;
    # It needs a cross compiler for mipsel to build the firmware it will
    # load into the Ben Nanonote
    gccCross =
      let
        pkgsCross = (import ./all-packages.nix) {
          inherit system;
          inherit bootStdenv noSysDirs gccWithCC gccWithProfiling config;
          # Ben Nanonote system
          crossSystem = {
            config = "mipsel-unknown-linux";
            bigEndian = true;
            arch = "mips";
            float = "soft";
            withTLS = true;
            libc = "uclibc";
            platform = {
              name = "ben_nanonote";
              kernelMajor = "2.6";
              # It's not a bcm47xx processor, but for the headers this should work
              kernelHeadersBaseConfig = "bcm47xx_defconfig";
              kernelArch = "mips";
            };
            gcc = {
              arch = "mips32";
            };
          };
        };
      in
        pkgsCross.gccCrossStageStatic;
  };

  xclip = callPackage ../tools/misc/xclip { };

  xtitle = callPackage ../tools/misc/xtitle { };

  xdelta = callPackage ../tools/compression/xdelta { };

  xdummy = callPackage ../tools/misc/xdummy { };

  xflux = callPackage ../tools/misc/xflux { };

  xfsprogs = callPackage ../tools/filesystems/xfsprogs { };
  libxfs = xfsprogs.lib;

  xml2 = callPackage ../tools/text/xml/xml2 { };

  xmlroff = callPackage ../tools/typesetting/xmlroff { };

  xmlstarlet = callPackage ../tools/text/xml/xmlstarlet { };

  xmlto = callPackage ../tools/typesetting/xmlto {
    w3m = w3m.override { graphicsSupport = false; };
  };

  xmltv = callPackage ../tools/misc/xmltv { };

  xmpppy = builderDefsPackage (import ../development/python-modules/xmpppy) {
    inherit python setuptools;
  };

  xorriso = callPackage ../tools/cd-dvd/xorriso { };

  xpf = callPackage ../tools/text/xml/xpf {
    libxml2 = libxml2Python;
  };

  xsel = callPackage ../tools/misc/xsel { };

  xtreemfs = callPackage ../tools/filesystems/xtreemfs {};

  xvfb_run = callPackage ../tools/misc/xvfb-run { inherit (texFunctions) fontsConf; };

  xvkbd = callPackage ../tools/X11/xvkbd {
    inherit (xlibs) libXt libXaw libXtst xextproto libXi libXpm gccmakedep;
  };

  # To expose more packages for Yi, override the extraPackages arg.
  yi = callPackage ../applications/editors/yi/wrapper.nix { };

  youtube-dl = callPackage ../tools/misc/youtube-dl { };

  zbar = callPackage ../tools/graphics/zbar {
    pygtk = lib.overrideDerivation pygtk (x: {
      gtk = gtk2;
    });
  };

  zdelta = callPackage ../tools/compression/zdelta { };

  zerotierone = callPackage ../tools/networking/zerotierone { };

  zerofree = callPackage ../tools/filesystems/zerofree { };

  zfstools = callPackage ../tools/filesystems/zfstools { };

  zile = callPackage ../applications/editors/zile { };

  zip = callPackage ../tools/archivers/zip { };

  zpaq = callPackage ../tools/archivers/zpaq { };
  zpaqd = callPackage ../tools/archivers/zpaq/zpaqd.nix { };

  zsync = callPackage ../tools/compression/zsync { };

  zxing = callPackage ../tools/graphics/zxing {};


  ### SHELLS

  bash = lowPrio (callPackage ../shells/bash {
    texinfo = null;
  });

  bashInteractive = appendToName "interactive" (callPackage ../shells/bash {
    interactive = true;
  });

  bashCompletion = callPackage ../shells/bash-completion { };

  dash = callPackage ../shells/dash { };

  es = callPackage ../shells/es { };

  fish = callPackage ../shells/fish {
    python = python27Full;
  };

  mksh = callPackage ../shells/mksh { };

  tcsh = callPackage ../shells/tcsh { };

  rush = callPackage ../shells/rush { };

  xonsh = callPackage ../shells/xonsh { };

  zsh = callPackage ../shells/zsh { };


  ### DEVELOPMENT / COMPILERS

  abc =
    abcPatchable [];

  abcPatchable = patches :
    import ../development/compilers/abc/default.nix {
      inherit stdenv fetchurl patches jre apacheAnt;
      javaCup = callPackage ../development/libraries/java/cup { };
    };

  aldor = callPackage ../development/compilers/aldor { };

  aliceml = callPackage ../development/compilers/aliceml { };

  aspectj = callPackage ../development/compilers/aspectj { };

  ats = callPackage ../development/compilers/ats { };
  ats2 = callPackage ../development/compilers/ats2 { };
  ats-extsolve = callPackage ../development/compilers/ats-extsolve { };

  avra = callPackage ../development/compilers/avra { };

  bigloo = callPackage ../development/compilers/bigloo { };

  fetchegg = callPackage ../build-support/fetchegg { };

  eggDerivation = callPackage ../development/compilers/chicken/eggDerivation.nix { };

  chicken = callPackage ../development/compilers/chicken {
    bootstrap-chicken = chicken.override { bootstrap-chicken = null; };
  };

  egg2nix = callPackage ../development/tools/egg2nix {
    chickenEggs = callPackage ../development/tools/egg2nix/chicken-eggs.nix { };
  };

  ccl = callPackage ../development/compilers/ccl { };

  clang = llvmPackages.clang;

  clang_36 = llvmPackages.clang;
  clang_35 = wrapCC llvmPackages_35.clang;
  clang_34 = wrapCC llvmPackages_34.clang;
  clang_33 = wrapCC (clangUnwrapped llvm_33 ../development/compilers/llvm/3.3/clang.nix);

  clang-analyzer = callPackage ../development/tools/analysis/clang-analyzer {
    clang = clang_34;
    llvmPackages = llvmPackages_34;
  };

  clangUnwrapped = llvm: pkg: callPackage pkg {
    inherit stdenv llvm;
  };

  clangSelf = clangWrapSelf llvmPackagesSelf.clang;

  clangWrapSelf = build: (import ../build-support/cc-wrapper) {
    cc = build;
    stdenv = clangStdenv;
    libc = glibc;
    binutils = binutils;
    inherit coreutils zlib;
    extraPackages = [ libcxx ];
    nativeTools = false;
    nativeLibc = false;
  };

  #Use this instead of stdenv to build with clang
  clangStdenv = if stdenv.isDarwin then stdenv else lowPrio llvmPackages.stdenv;
  libcxxStdenv = stdenvAdapters.overrideCC stdenv (clangWrapSelf llvmPackages.clang-unwrapped);

  clean = callPackage ../development/compilers/clean { };

  closurecompiler = callPackage ../development/compilers/closure { };

  cmucl_binary = callPackage ../development/compilers/cmucl/binary.nix { };

  compcert = callPackage ../development/compilers/compcert {};

  cryptol = haskellPackages.cryptol;

  cython = pythonPackages.cython;
  cython3 = python3Packages.cython;

  ecl = callPackage ../development/compilers/ecl { };

  eql = callPackage ../development/compilers/eql {};

  adobe_flex_sdk = callPackage ../development/compilers/adobe-flex-sdk { };

  fpc = callPackage ../development/compilers/fpc { };

  gambit = callPackage ../development/compilers/gambit { };

  gcc       = gcc48;
  gcc_multi = gcc48_multi;

  gccApple = throw "gccApple is no longer supported";

  gcc34 = wrapCC (import ../development/compilers/gcc/3.4 {
    inherit fetchurl stdenv noSysDirs;
  });

  gcc48_realCross = lib.addMetaAttrs { hydraPlatforms = []; }
    (callPackage ../development/compilers/gcc/4.8 {
      inherit noSysDirs;
      binutilsCross = binutilsCross;
      libcCross = libcCross;
      profiledCompiler = false;
      enableMultilib = false;
      crossStageStatic = false;
      cross = assert crossSystem != null; crossSystem;
    });

  gcc_realCross = gcc48_realCross;

  gccCrossStageStatic = let
      libcCross1 =
        if stdenv.cross.libc == "msvcrt" then windows.mingw_w64_headers
        else if stdenv.cross.libc == "libSystem" then darwin.xcode
        else null;
    in
      wrapGCCCross {
      gcc = forceNativeDrv (lib.addMetaAttrs { hydraPlatforms = []; } (
        gcc_realCross.override {
          crossStageStatic = true;
          langCC = false;
          libcCross = libcCross1;
          enableShared = false;
        }));
      libc = libcCross1;
      binutils = binutilsCross;
      cross = assert crossSystem != null; crossSystem;
  };

  # Only needed for mingw builds
  gccCrossMingw2 = wrapGCCCross {
    gcc = gccCrossStageStatic.gcc;
    libc = windows.mingw_headers2;
    binutils = binutilsCross;
    cross = assert crossSystem != null; crossSystem;
  };

  gccCrossStageFinal = wrapGCCCross {
    gcc = forceNativeDrv (gcc_realCross.override {
      libpthreadCross =
        # FIXME: Don't explicitly refer to `i586-pc-gnu'.
        if crossSystem != null && crossSystem.config == "i586-pc-gnu"
        then gnu.libpthreadCross
        else null;

      # XXX: We have troubles cross-compiling libstdc++ on MinGW (see
      # <http://hydra.nixos.org/build/4268232>), so don't even try.
      langCC = (crossSystem == null
                || crossSystem.config != "i686-pc-mingw32");
     });
    libc = libcCross;
    binutils = binutilsCross;
    cross = assert crossSystem != null; crossSystem;
  };

  gcc44 = lowPrio (wrapCC (makeOverridable (import ../development/compilers/gcc/4.4) {
    inherit fetchurl stdenv gmp mpfr /* ppl cloogppl */
      gettext which noSysDirs;
    texinfo = texinfo4;
    profiledCompiler = true;
  }));

  gcc45 = lowPrio (wrapCC (callPackage ../development/compilers/gcc/4.5 {
    inherit fetchurl stdenv gmp mpfr libmpc libelf zlib perl
      gettext which noSysDirs;
    texinfo = texinfo4;

    ppl = null;
    cloogppl = null;

    # bootstrapping a profiled compiler does not work in the sheevaplug:
    # http://gcc.gnu.org/bugzilla/show_bug.cgi?id=43944
    profiledCompiler = !stdenv.isArm;

    # When building `gcc.crossDrv' (a "Canadian cross", with host == target
    # and host != build), `cross' must be null but the cross-libc must still
    # be passed.
    cross = null;
    libcCross = if crossSystem != null then libcCross else null;
    libpthreadCross =
      if crossSystem != null && crossSystem.config == "i586-pc-gnu"
      then gnu.libpthreadCross
      else null;
  }));

  gcc46 = lowPrio (wrapCC (callPackage ../development/compilers/gcc/4.6 {
    inherit noSysDirs;

    ppl = null;
    cloog = null;

    # bootstrapping a profiled compiler does not work in the sheevaplug:
    # http://gcc.gnu.org/bugzilla/show_bug.cgi?id=43944
    profiledCompiler = false;

    # When building `gcc.crossDrv' (a "Canadian cross", with host == target
    # and host != build), `cross' must be null but the cross-libc must still
    # be passed.
    cross = null;
    libcCross = if crossSystem != null then libcCross else null;
    libpthreadCross =
      if crossSystem != null && crossSystem.config == "i586-pc-gnu"
      then gnu.libpthreadCross
      else null;
    texinfo = texinfo413;
  }));

  gcc48 = lowPrio (wrapCC (callPackage ../development/compilers/gcc/4.8 {
    inherit noSysDirs;

    # PGO seems to speed up compilation by gcc by ~10%, see #445 discussion
    profiledCompiler = with stdenv; (!isDarwin && (isi686 || isx86_64));

    # When building `gcc.crossDrv' (a "Canadian cross", with host == target
    # and host != build), `cross' must be null but the cross-libc must still
    # be passed.
    cross = null;
    libcCross = if crossSystem != null then libcCross else null;
    libpthreadCross =
      if crossSystem != null && crossSystem.config == "i586-pc-gnu"
      then gnu.libpthreadCross
      else null;
  }));

  gcc48_multi =
    if system == "x86_64-linux" then lowPrio (
      wrapCCWith (import ../build-support/cc-wrapper) glibc_multi (gcc48.cc.override {
        stdenv = overrideCC stdenv (wrapCCWith (import ../build-support/cc-wrapper) glibc_multi gcc.cc);
        profiledCompiler = false;
        enableMultilib = true;
      }))
    else throw "Multilib gcc not supported on ‘${system}’";

  gcc48_debug = lowPrio (wrapCC (callPackage ../development/compilers/gcc/4.8 {
    stripped = false;

    inherit noSysDirs;
    cross = null;
    libcCross = null;
    binutilsCross = null;
  }));

  gcc49 = lowPrio (wrapCC (callPackage ../development/compilers/gcc/4.9 {
    inherit noSysDirs;

    # PGO seems to speed up compilation by gcc by ~10%, see #445 discussion
    profiledCompiler = with stdenv; (!isDarwin && (isi686 || isx86_64));

    # When building `gcc.crossDrv' (a "Canadian cross", with host == target
    # and host != build), `cross' must be null but the cross-libc must still
    # be passed.
    cross = null;
    libcCross = if crossSystem != null then libcCross else null;
    libpthreadCross =
      if crossSystem != null && crossSystem.config == "i586-pc-gnu"
      then gnu.libpthreadCross
      else null;

    isl = isl_0_11;

    cloog = cloog_0_18_0;
  }));

  gcc5 = lowPrio (wrapCC (callPackage ../development/compilers/gcc/5 {
    inherit noSysDirs;

    # PGO seems to speed up compilation by gcc by ~10%, see #445 discussion
    profiledCompiler = with stdenv; (!isDarwin && (isi686 || isx86_64));

    # When building `gcc.crossDrv' (a "Canadian cross", with host == target
    # and host != build), `cross' must be null but the cross-libc must still
    # be passed.
    cross = null;
    libcCross = if crossSystem != null then libcCross else null;
    libpthreadCross =
      if crossSystem != null && crossSystem.config == "i586-pc-gnu"
      then gnu.libpthreadCross
      else null;

    isl = isl_0_14;
  }));

  gfortran = gfortran48;

  gfortran48 = wrapCC (gcc48.cc.override {
    name = "gfortran";
    langFortran = true;
    langCC = false;
    langC = false;
    profiledCompiler = false;
  });

  gcj = gcj48;

  gcj48 = wrapCC (gcc48.cc.override {
    name = "gcj";
    langJava = true;
    langFortran = false;
    langCC = false;
    langC = false;
    profiledCompiler = false;
    inherit zip unzip zlib boehmgc gettext pkgconfig perl;
    inherit gtk;
    inherit (gnome) libart_lgpl;
    inherit (xlibs) libX11 libXt libSM libICE libXtst libXi libXrender
      libXrandr xproto renderproto xextproto inputproto randrproto;
  });

  gnat = gnat45; # failed to make 4.6 or 4.8 build

  gnat45 = wrapCC (gcc45.cc.override {
    name = "gnat";
    langCC = false;
    langC = true;
    langAda = true;
    profiledCompiler = false;
    inherit gnatboot;
    # We can't use the ppl stuff, because we would have
    # libstdc++ problems.
    cloogppl = null;
    ppl = null;
  });

  gnatboot = wrapGCC-old (import ../development/compilers/gnatboot {
    inherit fetchurl stdenv;
  });

  gnu-smalltalk = callPackage ../development/compilers/gnu-smalltalk {
    emacsSupport = config.emacsSupport or false;
  };

  gccgo = gccgo48;

  gccgo48 = wrapCC (gcc48.cc.override {
    name = "gccgo";
    langCC = true; #required for go.
    langC = true;
    langGo = true;
  });

  gccgo49 = wrapCC (gcc49.cc.override {
    name = "gccgo49";
    langCC = true; #required for go.
    langC = true;
    langGo = true;
    profiledCompiler = false;
  });

  ghdl = wrapCC (import ../development/compilers/gcc/4.3 {
    inherit stdenv fetchurl gmp mpfr noSysDirs gnat;
    texinfo = texinfo4;
    name = "ghdl";
    langVhdl = true;
    langCC = false;
    langC = false;
    profiledCompiler = false;
    enableMultilib = false;
  });

  ghdl_mcode = callPackage ../development/compilers/ghdl { };

  gcl = builderDefsPackage ../development/compilers/gcl {
    inherit mpfr m4 binutils fetchcvs emacs zlib which
      texinfo;
    gmp = gmp4;
    inherit (xlibs) libX11 xproto inputproto libXi
      libXext xextproto libXt libXaw libXmu;
    inherit stdenv;
    texLive = texLiveAggregationFun {
      paths = [
        texLive texLiveExtra
      ];
    };
  };

  jhc = callPackage ../development/compilers/jhc {
    inherit (haskell.packages.ghc763) ghcWithPackages;
  };

  uhc = callPackage ../development/compilers/uhc/default.nix ({
    stdenv = clangStdenv;
    inherit (haskellPackages) ghcWithPackages;
  });

  gcc-arm-embedded-4_7 = callPackage_i686 ../development/compilers/gcc-arm-embedded {
    version = "4.7-2013q3-20130916";
    releaseType = "update";
    sha256 = "1bd9bi9q80xn2rpy0rn1vvj70rh15kb7dmah0qs4q2rv78fqj40d";
  };
  gcc-arm-embedded-4_8 = callPackage_i686 ../development/compilers/gcc-arm-embedded {
    version = "4.8-2014q1-20140314";
    releaseType = "update";
    sha256 = "ce92859550819d4a3d1a6e2672ea64882b30afa2c08cf67fa8e1d93788c2c577";
  };
  gcc-arm-embedded-4_9 = callPackage_i686 ../development/compilers/gcc-arm-embedded {
    version = "4.9-2015q1-20150306";
    releaseType = "update";
    sha256 = "c5e0025b065750bbd76b5357b4fc8606d88afbac9ff55b8a82927b4b96178154";
  };
  gcc-arm-embedded = gcc-arm-embedded-4_9;

  gforth = callPackage ../development/compilers/gforth {};

  # Haskell and GHC

  haskell = callPackage ./haskell-packages.nix { };

  haskellPackages = haskell.packages.ghc7101.override {
    overrides = config.haskellPackageOverrides or (self: super: {});
  };

  haxe = callPackage ../development/compilers/haxe { };
  hxcpp = callPackage ../development/compilers/haxe/hxcpp.nix { };

  hhvm = callPackage ../development/compilers/hhvm { };
  hiphopvm = hhvm; /* Compatibility alias */

  hop = callPackage ../development/compilers/hop { };

  falcon = callPackage ../development/interpreters/falcon { };

  fsharp = callPackage ../development/compilers/fsharp {};

  go_1_0 = callPackage ../development/compilers/go { };

  go_1_1 =
    if stdenv.isDarwin then
      callPackage ../development/compilers/go/1.1-darwin.nix { }
    else
      callPackage ../development/compilers/go/1.1.nix { };

  go_1_2 = callPackage ../development/compilers/go/1.2.nix { };

  go_1_3 = callPackage ../development/compilers/go/1.3.nix { };

  go_1_4 = callPackage ../development/compilers/go/1.4.nix { inherit (darwin) Security; };

  go = go_1_4;

  go-repo-root = callPackage ../development/tools/misc/go-repo-root { };

  gox = callPackage ../development/compilers/go/gox.nix { };

  gprolog = callPackage ../development/compilers/gprolog { };

  gwt240 = callPackage ../development/compilers/gwt/2.4.0.nix { };

  icedtea7_jdk = callPackage ../development/compilers/icedtea rec {
    jdk = openjdk;
    giflib = giflib_5_0;
  } // { outputs = [ "out" ]; };

  icedtea7_jre = (lib.setName "icedtea7-${lib.getVersion pkgs.icedtea7_jdk.jre}" (lib.addMetaAttrs
    { description = "Free Java runtime environment based on OpenJDK 7.0 and the IcedTea project"; }
    pkgs.icedtea7_jdk.jre)) // { outputs = [ "jre" ]; };

  icedtea7_web = callPackage ../development/compilers/icedtea-web {
    jdk = icedtea7_jdk;
    xulrunner = firefox;
  };

  icedtea_jdk = icedtea7_jdk;
  icedtea_jre = icedtea7_jre;
  icedtea_web = icedtea7_web;

  ikarus = callPackage ../development/compilers/ikarus { };

  hugs = callPackage ../development/compilers/hugs { };

  path64 = callPackage ../development/compilers/path64 { };

  openjdk =
    if stdenv.isDarwin then
      callPackage ../development/compilers/openjdk-darwin { }
    else
      let
        openjdkBootstrap = callPackage ../development/compilers/openjdk/bootstrap.nix { };
      in (callPackage ../development/compilers/openjdk {
        jdk = openjdkBootstrap;
      }) // { outputs = [ "out" ]; };

  openjdk8 = callPackage ../development/compilers/openjdk/openjdk8.nix { } // { outputs = [ "out" ]; };

  # FIXME: Need a way to set per-output meta attributes.
  openjre = (lib.setName "openjre-${lib.getVersion pkgs.openjdk.jre}" (lib.addMetaAttrs
    { description = "The open-source Java Runtime Environment"; }
    pkgs.openjdk.jre)) // { outputs = [ "jre" ]; };

  jdk = if stdenv.system == "i686-linux" || stdenv.system == "x86_64-linux"
    then pkgs.icedtea_jdk
    else if stdenv.isDarwin
      then pkgs.openjdk # TODO: Use icedtea for darwin
      else pkgs.oraclejdk;

  jre = if stdenv.system == "i686-linux" || stdenv.system == "x86_64-linux"
    then pkgs.icedtea_jre
    else if stdenv.isDarwin
      then pkgs.openjre # TODO: Use icedtea for darwin
      else pkgs.oraclejre;

  oraclejdk = pkgs.jdkdistro true false;

  oraclejdk7 = pkgs.oraclejdk7distro true false;

  oraclejdk7psu = pkgs.oraclejdk7psu_distro true false;

  oraclejdk8 = pkgs.oraclejdk8distro true false;

  oraclejre = lowPrio (pkgs.jdkdistro false false);

  oraclejre7 = lowPrio (pkgs.oraclejdk7distro false false);

  oraclejre7psu = lowPrio (pkgs.oraclejdk7psu_distro false false);

  oraclejre8 = lowPrio (pkgs.oraclejdk8distro false false);

  jrePlugin = lowPrio (pkgs.jdkdistro false true);

  supportsJDK =
    system == "i686-linux" ||
    system == "x86_64-linux";

  jdkdistro = installjdk: pluginSupport:
    assert supportsJDK;
    (if pluginSupport then appendToName "with-plugin" else x: x)
      (callPackage ../development/compilers/oraclejdk/jdk6-linux.nix { });

  oraclejdk7distro = installjdk: pluginSupport:
    assert supportsJDK;
    (if pluginSupport then appendToName "with-plugin" else x: x)
      (callPackage ../development/compilers/oraclejdk/jdk7-linux.nix { inherit installjdk; });

  oraclejdk7psu_distro = installjdk: pluginSupport:
    assert supportsJDK;
    (if pluginSupport then appendToName "with-plugin" else x: x)
      (callPackage ../development/compilers/oraclejdk/jdk7psu-linux.nix { inherit installjdk; });

  oraclejdk8distro = installjdk: pluginSupport:
    assert supportsJDK;
    (if pluginSupport then appendToName "with-plugin" else x: x)
      (callPackage ../development/compilers/oraclejdk/jdk8-linux.nix { inherit installjdk; });

  jikes = callPackage ../development/compilers/jikes { };

  julia02 = callPackage ../development/compilers/julia/0.2.nix {
    liblapack = liblapack.override {shared = true;};
    llvm = llvm_33;
    suitesparse = suitesparse_4_2;
  };

  julia03 = let
    liblapack = liblapack_3_5_0.override {shared = true;};
  in callPackage ../development/compilers/julia/0.3.nix {
    inherit liblapack;
    suitesparse = suitesparse_4_2.override {
      inherit liblapack;
    };
    llvm = llvm_33;
  };
  julia = julia03;

  lazarus = callPackage ../development/compilers/fpc/lazarus.nix {
    fpc = fpc;
  };

  lessc = callPackage ../development/compilers/lessc { };

  llvm = llvmPackages.llvm;

  llvm_36 = llvmPackages_36.llvm;
  llvm_35 = llvmPackages_35.llvm;
  llvm_34 = llvmPackages_34.llvm;
  llvm_33 = llvm_v ../development/compilers/llvm/3.3/llvm.nix;

  llvm_v = path: callPackage path { };

  llvmPackages = llvmPackages_36;

  llvmPackages_34 = recurseIntoAttrs (import ../development/compilers/llvm/3.4 {
    inherit stdenv newScope fetchurl;
    isl = isl_0_12;
  });
  llvmPackagesSelf = import ../development/compilers/llvm/3.4 { inherit newScope fetchurl; isl = isl_0_12; stdenv = libcxxStdenv; };

  llvmPackages_35 = import ../development/compilers/llvm/3.5 {
    inherit pkgs stdenv newScope fetchurl isl;
  };

  llvmPackages_36 = import ../development/compilers/llvm/3.6 {
    inherit pkgs stdenv newScope fetchurl isl wrapCC;
    inherit (stdenvAdapters) overrideCC;
  };

  manticore = callPackage ../development/compilers/manticore { };

  mentorToolchains = recurseIntoAttrs (
    callPackage_i686 ../development/compilers/mentor {}
  );

  mercury = callPackage ../development/compilers/mercury { };

  microscheme = callPackage ../development/compilers/microscheme { };

  mitscheme = callPackage ../development/compilers/mit-scheme { };

  mkcl = callPackage ../development/compilers/mkcl {};

  mlton = callPackage ../development/compilers/mlton { };

  mono = callPackage ../development/compilers/mono {
    inherit (xlibs) libX11;
  };

  monoDLLFixer = callPackage ../build-support/mono-dll-fixer { };

  mozart-binary = callPackage ../development/compilers/mozart/binary.nix { };
  mozart = mozart-binary;

  nim = callPackage ../development/compilers/nim { };

  neko = callPackage ../development/compilers/neko { };

  nasm = callPackage ../development/compilers/nasm { };

  nvidia_cg_toolkit = callPackage ../development/compilers/nvidia-cg-toolkit { };

  ocaml = ocamlPackages.ocaml;

  ocaml_3_08_0 = callPackage ../development/compilers/ocaml/3.08.0.nix { };

  ocaml_3_10_0 = callPackage ../development/compilers/ocaml/3.10.0.nix { };

  ocaml_3_11_2 = callPackage ../development/compilers/ocaml/3.11.2.nix { };

  ocaml_3_12_1 = callPackage ../development/compilers/ocaml/3.12.1.nix { };

  ocaml_4_00_1 = callPackage ../development/compilers/ocaml/4.00.1.nix { };

  ocaml_4_01_0 = callPackage ../development/compilers/ocaml/4.01.0.nix { };

  ocaml_4_02_1 = callPackage ../development/compilers/ocaml/4.02.1.nix { };

  orc = callPackage ../development/compilers/orc { };

  metaocaml_3_09 = callPackage ../development/compilers/ocaml/metaocaml-3.09.nix { };

  ber_metaocaml_003 = callPackage ../development/compilers/ocaml/ber-metaocaml-003.nix { };

  mkOcamlPackages = ocaml: self:
    let
      callPackage = newScope self;
      ocaml_version = (builtins.parseDrvName ocaml.name).version;
    in rec {
    inherit ocaml;

    acgtk = callPackage ../applications/science/logic/acgtk { };

    ansiterminal = callPackage ../development/ocaml-modules/ansiterminal { };

    asn1-combinators = callPackage ../development/ocaml-modules/asn1-combinators { };

    base64 = callPackage ../development/ocaml-modules/base64 { };

    bolt = callPackage ../development/ocaml-modules/bolt { };

    camlidl = callPackage ../development/tools/ocaml/camlidl { };

    camlp4 =
      if lib.versionOlder "4.02" ocaml_version
      then callPackage ../development/tools/ocaml/camlp4 { }
      else null;

    camlp5_old_strict =
      if lib.versionOlder "4.00" ocaml_version
      then camlp5_6_strict
      else callPackage ../development/tools/ocaml/camlp5/5.15.nix { };

    camlp5_old_transitional =
      if lib.versionOlder "4.00" ocaml_version
      then camlp5_6_transitional
      else callPackage ../development/tools/ocaml/camlp5/5.15.nix {
        transitional = true;
      };

    camlp5_6_strict = callPackage ../development/tools/ocaml/camlp5 { };

    camlp5_6_transitional = callPackage ../development/tools/ocaml/camlp5 {
      transitional = true;
    };

    camlp5_strict = camlp5_6_strict;

    camlp5_transitional = camlp5_6_transitional;

    camlpdf = callPackage ../development/ocaml-modules/camlpdf { };

    calendar = callPackage ../development/ocaml-modules/calendar { };

    camlzip = callPackage ../development/ocaml-modules/camlzip { };

    camomile_0_8_2 = callPackage ../development/ocaml-modules/camomile/0.8.2.nix { };
    camomile = callPackage ../development/ocaml-modules/camomile { };

    camlimages_4_0 = callPackage ../development/ocaml-modules/camlimages/4.0.nix {
      libpng = libpng12;
      giflib = giflib_4_1;
    };
    camlimages_4_1 = callPackage ../development/ocaml-modules/camlimages/4.1.nix {
      giflib = giflib_4_1;
    };
    camlimages = camlimages_4_1;

    biniou = callPackage ../development/ocaml-modules/biniou { };

    ocaml_cairo = callPackage ../development/ocaml-modules/ocaml-cairo { };

    ocaml_cairo2 = callPackage ../development/ocaml-modules/ocaml-cairo2 { };

    cil = callPackage ../development/ocaml-modules/cil { };

    cmdliner = callPackage ../development/ocaml-modules/cmdliner { };

    config-file = callPackage ../development/ocaml-modules/config-file { };

    cpdf = callPackage ../development/ocaml-modules/cpdf { };

    cppo = callPackage ../development/tools/ocaml/cppo { };

    cryptokit = callPackage ../development/ocaml-modules/cryptokit { };

    cstruct = callPackage ../development/ocaml-modules/cstruct {
      lwt = ocaml_lwt;
      sexplib = ocaml_sexplib;
    };

    csv = callPackage ../development/ocaml-modules/csv { };

    deriving = callPackage ../development/tools/ocaml/deriving { };

    dolog = callPackage ../development/ocaml-modules/dolog { };

    easy-format = callPackage ../development/ocaml-modules/easy-format { };

    eff = callPackage ../development/interpreters/eff { };

    eliom = callPackage ../development/ocaml-modules/eliom { };

    enumerate = callPackage ../development/ocaml-modules/enumerate {
      type_conv = ocaml_typeconv;
    };

    erm_xml = callPackage ../development/ocaml-modules/erm_xml { };

    erm_xmpp = callPackage ../development/ocaml-modules/erm_xmpp { };

    ezjsonm = callPackage ../development/ocaml-modules/ezjsonm {
      lwt = ocaml_lwt;
      sexplib = ocaml_sexplib;
    };

    fieldslib = callPackage ../development/ocaml-modules/fieldslib { };

    fileutils = callPackage ../development/ocaml-modules/fileutils { };

    findlib = callPackage ../development/tools/ocaml/findlib { };

    fix = callPackage ../development/ocaml-modules/fix { };

    functory = callPackage ../development/ocaml-modules/functory { };

    io-page = callPackage ../development/ocaml-modules/io-page { };

    javalib = callPackage ../development/ocaml-modules/javalib {
      extlib = ocaml_extlib_maximal;
    };

    dypgen = callPackage ../development/ocaml-modules/dypgen { };

    patoline = callPackage ../tools/typesetting/patoline { };

    gapi_ocaml = callPackage ../development/ocaml-modules/gapi-ocaml { };

    gg = callPackage ../development/ocaml-modules/gg { };

    gmetadom = callPackage ../development/ocaml-modules/gmetadom { };

    gtktop = callPackage ../development/ocaml-modules/gtktop { };

    hex = callPackage ../development/ocaml-modules/hex { };

    js_of_ocaml = callPackage ../development/tools/ocaml/js_of_ocaml { };

    jsonm = callPackage ../development/ocaml-modules/jsonm { };

    lablgl = callPackage ../development/ocaml-modules/lablgl { };

    lablgtk_2_14 = callPackage ../development/ocaml-modules/lablgtk/2.14.0.nix {
      inherit (gnome) libgnomecanvas libglade gtksourceview;
    };
    lablgtk = callPackage ../development/ocaml-modules/lablgtk {
      inherit (gnome) libgnomecanvas libglade gtksourceview;
    };

    lablgtk-extras =
      if lib.versionOlder "4.02" ocaml_version
      then callPackage ../development/ocaml-modules/lablgtk-extras { }
      else callPackage ../development/ocaml-modules/lablgtk-extras/1.4.nix { };

    lablgtkmathview = callPackage ../development/ocaml-modules/lablgtkmathview {
      gtkmathview = callPackage ../development/libraries/gtkmathview { };
    };

    lambdaTerm-1_6 = callPackage ../development/ocaml-modules/lambda-term/1.6.nix { };
    lambdaTerm =
      if lib.versionOlder "4.01" ocaml_version
      then callPackage ../development/ocaml-modules/lambda-term { }
      else lambdaTerm-1_6;

    macaque = callPackage ../development/ocaml-modules/macaque { };

    magic-mime = callPackage ../development/ocaml-modules/magic-mime { };

    magick = callPackage ../development/ocaml-modules/magick { };

    menhir = callPackage ../development/ocaml-modules/menhir { };

    merlin = callPackage ../development/tools/ocaml/merlin { };

    mezzo = callPackage ../development/compilers/mezzo { };

    mldonkey = callPackage ../applications/networking/p2p/mldonkey { };

    mlgmp =  callPackage ../development/ocaml-modules/mlgmp { };

    ocaml_batteries = callPackage ../development/ocaml-modules/batteries { };

    ocaml_cryptgps = callPackage ../development/ocaml-modules/cryptgps { };

    ocaml_data_notation = callPackage ../development/ocaml-modules/odn { };

    ocaml_expat = callPackage ../development/ocaml-modules/expat { };

    ocamlfuse = callPackage ../development/ocaml-modules/ocamlfuse { };

    ocamlgraph = callPackage ../development/ocaml-modules/ocamlgraph { };

    ocaml_http = callPackage ../development/ocaml-modules/http { };

    ocamlify = callPackage ../development/tools/ocaml/ocamlify { };

    ocaml_ipaddr = callPackage ../development/ocaml-modules/ocaml-ipaddr { };

    ocaml_lwt = callPackage ../development/ocaml-modules/lwt { };

    ocamlmod = callPackage ../development/tools/ocaml/ocamlmod { };

    ocaml_mysql = callPackage ../development/ocaml-modules/mysql { };

    ocamlnet = callPackage ../development/ocaml-modules/ocamlnet { };

    ocaml_oasis = callPackage ../development/tools/ocaml/oasis { };

    ocaml_optcomp = callPackage ../development/ocaml-modules/optcomp { };

    ocaml_pcre = callPackage ../development/ocaml-modules/pcre {
      inherit pcre;
    };

    pgocaml = callPackage ../development/ocaml-modules/pgocaml {};

    ocaml_react = callPackage ../development/ocaml-modules/react { };
    reactivedata = callPackage ../development/ocaml-modules/reactivedata {};

    ocamlscript = callPackage ../development/tools/ocaml/ocamlscript { };

    ocamlsdl= callPackage ../development/ocaml-modules/ocamlsdl { };

    ocaml_sqlite3 = callPackage ../development/ocaml-modules/sqlite3 { };

    ocaml_ssl = callPackage ../development/ocaml-modules/ssl { };

    ocaml_text = callPackage ../development/ocaml-modules/ocaml-text { };

    ocpBuild = callPackage ../development/tools/ocaml/ocp-build { };

    ocpIndent = callPackage ../development/tools/ocaml/ocp-indent { };

    ocp-index = callPackage ../development/tools/ocaml/ocp-index { };

    ocplib-endian = callPackage ../development/ocaml-modules/ocplib-endian { };

    ocsigen_server = callPackage ../development/ocaml-modules/ocsigen-server { };

    ojquery = callPackage ../development/ocaml-modules/ojquery { };

    otfm = callPackage ../development/ocaml-modules/otfm { };

    ounit = callPackage ../development/ocaml-modules/ounit { };

    tyxml = callPackage ../development/ocaml-modules/tyxml { };

    ulex = callPackage ../development/ocaml-modules/ulex { };

    ulex08 = callPackage ../development/ocaml-modules/ulex/0.8 {
      camlp5 = camlp5_transitional;
    };

    typeconv_108_08_00 = callPackage ../development/ocaml-modules/typeconv/108.08.00.nix { };
    ocaml_typeconv =
      if lib.versionOlder "4.00" ocaml_version
      then callPackage ../development/ocaml-modules/typeconv { }
      else if lib.versionOlder "3.12" ocaml_version
      then typeconv_108_08_00
      else null;

    sexplib_108_08_00 = callPackage ../development/ocaml-modules/sexplib/108.08.00.nix {
      typeconv = typeconv_108_08_00;
    };
    ocaml_sexplib =
      if lib.versionOlder "4.00" ocaml_version
      then callPackage ../development/ocaml-modules/sexplib { }
      else if lib.versionOlder "3.12" ocaml_version
      then sexplib_108_08_00
      else null;

    ocaml_extlib = callPackage ../development/ocaml-modules/extlib { };
    ocaml_extlib_maximal = callPackage ../development/ocaml-modules/extlib {
      minimal = false;
    };

    ocurl = callPackage ../development/ocaml-modules/ocurl { };

    pprint = callPackage ../development/ocaml-modules/pprint { };

    pycaml = callPackage ../development/ocaml-modules/pycaml { };

    qtest = callPackage ../development/ocaml-modules/qtest {
      oasis = ocaml_oasis;
    };

    re = callPackage ../development/ocaml-modules/re { };

    safepass = callPackage ../development/ocaml-modules/safepass { };

    sqlite3EZ = callPackage ../development/ocaml-modules/sqlite3EZ { };

    stringext = callPackage ../development/ocaml-modules/stringext { };

    twt = callPackage ../development/ocaml-modules/twt { };

    utop = callPackage ../development/tools/ocaml/utop { };

    sawja = callPackage ../development/ocaml-modules/sawja { };

    uucd = callPackage ../development/ocaml-modules/uucd { };
    uucp = callPackage ../development/ocaml-modules/uucp { };
    uunf = callPackage ../development/ocaml-modules/uunf { };

    uri = callPackage ../development/ocaml-modules/uri {
      sexplib = ocaml_sexplib;
    };

    uuseg = callPackage ../development/ocaml-modules/uuseg { };
    uutf = callPackage ../development/ocaml-modules/uutf { };

    vg = callPackage ../development/ocaml-modules/vg { };

    xmlm = callPackage ../development/ocaml-modules/xmlm { };

    xml-light = callPackage ../development/ocaml-modules/xml-light { };

    yojson = callPackage ../development/ocaml-modules/yojson { };

    zarith = callPackage ../development/ocaml-modules/zarith { };

    zed = callPackage ../development/ocaml-modules/zed { };

    ocsigen_deriving = callPackage ../development/ocaml-modules/ocsigen-deriving {
      oasis = ocaml_oasis;
    };

  };

  ocamlPackages = recurseIntoAttrs ocamlPackages_4_01_0;
  ocamlPackages_3_10_0 = (mkOcamlPackages ocaml_3_10_0 pkgs.ocamlPackages_3_10_0)
  // { lablgtk = ocamlPackages_3_10_0.lablgtk_2_14; };
  ocamlPackages_3_11_2 = (mkOcamlPackages ocaml_3_11_2 pkgs.ocamlPackages_3_11_2)
  // { lablgtk = ocamlPackages_3_11_2.lablgtk_2_14; };
  ocamlPackages_3_12_1 = (mkOcamlPackages ocaml_3_12_1 pkgs.ocamlPackages_3_12_1)
  // { camlimages = ocamlPackages_3_12_1.camlimages_4_0; };
  ocamlPackages_4_00_1 = mkOcamlPackages ocaml_4_00_1 pkgs.ocamlPackages_4_00_1;
  ocamlPackages_4_01_0 = mkOcamlPackages ocaml_4_01_0 pkgs.ocamlPackages_4_01_0;
  ocamlPackages_4_02_1 = mkOcamlPackages ocaml_4_02_1 pkgs.ocamlPackages_4_02_1;
  ocamlPackages_latest = ocamlPackages_4_02_1;

  ocaml_make = callPackage ../development/ocaml-modules/ocamlmake { };

  ocaml-top = callPackage ../development/tools/ocaml/ocaml-top { };

  opa = callPackage ../development/compilers/opa {
    ocamlPackages = ocamlPackages_4_00_1;
  };

  opam_1_0_0 = callPackage ../development/tools/ocaml/opam/1.0.0.nix { };
  opam_1_1 = callPackage ../development/tools/ocaml/opam/1.1.nix {
    inherit (ocamlPackages_4_01_0) ocaml;
  };
  opam = callPackage ../development/tools/ocaml/opam { };

  ocamlnat = newScope pkgs.ocamlPackages_3_12_1 ../development/ocaml-modules/ocamlnat { };

  qcmm = callPackage ../development/compilers/qcmm {
    lua   = lua4;
    ocaml = ocaml_3_08_0;
  };

  rustcBeta   = callPackage ../development/compilers/rustc/1.0.0-beta.nix {};
  rustcMaster = callPackage ../development/compilers/rustc/head.nix {};
  rustc = rustcBeta;


  sbclBootstrap = callPackage ../development/compilers/sbcl/bootstrap.nix {};
  sbcl = callPackage ../development/compilers/sbcl {
    clisp = clisp;
  };
  # For StumpWM
  sbcl_1_2_5 = callPackage ../development/compilers/sbcl/1.2.5.nix {
    clisp = clisp;
  };
  # For ACL2
  sbcl_1_2_0 = callPackage ../development/compilers/sbcl/1.2.0.nix {
    clisp = clisp;
  };

  scala_2_9 = callPackage ../development/compilers/scala/2.9.nix { };
  scala_2_10 = callPackage ../development/compilers/scala/2.10.nix { };
  scala_2_11 = callPackage ../development/compilers/scala { };
  scala = scala_2_11;

  sdcc = callPackage ../development/compilers/sdcc { };

  smlnjBootstrap = callPackage ../development/compilers/smlnj/bootstrap.nix { };
  smlnj = callPackage_i686 ../development/compilers/smlnj { };

  sqldeveloper = callPackage ../development/tools/database/sqldeveloper { };

  squeak = callPackage ../development/compilers/squeak { };

  stalin = callPackage ../development/compilers/stalin { };

  strategoPackages = recurseIntoAttrs strategoPackages018;

  strategoPackages016 = callPackage ../development/compilers/strategoxt/0.16.nix {
    stdenv = overrideInStdenv stdenv [gnumake380];
  };

  strategoPackages017 = callPackage ../development/compilers/strategoxt/0.17.nix {
    readline = readline5;
  };

  strategoPackages018 = callPackage ../development/compilers/strategoxt/0.18.nix {
    readline = readline5;
  };

  metaBuildEnv = callPackage ../development/compilers/meta-environment/meta-build-env { };

  swiProlog = callPackage ../development/compilers/swi-prolog { };

  tbb = callPackage ../development/libraries/tbb { };

  teyjus = callPackage ../development/compilers/teyjus {
    omake = omake_rc1;
  };

  tinycc = callPackage ../development/compilers/tinycc { };

  urweb = callPackage ../development/compilers/urweb { };

  vala = callPackage ../development/compilers/vala/default.nix { };

  vala_0_26 = callPackage ../development/compilers/vala/0.26.nix { };

  vala_0_28 = callPackage ../development/compilers/vala/0.28.nix { };

  visualcpp = callPackage ../development/compilers/visual-c++ { };

  vs90wrapper = callPackage ../development/compilers/vs90wrapper { };

  webdsl = callPackage ../development/compilers/webdsl { };

  win32hello = callPackage ../development/compilers/visual-c++/test { };

  wrapCCWith = ccWrapper: libc: baseCC: ccWrapper {
    nativeTools = stdenv.cc.nativeTools or false;
    nativeLibc = stdenv.cc.nativeLibc or false;
    nativePrefix = stdenv.cc.nativePrefix or "";
    cc = baseCC;
    libc = libc;
    inherit stdenv binutils coreutils zlib;
  };

  wrapCC = wrapCCWith (makeOverridable (import ../build-support/cc-wrapper)) glibc;
  # legacy version, used for gnat bootstrapping
  wrapGCC-old = baseGCC: (makeOverridable (import ../build-support/gcc-wrapper-old)) {
    nativeTools = stdenv.cc.nativeTools or false;
    nativeLibc = stdenv.cc.nativeLibc or false;
    nativePrefix = stdenv.cc.nativePrefix or "";
    gcc = baseGCC;
    libc = glibc;
    inherit stdenv binutils coreutils zlib;
  };

  wrapGCCCross =
    {gcc, libc, binutils, cross, shell ? "", name ? "gcc-cross-wrapper"}:

    forceNativeDrv (import ../build-support/gcc-cross-wrapper {
      nativeTools = false;
      nativeLibc = false;
      noLibc = (libc == null);
      inherit stdenv gcc binutils libc shell name cross;
    });

  /* Alternative GCC wrapper that uses the standard -I include flag instead of
   * -isystem. The -isystem flag can change the search order specified by prior
   * -I flags. For KDE 5 packages, we don't want to interfere with the include
   * search path order specified by the build system. Some packages depend on
   * Qt 4 and Qt 5 simultaneously; because the two Qt versions provide headers
   * with the same filenames, we must respect the search order specified by the
   * build system so that the Qt 4 components find the Qt 4 headers and the Qt 5
   * components find the Qt 5 headers.
   */
  wrapGCCStdInc = glibc: baseGCC: (import ../build-support/cc-wrapper) {
    nativeTools = stdenv.cc.nativeTools or false;
    nativeLibc = stdenv.cc.nativeLibc or false;
    nativePrefix = stdenv.cc.nativePrefix or "";
    cc = baseGCC;
    libc = glibc;
    inherit stdenv binutils coreutils zlib;
    setupHook = ../build-support/cc-wrapper/setup-hook-stdinc.sh;
  };

  gccStdInc = wrapGCCStdInc glibc gcc.cc;

  # prolog
  yap = callPackage ../development/compilers/yap { };

  yasm = callPackage ../development/compilers/yasm { };


  ### DEVELOPMENT / INTERPRETERS

  acl2 = builderDefsPackage ../development/interpreters/acl2 {
    sbcl = sbcl_1_2_0;
  };

  angelscript = callPackage ../development/interpreters/angelscript {};

  chibi = callPackage ../development/interpreters/chibi { };

  clisp = callPackage ../development/interpreters/clisp { };

  # compatibility issues in 2.47 - at list 2.44.1 is known good
  # for sbcl bootstrap.
  # SBCL page recommends 2.33.2, though. Not sure when was it last tested
  clisp_2_44_1 = callPackage ../development/interpreters/clisp/2.44.1.nix {
    libsigsegv = libsigsegv_25;
  };

  clojure = callPackage ../development/interpreters/clojure { };

  clooj = callPackage ../development/interpreters/clojure/clooj.nix { };

  erlangR14 = callPackage ../development/interpreters/erlang/R14.nix { };
  erlangR15 = callPackage ../development/interpreters/erlang/R15.nix { };
  erlangR16 = callPackage ../development/interpreters/erlang/R16.nix { };
  erlangR16_odbc = callPackage ../development/interpreters/erlang/R16.nix { odbcSupport = true; };
  erlangR17 = callPackage ../development/interpreters/erlang/R17.nix { };
  erlangR17_odbc = callPackage ../development/interpreters/erlang/R17.nix { odbcSupport = true; };
  erlangR17_javac = callPackage ../development/interpreters/erlang/R17.nix { javacSupport = true; };
  erlangR17_odbc_javac = callPackage ../development/interpreters/erlang/R17.nix { javacSupport = true; odbcSupport = true; };
  erlang = erlangR17;
  erlang_odbc = erlangR17_odbc;
  erlang_javac = erlangR17_javac;
  erlang_odbc_javac = erlangR17_odbc_javac;

  rebar = callPackage ../development/tools/build-managers/rebar { };

  elixir = callPackage ../development/interpreters/elixir { };

  groovy = callPackage ../development/interpreters/groovy { };

  guile_1_8 = callPackage ../development/interpreters/guile/1.8.nix { };

  guile_2_0 = callPackage ../development/interpreters/guile { };

  guile = guile_2_0;

  hadoop = callPackage ../applications/networking/cluster/hadoop { };

  io = callPackage ../development/interpreters/io { };

  j = callPackage ../development/interpreters/j {};

  jimtcl = callPackage ../development/interpreters/jimtcl {};

  jmeter = callPackage ../applications/networking/jmeter {};

  davmail = callPackage ../applications/networking/davmail {};

  lxappearance = callPackage ../applications/misc/lxappearance {};

  kona = callPackage ../development/interpreters/kona {};

  lolcode = callPackage ../development/interpreters/lolcode { };

  love = callPackage ../development/interpreters/love {lua=lua5_1;};
  love_luajit = callPackage ../development/interpreters/love {lua=luajit;};
  love_0_9 = callPackage ../development/interpreters/love/0.9.nix { };

  ### LUA MODULES

  lua4 = callPackage ../development/interpreters/lua-4 { };
  lua5_0 = callPackage ../development/interpreters/lua-5/5.0.3.nix { };
  lua5_1 = callPackage ../development/interpreters/lua-5/5.1.nix { };
  lua5_2 = callPackage ../development/interpreters/lua-5/5.2.nix { };
  lua5_2_compat = callPackage ../development/interpreters/lua-5/5.2.nix {
    compat = true;
  };
  lua5 = lua5_2_compat;
  lua = lua5;

  lua51Packages = recurseIntoAttrs (callPackage ./lua-packages.nix { lua = lua5_1; });
  lua52Packages = recurseIntoAttrs (callPackage ./lua-packages.nix { lua = lua5_2; });

  luaPackages = lua52Packages;

  lua5_1_sockets = lua51Packages.luasocket;

  lua5_expat = callPackage ../development/interpreters/lua-5/expat.nix {};
  lua5_sec = callPackage ../development/interpreters/lua-5/sec.nix { };

  luajit = callPackage ../development/interpreters/luajit {};

  luarocks = luaPackages.luarocks;

  toluapp = callPackage ../development/tools/toluapp {
    lua = lua5_1; # doesn't work with any other :(
  };

  ### END OF LUA

  lush2 = callPackage ../development/interpreters/lush {};

  maude = callPackage ../development/interpreters/maude {
    bison = bison2;
    flex = flex_2_5_35;
  };

  mesos = callPackage ../applications/networking/cluster/mesos {
    sasl = cyrus_sasl;
    inherit (pythonPackages) python boto setuptools distutils-cfg wrapPython;
    pythonProtobuf = pythonPackages.protobuf2_5;
  };

  mesos-dns = callPackage ../servers/dns/mesos-dns { };

  mujs = callPackage ../development/interpreters/mujs { };

  nix-exec = callPackage ../development/interpreters/nix-exec {
    git = gitMinimal;
  };

  octave = callPackage ../development/interpreters/octave {
    fltk = fltk13;
    qt = null;
    ghostscript = null;
    llvm = null;
    hdf5 = null;
    glpk = null;
    suitesparse = null;
    jdk = null;
  };
  octaveFull = (lowPrio (callPackage ../development/interpreters/octave {
    fltk = fltk13;
    qt = qt4;
  }));

  # mercurial (hg) bleeding edge version
  octaveHG = callPackage ../development/interpreters/octave/hg.nix { };

  ocropus = callPackage ../applications/misc/ocropus { };

  perl516 = callPackage ../development/interpreters/perl/5.16 { };

  perl520 = callPackage ../development/interpreters/perl/5.20 {
    fetchurl = fetchurlBoot;
  };

  perl = if system != "i686-cygwin" then perl520 else sysPerl;

  php = php56;

  phpPackages = recurseIntoAttrs (import ./php-packages.nix {
    inherit php pkgs;
  });

  php55Packages = recurseIntoAttrs (import ./php-packages.nix {
    inherit pkgs;
    php = php55;
  });

  php54 = callPackage ../development/interpreters/php/5.4.nix { };

  php55 = callPackage ../development/interpreters/php/5.5.nix { };

  php56 = callPackage ../development/interpreters/php/5.6.nix { };

  picoc = callPackage ../development/interpreters/picoc {};

  picolisp = callPackage ../development/interpreters/picolisp {};

  pltScheme = racket; # just to be sure

  polyml = callPackage ../development/compilers/polyml { };

  pure = callPackage ../development/interpreters/pure {
    llvm = llvm_35;
  };
  pure-gsl = callPackage ../development/pure-modules/pure-gsl { };

  python = python2;
  python2 = python27;
  python3 = python34;

  # pythonPackages further below, but assigned here because they need to be in sync
  pythonPackages = python2Packages;
  python2Packages = python27Packages;
  python3Packages = python34Packages;

  python26 = callPackage ../development/interpreters/python/2.6 {
    db = db47;
    self = python26;
  };
  python27 = callPackage ../development/interpreters/python/2.7 {
    self = python27;
  };
  python32 = callPackage ../development/interpreters/python/3.2 {
    self = python32;
  };
  python33 = callPackage ../development/interpreters/python/3.3 {
    self = python33;
  };
  python34 = hiPrio (callPackage ../development/interpreters/python/3.4 {
    self = python34;
  });
  pypy = callPackage ../development/interpreters/pypy {
    self = pypy;
  };

  pythonFull = python2Full;
  python2Full = python27Full;
  python26Full = python26.override {
    includeModules = true;
    self = python26Full;
  };
  python27Full = python27.override {
    includeModules = true;
    self = python27Full;
  };

  python2nix = callPackage ../tools/package-management/python2nix { };

  pythonDocs = recurseIntoAttrs (import ../development/interpreters/python/docs {
    inherit stdenv fetchurl lib;
  });

  pypi2nix = python27Packages.pypi2nix;

  svg2tikz = python27Packages.svg2tikz;

  pyrex = pyrex095;

  pyrex095 = callPackage ../development/interpreters/pyrex/0.9.5.nix { };

  pyrex096 = callPackage ../development/interpreters/pyrex/0.9.6.nix { };

  racket = callPackage ../development/interpreters/racket { };

  rakudo = callPackage ../development/interpreters/rakudo { };

  rascal = callPackage ../development/interpreters/rascal { };

  regina = callPackage ../development/interpreters/regina { };

  renpy = callPackage ../development/interpreters/renpy {
    wrapPython = pythonPackages.wrapPython;
  };

  bundix = callPackage ../development/interpreters/ruby/bundix {
    ruby = ruby_2_1_3;
  };
  bundler = callPackage ../development/interpreters/ruby/bundler.nix { };
  bundler_HEAD = import ../development/interpreters/ruby/bundler-head.nix {
    inherit buildRubyGem coreutils fetchgit;
  };
  defaultGemConfig = callPackage ../development/interpreters/ruby/bundler-env/default-gem-config.nix { };
  buildRubyGem = callPackage ../development/interpreters/ruby/gem.nix { };
  bundlerEnv = callPackage ../development/interpreters/ruby/bundler-env { };

  ruby_1_8_7 = callPackage ../development/interpreters/ruby/ruby-1.8.7.nix { };
  ruby_1_9_3 = callPackage ../development/interpreters/ruby/ruby-1.9.3.nix { };
  ruby_2_0_0 = lowPrio (callPackage ../development/interpreters/ruby/ruby-2.0.0.nix { });
  ruby_2_1_0 = lowPrio (callPackage ../development/interpreters/ruby/ruby-2.1.0.nix { });
  ruby_2_1_1 = lowPrio (callPackage ../development/interpreters/ruby/ruby-2.1.1.nix { });
  ruby_2_1_2 = lowPrio (callPackage ../development/interpreters/ruby/ruby-2.1.2.nix { });
  ruby_2_1_3 = lowPrio (callPackage ../development/interpreters/ruby/ruby-2.1.3.nix { });
  ruby_2_2_0 = lowPrio (callPackage ../development/interpreters/ruby/ruby-2.2.0.nix { });

  # Ruby aliases
  ruby = ruby_1_9;
  ruby_1_8 = ruby_1_8_7;
  ruby_1_9 = ruby_1_9_3;
  ruby_2_0 = ruby_2_0_0;
  ruby_2_1 = ruby_2_1_3;
  ruby_2_2 = ruby_2_2_0;

  rubygemsFun = ruby: builderDefsPackage (import ../development/interpreters/ruby/rubygems.nix) {
    inherit ruby makeWrapper;
  };
  rubygems = hiPrio (rubygemsFun ruby);

  rq = callPackage ../applications/networking/cluster/rq { };

  scsh = callPackage ../development/interpreters/scsh { };

  scheme48 = callPackage ../development/interpreters/scheme48 { };

  self = callPackage_i686 ../development/interpreters/self { };

  spark = callPackage ../applications/networking/cluster/spark { };

  spidermonkey = callPackage ../development/interpreters/spidermonkey { };
  spidermonkey_1_8_0rc1 = callPackage ../development/interpreters/spidermonkey/1.8.0-rc1.nix { };
  spidermonkey_185 = callPackage ../development/interpreters/spidermonkey/185-1.0.0.nix { };
  spidermonkey_17 = callPackage ../development/interpreters/spidermonkey/17.0.nix { };
  spidermonkey_24 = callPackage ../development/interpreters/spidermonkey/24.2.nix { };

  supercollider = callPackage ../development/interpreters/supercollider {
    qt = qt4;
    fftw = fftwSinglePrec;
  };

  supercollider_scel = supercollider.override { useSCEL = true; };

  sysPerl = callPackage ../development/interpreters/perl/sys-perl { };

  tcl = tcl-8_6;
  tcl-8_5 = callPackage ../development/interpreters/tcl/8.5.nix { };
  tcl-8_6 = callPackage ../development/interpreters/tcl/8.6.nix { };

  xulrunner = callPackage ../development/interpreters/xulrunner {
    inherit (gnome) libIDL;
    inherit (pythonPackages) pysqlite;
  };


  ### DEVELOPMENT / MISC

  amdadlsdk = callPackage ../development/misc/amdadl-sdk { };

  amdappsdk26 = callPackage ../development/misc/amdapp-sdk {
    version = "2.6";
  };

  amdappsdk27 = callPackage ../development/misc/amdapp-sdk {
    version = "2.7";
  };

  amdappsdk28 = callPackage ../development/misc/amdapp-sdk {
    version = "2.8";
  };

  amdappsdk = amdappsdk28;

  amdappsdkFull = callPackage ../development/misc/amdapp-sdk {
    version = "2.8";
    samples = true;
  };

  avrgcclibc = callPackage ../development/misc/avr-gcc-with-avr-libc {};

  avr8burnomat = callPackage ../development/misc/avr8-burn-omat { };

  sourceFromHead = import ../build-support/source-from-head-fun.nix {
    inherit config;
  };

  ecj = callPackage ../development/eclipse/ecj { };

  jdtsdk = callPackage ../development/eclipse/jdt-sdk { };

  jruby165 = callPackage ../development/interpreters/jruby { };

  jython = callPackage ../development/interpreters/jython {};

  guileCairo = callPackage ../development/guile-modules/guile-cairo { };

  guileGnome = callPackage ../development/guile-modules/guile-gnome {
    gconf = gnome.GConf;
    inherit (gnome) gnome_vfs libglade libgnome libgnomecanvas libgnomeui;
  };

  guile_lib = callPackage ../development/guile-modules/guile-lib { };

  guile_ncurses = callPackage ../development/guile-modules/guile-ncurses { };

  guile-opengl = callPackage ../development/guile-modules/guile-opengl { };

  guile-sdl = callPackage ../development/guile-modules/guile-sdl { };

  guile-xcb = callPackage ../development/guile-modules/guile-xcb { };

  pharo-vm = callPackage_i686 ../development/pharo/vm { };
  pharo-launcher = callPackage ../development/pharo/launcher { };

  srecord = callPackage ../development/tools/misc/srecord { };

  windowssdk = (
    import ../development/misc/windows-sdk {
      inherit fetchurl stdenv cabextract;
    });

  xidel = callPackage ../tools/text/xidel { };

  ### DEVELOPMENT / TOOLS

  augeas = callPackage ../tools/system/augeas { };

  ansible = callPackage ../tools/system/ansible { };

  antlr = callPackage ../development/tools/parsing/antlr/2.7.7.nix { };

  antlr3 = callPackage ../development/tools/parsing/antlr { };

  ant = apacheAnt;

  apacheAnt = callPackage ../development/tools/build-managers/apache-ant { };

  apacheKafka = callPackage ../servers/apache-kafka { };

  astyle = callPackage ../development/tools/misc/astyle { };

  atom-shell = callPackage ../development/tools/atom-shell {
    gconf = pkgs.gnome.GConf;
  };


  autobuild = callPackage ../development/tools/misc/autobuild { };

  autoconf = callPackage ../development/tools/misc/autoconf { };

  autoconf-archive = callPackage ../development/tools/misc/autoconf-archive { };

  autoconf213 = callPackage ../development/tools/misc/autoconf/2.13.nix { };

  autocutsel = callPackage ../tools/X11/autocutsel{ };

  automake = automake115x;

  automake110x = callPackage ../development/tools/misc/automake/automake-1.10.x.nix { };

  automake111x = callPackage ../development/tools/misc/automake/automake-1.11.x.nix { };

  automake112x = callPackage ../development/tools/misc/automake/automake-1.12.x.nix { };

  automake113x = callPackage ../development/tools/misc/automake/automake-1.13.x.nix { };

  automake114x = callPackage ../development/tools/misc/automake/automake-1.14.x.nix { };

  automake115x = callPackage ../development/tools/misc/automake/automake-1.15.x.nix { };

  automoc4 = callPackage ../development/tools/misc/automoc4 { };

  avrdude = callPackage ../development/tools/misc/avrdude { };

  avarice = callPackage ../development/tools/misc/avarice { };

  babeltrace = callPackage ../development/tools/misc/babeltrace { };

  bam = callPackage ../development/tools/build-managers/bam {};

  bazel = callPackage ../development/tools/build-managers/bazel { jdk = oraclejdk8; };

  binutils = if stdenv.isDarwin
    then import ../build-support/native-darwin-cctools-wrapper {inherit stdenv;}
    else callPackage ../development/tools/misc/binutils {
      inherit noSysDirs;
    };

  binutils_nogold = lowPrio (callPackage ../development/tools/misc/binutils {
    inherit noSysDirs;
    gold = false;
  });

  binutilsCross =
    if crossSystem != null && crossSystem.libc == "libSystem" then darwin.cctools_cross
    else lowPrio (forceNativeDrv (import ../development/tools/misc/binutils {
      inherit stdenv fetchurl zlib bison;
      noSysDirs = true;
      cross = assert crossSystem != null; crossSystem;
    }));

  bison2 = callPackage ../development/tools/parsing/bison/2.x.nix { };
  bison3 = callPackage ../development/tools/parsing/bison/3.x.nix { };
  bison = bison3;

  bossa = callPackage ../development/tools/misc/bossa {
    wxGTK = wxGTK30;
  };

  buildbot = callPackage ../development/tools/build-managers/buildbot {
    inherit (pythonPackages) twisted jinja2 sqlalchemy sqlalchemy_migrate;
    dateutil = pythonPackages.dateutil_1_5;
  };

  buildbot-slave = callPackage ../development/tools/build-managers/buildbot-slave {
    inherit (pythonPackages) twisted;
  };

  byacc = callPackage ../development/tools/parsing/byacc { };

  cargoSnapshot = callPackage ../development/tools/build-managers/cargo/snapshot.nix { };

  casperjs = callPackage ../development/tools/casperjs { };

  cbrowser = callPackage ../development/tools/misc/cbrowser { };

  ccache = callPackage ../development/tools/misc/ccache { };

  # Wrapper that works as gcc or g++
  # It can be used by setting in nixpkgs config like this, for example:
  #    replaceStdenv = { pkgs }: pkgs.ccacheStdenv;
  # But if you build in chroot, you should have that path in chroot
  # If instantiated directly, it will use the HOME/.ccache as cache directory.
  # You can use an override in packageOverrides to set extraConfig:
  #    packageOverrides = pkgs: {
  #     ccacheWrapper = pkgs.ccacheWrapper.override {
  #       extraConfig = ''
  #         CCACHE_COMPRESS=1
  #         CCACHE_DIR=/bin/.ccache
  #       '';
  #     };
  #
  ccacheWrapper = makeOverridable ({ extraConfig ? "" }:
     wrapCC (ccache.links extraConfig)) {};
  ccacheStdenv = lowPrio (overrideCC stdenv ccacheWrapper);

  cccc = callPackage ../development/tools/analysis/cccc { };

  cgdb = callPackage ../development/tools/misc/cgdb { };

  chefdk = callPackage ../development/tools/chefdk {
    ruby = ruby_2_0_0;
  };

  chromedriver = callPackage ../development/tools/selenium/chromedriver { gconf = gnome.GConf; };

  chrpath = callPackage ../development/tools/misc/chrpath { };

  chruby = callPackage ../development/tools/misc/chruby { rubies = null; };

  "cl-launch" = callPackage ../development/tools/misc/cl-launch {};

  coan = callPackage ../development/tools/analysis/coan { };

  complexity = callPackage ../development/tools/misc/complexity { };

  ctags = callPackage ../development/tools/misc/ctags { };

  ctagsWrapped = import ../development/tools/misc/ctags/wrapped.nix {
    inherit pkgs ctags writeScriptBin;
  };

  ctodo = callPackage ../applications/misc/ctodo { };

  cmake = callPackage ../development/tools/build-managers/cmake {
    wantPS = stdenv.isDarwin;
    ps     = if stdenv.isDarwin then darwin.ps else null;
  };

  cmakeCurses = cmake.override { useNcurses = true; };

  cmakeWithGui = cmakeCurses.override { useQt4 = true; };

  coccinelle = callPackage ../development/tools/misc/coccinelle { };

  framac = callPackage ../development/tools/analysis/frama-c { };

  cppi = callPackage ../development/tools/misc/cppi { };

  cproto = callPackage ../development/tools/misc/cproto { };

  cflow = callPackage ../development/tools/misc/cflow { };

  cov-build = callPackage ../development/tools/analysis/cov-build {};

  cppcheck = callPackage ../development/tools/analysis/cppcheck { };

  cscope = callPackage ../development/tools/misc/cscope { };

  csslint = callPackage ../development/web/csslint { };

  libcxx = llvmPackages.libcxx;
  libcxxabi = llvmPackages.libcxxabi;

  libsigrok = callPackage ../development/tools/libsigrok { };

  libsigrokdecode = callPackage ../development/tools/libsigrokdecode { };

  dejagnu = callPackage ../development/tools/misc/dejagnu { };

  dfeet = callPackage ../development/tools/misc/d-feet {
    inherit (pythonPackages) pep8;
  };

  dfu-programmer = callPackage ../development/tools/misc/dfu-programmer { };

  ddd = callPackage ../development/tools/misc/ddd { };

  distcc = callPackage ../development/tools/misc/distcc { };

  # distccWrapper: wrapper that works as gcc or g++
  # It can be used by setting in nixpkgs config like this, for example:
  #    replaceStdenv = { pkgs }: pkgs.distccStdenv;
  # But if you build in chroot, a default 'nix' will create
  # a new net namespace, and won't have network access.
  # You can use an override in packageOverrides to set extraConfig:
  #    packageOverrides = pkgs: {
  #     distccWrapper = pkgs.distccWrapper.override {
  #       extraConfig = ''
  #         DISTCC_HOSTS="myhost1 myhost2"
  #       '';
  #     };
  #
  distccWrapper = makeOverridable ({ extraConfig ? "" }:
     wrapCC (distcc.links extraConfig)) {};
  distccStdenv = lowPrio (overrideCC stdenv distccWrapper);

  distccMasquerade = if stdenv.isDarwin
    then null
    else callPackage ../development/tools/misc/distcc/masq.nix {
      gccRaw = gcc.cc;
      binutils = binutils;
    };

  docutils = pythonPackages.docutils;

  doxygen = callPackage ../development/tools/documentation/doxygen {
    qt4 = null;
  };

  doxygen_gui = lowPrio (doxygen.override { inherit qt4; });

  drush = callPackage ../development/tools/misc/drush { };

  eggdbus = callPackage ../development/tools/misc/eggdbus { };

  egypt = callPackage ../development/tools/analysis/egypt { };

  elfutils = callPackage ../development/tools/misc/elfutils { };

  epm = callPackage ../development/tools/misc/epm { };

  emma = callPackage ../development/tools/analysis/emma { };

  eztrace = callPackage ../development/tools/profiling/EZTrace { };

  findbugs = callPackage ../development/tools/analysis/findbugs { };

  flow = callPackage ../development/tools/analysis/flow { };

  fswatch = callPackage ../development/tools/misc/fswatch { };

  frame = callPackage ../development/libraries/frame { };

  pmd = callPackage ../development/tools/analysis/pmd { };

  jdepend = callPackage ../development/tools/analysis/jdepend { };

  checkstyle = callPackage ../development/tools/analysis/checkstyle { };

  flex_2_5_35 = callPackage ../development/tools/parsing/flex/2.5.35.nix { };
  flex_2_5_39 = callPackage ../development/tools/parsing/flex/2.5.39.nix { };
  flex = flex_2_5_39;

  flexcpp = callPackage ../development/tools/parsing/flexc++ { };

  m4 = gnum4;

  geis = callPackage ../development/libraries/geis { };

  global = callPackage ../development/tools/misc/global { };

  gnome_doc_utils = callPackage ../development/tools/documentation/gnome-doc-utils {};

  gnum4 = callPackage ../development/tools/misc/gnum4 { };

  gnumake380 = callPackage ../development/tools/build-managers/gnumake/3.80 { };
  gnumake381 = callPackage ../development/tools/build-managers/gnumake/3.81 { };
  gnumake382 = callPackage ../development/tools/build-managers/gnumake/3.82 { };
  gnumake3 = gnumake382;
  gnumake40 = callPackage ../development/tools/build-managers/gnumake/4.0 { };
  gnumake41 = callPackage ../development/tools/build-managers/gnumake/4.1 { };
  gnumake = gnumake41;

  gob2 = callPackage ../development/tools/misc/gob2 { };

  gradle = callPackage ../development/tools/build-managers/gradle { };

  gperf = callPackage ../development/tools/misc/gperf { };

  grail = callPackage ../development/libraries/grail { };

  gtk_doc = callPackage ../development/tools/documentation/gtk-doc { };

  gtkdialog = callPackage ../development/tools/misc/gtkdialog { };

  guileLint = callPackage ../development/tools/guile/guile-lint { };

  gwrap = callPackage ../development/tools/guile/g-wrap { };

  help2man = callPackage ../development/tools/misc/help2man {
    inherit (perlPackages) LocaleGettext;
  };

  hyenae = callPackage ../tools/networking/hyenae { };

  icmake = callPackage ../development/tools/build-managers/icmake { };

  iconnamingutils = callPackage ../development/tools/misc/icon-naming-utils {
    inherit (perlPackages) XMLSimple;
  };

  include-what-you-use = callPackage ../development/tools/analysis/include-what-you-use { };

  indent = callPackage ../development/tools/misc/indent { };

  ino = callPackage ../development/arduino/ino { };

  inotifyTools = callPackage ../development/tools/misc/inotify-tools { };

  intel-gpu-tools = callPackage ../development/tools/misc/intel-gpu-tools {
    inherit (xorg) libpciaccess dri2proto libX11 libXext libXv libXrandr;
  };

  ired = callPackage ../development/tools/analysis/radare/ired.nix { };

  itstool = callPackage ../development/tools/misc/itstool { };

  jam = callPackage ../development/tools/build-managers/jam { };

  jikespg = callPackage ../development/tools/parsing/jikespg { };

  jenkins = callPackage ../development/tools/continuous-integration/jenkins { };

  jenkins-job-builder = callPackage ../development/tools/continuous-integration/jenkins-job-builder { };

  lcov = callPackage ../development/tools/analysis/lcov { };

  leiningen = callPackage ../development/tools/build-managers/leiningen { };

  libtool = libtool_2;

  libtool_1_5 = callPackage ../development/tools/misc/libtool { };

  libtool_2 = callPackage ../development/tools/misc/libtool/libtool2.nix { };

  lsof = callPackage ../development/tools/misc/lsof { };

  ltrace = callPackage ../development/tools/misc/ltrace { };

  lttng-tools = callPackage ../development/tools/misc/lttng-tools { };

  lttng-ust = callPackage ../development/tools/misc/lttng-ust { };

  lttv = callPackage ../development/tools/misc/lttv { };

  maven = maven3;
  maven3 = callPackage ../development/tools/build-managers/apache-maven { };

  mk = callPackage ../development/tools/build-managers/mk { };

  neoload = callPackage ../development/tools/neoload {
    licenseAccepted = (config.neoload.accept_license or false);
    fontsConf = makeFontsConf {
      fontDirectories = [
        xorg.fontbhttf
      ];
    };
  };

  ninja = callPackage ../development/tools/build-managers/ninja { };

  nixbang = callPackage ../development/tools/misc/nixbang {
      pythonPackages = python3Packages;
  };

  node_webkit = node_webkit_0_9;

  node_webkit_0_11 = callPackage ../development/tools/node-webkit/nw11.nix {
    gconf = pkgs.gnome.GConf;
  };

  node_webkit_0_9 = callPackage ../development/tools/node-webkit/nw9.nix {
    gconf = pkgs.gnome.GConf;
  };

  noweb = callPackage ../development/tools/literate-programming/noweb { };

  omake = callPackage ../development/tools/ocaml/omake { };
  omake_rc1 = callPackage ../development/tools/ocaml/omake/0.9.8.6-rc1.nix { };

  opengrok = callPackage ../development/tools/misc/opengrok { };

  openocd = callPackage ../development/tools/misc/openocd { };

  oprofile = callPackage ../development/tools/profiling/oprofile { };

  patchelf = callPackage ../development/tools/misc/patchelf { };

  peg = callPackage ../development/tools/parsing/peg { };

  phantomjs = callPackage ../development/tools/phantomjs { };

  pmccabe = callPackage ../development/tools/misc/pmccabe { };

  /* Make pkgconfig always return a nativeDrv, never a proper crossDrv,
     because most usage of pkgconfig as buildInput (inheritance of
     pre-cross nixpkgs) means using it using as nativeBuildInput
     cross_renaming: we should make all programs use pkgconfig as
     nativeBuildInput after the renaming.
     */
  pkgconfig = forceNativeDrv (callPackage ../development/tools/misc/pkgconfig {
    fetchurl = fetchurlBoot;
  });
  pkgconfigUpstream = lowPrio (pkgconfig.override { vanilla = true; });

  prelink = callPackage ../development/tools/misc/prelink { };

  premake3 = callPackage ../development/tools/misc/premake/3.nix { };

  premake4 = callPackage ../development/tools/misc/premake { };

  premake = premake4;

  racerRust = callPackage ../development/tools/rust/racer {
    rustc = rustcMaster;
    cargo = cargoSnapshot;
  };

  radare = callPackage ../development/tools/analysis/radare {
    inherit (gnome) vte;
    lua = lua5;
    useX11 = config.radare.useX11 or false;
    pythonBindings = config.radare.pythonBindings or false;
    rubyBindings = config.radare.rubyBindings or false;
    luaBindings = config.radare.luaBindings or false;
  };
  radare2 = callPackage ../development/tools/analysis/radare2 {
    inherit (gnome) vte;
    lua = lua5;
    useX11 = config.radare.useX11 or false;
    pythonBindings = config.radare.pythonBindings or false;
    rubyBindings = config.radare.rubyBindings or false;
    luaBindings = config.radare.luaBindings or false;
  };


  ragel = callPackage ../development/tools/parsing/ragel { };

  hammer = callPackage ../development/tools/parsing/hammer { };

  re2c = callPackage ../development/tools/parsing/re2c { };

  remake = callPackage ../development/tools/build-managers/remake { };

  rr = callPackage ../development/tools/analysis/rr { };

  saleae-logic = callPackage ../development/tools/misc/saleae-logic { };

  sauce-connect = callPackage ../development/tools/sauce-connect { };

  # couldn't find the source yet
  seleniumRCBin = callPackage ../development/tools/selenium/remote-control {
    jre = jdk;
  };

  selenium-server-standalone = callPackage ../development/tools/selenium/server { };

  selendroid = callPackage ../development/tools/selenium/selendroid { };

  scons = callPackage ../development/tools/build-managers/scons { };

  sbt = callPackage ../development/tools/build-managers/sbt { };
  simpleBuildTool = sbt;

  sigrok-cli = callPackage ../development/tools/sigrok-cli { };

  simpleTpmPk11 = callPackage ../tools/security/simple-tpm-pk11 { };

  slimerjs = callPackage ../development/tools/slimerjs {};

  sloccount = callPackage ../development/tools/misc/sloccount { };

  sloc = nodePackages.sloc;

  smatch = callPackage ../development/tools/analysis/smatch {
    buildllvmsparse = false;
    buildc2xml = false;
  };

  smc = callPackage ../tools/misc/smc { };

  sparse = callPackage ../development/tools/analysis/sparse { };

  speedtest-cli = callPackage ../tools/networking/speedtest-cli { };

  spin = callPackage ../development/tools/analysis/spin { };

  splint = callPackage ../development/tools/analysis/splint {
    flex = flex_2_5_35;
  };

  sselp = callPackage ../tools/X11/sselp{ };

  stm32flash = callPackage ../development/tools/misc/stm32flash { };

  strace = callPackage ../development/tools/misc/strace { };

  swig = callPackage ../development/tools/misc/swig { };

  swig2 = callPackage ../development/tools/misc/swig/2.x.nix { };

  swig3 = callPackage ../development/tools/misc/swig/3.x.nix { };

  swigWithJava = swig;

  swfmill = callPackage ../tools/video/swfmill { };

  swftools = callPackage ../tools/video/swftools { };

  tcptrack = callPackage ../development/tools/misc/tcptrack { };

  teensy-loader = callPackage ../development/tools/misc/teensy { };

  texinfo413 = callPackage ../development/tools/misc/texinfo/4.13a.nix { };
  texinfo5 = callPackage ../development/tools/misc/texinfo/5.2.nix { };
  texinfo4 = texinfo413;
  texinfo = texinfo5;
  texinfoInteractive = appendToName "interactive" (
    texinfo.override { interactive = true; }
  );

  texi2html = callPackage ../development/tools/misc/texi2html { };

  uhd = callPackage ../development/tools/misc/uhd { };

  uisp = callPackage ../development/tools/misc/uisp { };

  uncrustify = callPackage ../development/tools/misc/uncrustify { };

  vagrant = callPackage ../development/tools/vagrant {
    ruby = ruby_2_0_0;
  };

  gdb = callPackage ../development/tools/misc/gdb {
    guile = null;
    hurd = gnu.hurdCross;
    inherit (gnu) mig;
  };

  gdbGuile = lowPrio (gdb.override { inherit guile; });

  gdbCross = lowPrio (callPackage ../development/tools/misc/gdb {
    target = crossSystem;
  });

  valgrind = callPackage ../development/tools/analysis/valgrind { };

  valkyrie = callPackage ../development/tools/analysis/valkyrie { };

  xc3sprog = callPackage ../development/tools/misc/xc3sprog { };

  xmlindent = callPackage ../development/web/xmlindent {};

  xpwn = callPackage ../development/mobile/xpwn {};

  xxdiff = callPackage ../development/tools/misc/xxdiff {
    bison = bison2;
  };

  yacc = bison;

  yodl = callPackage ../development/tools/misc/yodl { };

  winpdb = callPackage ../development/tools/winpdb { };

  grabserial = callPackage ../development/tools/grabserial { };


  ### DEVELOPMENT / LIBRARIES

  a52dec = callPackage ../development/libraries/a52dec { };

  aacskeys = callPackage ../development/libraries/aacskeys { };

  aalib = callPackage ../development/libraries/aalib { };

  accelio = callPackage ../development/libraries/accelio { };

  accounts-qt = callPackage ../development/libraries/accounts-qt { };

  accountsservice = callPackage ../development/libraries/accountsservice { };

  acl = callPackage ../development/libraries/acl { };

  activemq = callPackage ../development/libraries/apache-activemq { };

  adns = callPackage ../development/libraries/adns { };

  afflib = callPackage ../development/libraries/afflib { };

  agg = callPackage ../development/libraries/agg { };

  allegro = callPackage ../development/libraries/allegro {};
  allegro5 = callPackage ../development/libraries/allegro/5.nix {};
  allegro5unstable = callPackage
    ../development/libraries/allegro/5-unstable.nix {};

  amrnb = callPackage ../development/libraries/amrnb { };

  amrwb = callPackage ../development/libraries/amrwb { };

  appstream = callPackage ../development/libraries/appstream { };

  appstream-glib = callPackage ../development/libraries/appstream-glib { };

  apr = callPackage ../development/libraries/apr { };

  aprutil = callPackage ../development/libraries/apr-util {
    bdbSupport = true;
  };

  assimp = callPackage ../development/libraries/assimp { };

  asio = callPackage ../development/libraries/asio { };

  aspell = callPackage ../development/libraries/aspell { };

  aspellDicts = recurseIntoAttrs (import ../development/libraries/aspell/dictionaries.nix {
    inherit fetchurl stdenv aspell which;
  });

  aterm = aterm25;

  aterm25 = callPackage ../development/libraries/aterm/2.5.nix { };

  aterm28 = lowPrio (callPackage ../development/libraries/aterm/2.8.nix { });

  attica = callPackage ../development/libraries/attica { };

  attr = callPackage ../development/libraries/attr { };

  at_spi2_core = callPackage ../development/libraries/at-spi2-core { };

  at_spi2_atk = callPackage ../development/libraries/at-spi2-atk { };

  aqbanking = callPackage ../development/libraries/aqbanking { };

  aubio = callPackage ../development/libraries/aubio { };

  audiofile = callPackage ../development/libraries/audiofile { };

  babl = callPackage ../development/libraries/babl { };

  beecrypt = callPackage ../development/libraries/beecrypt { };

  belle-sip = callPackage ../development/libraries/belle-sip { };

  bobcat = callPackage ../development/libraries/bobcat { };

  boehmgc = callPackage ../development/libraries/boehm-gc { };

  boolstuff = callPackage ../development/libraries/boolstuff { };

  boost155 = callPackage ../development/libraries/boost/1.55.nix { };
  boost156 = callPackage ../development/libraries/boost/1.56.nix { };
  boost157 = callPackage ../development/libraries/boost/1.57.nix { };
  boost = boost157;

  boost_process = callPackage ../development/libraries/boost-process { };

  botan = callPackage ../development/libraries/botan { };
  botanUnstable = callPackage ../development/libraries/botan/unstable.nix { };

  box2d = callPackage ../development/libraries/box2d { };
  box2d_2_0_1 = callPackage ../development/libraries/box2d/2.0.1.nix { };

  buddy = callPackage ../development/libraries/buddy { };

  bwidget = callPackage ../development/libraries/bwidget { };

  c-ares = callPackage ../development/libraries/c-ares {
    fetchurl = fetchurlBoot;
  };

  caelum = callPackage ../development/libraries/caelum { };

  capnproto = callPackage ../development/libraries/capnproto { };

  ccnx = callPackage ../development/libraries/ccnx { };

  ndn-cxx = callPackage ../development/libraries/ndn-cxx { };

  cimg = callPackage  ../development/libraries/cimg { };

  scmccid = callPackage ../development/libraries/scmccid { };

  ccrtp = callPackage ../development/libraries/ccrtp { };

  ccrtp_1_8 = callPackage ../development/libraries/ccrtp/1.8.nix { };

  celt = callPackage ../development/libraries/celt {};
  celt_0_7 = callPackage ../development/libraries/celt/0.7.nix {};
  celt_0_5_1 = callPackage ../development/libraries/celt/0.5.1.nix {};

  cgal = callPackage ../development/libraries/CGAL {};

  cgui = callPackage ../development/libraries/cgui {};

  check = callPackage ../development/libraries/check { };

  chipmunk = callPackage ../development/libraries/chipmunk {
    inherit (xlibs) libX11 xproto inputproto libXi libXmu;
  };

  chmlib = callPackage ../development/libraries/chmlib { };

  chromaprint = callPackage ../development/libraries/chromaprint { };

  cilaterm = callPackage ../development/libraries/cil-aterm {
    stdenv = overrideInStdenv stdenv [gnumake380];
  };

  clanlib = callPackage ../development/libraries/clanlib { };

  classads = callPackage ../development/libraries/classads { };

  classpath = callPackage ../development/libraries/java/classpath {
    javac = gcj;
    jvm = gcj;
    gconf = gnome.GConf;
  };

  clearsilver = callPackage ../development/libraries/clearsilver { };

  cln = callPackage ../development/libraries/cln { };

  clucene_core_2 = callPackage ../development/libraries/clucene-core/2.x.nix { };

  clucene_core_1 = callPackage ../development/libraries/clucene-core { };

  clucene_core = clucene_core_1;

  clutter = callPackage ../development/libraries/clutter { };

  clutter_1_18 = callPackage ../development/libraries/clutter/1.18.nix {
    cogl = cogl_1_18;
  };

  clutter_1_22 = callPackage ../development/libraries/clutter/1.22.nix {
    cogl = cogl_1_20;
  };

  clutter-gst = callPackage ../development/libraries/clutter-gst { };

  clutter-gst_3_0 = callPackage ../development/libraries/clutter-gst/3.0.nix { };

  clutter_gtk = callPackage ../development/libraries/clutter-gtk { };
  clutter_gtk_0_10 = callPackage ../development/libraries/clutter-gtk/0.10.8.nix { };
  clutter_gtk_1_6 = callPackage ../development/libraries/clutter-gtk/1.6.nix {
    clutter = clutter_1_22;
  };

  cminpack = callPackage ../development/libraries/cminpack { };

  cogl = callPackage ../development/libraries/cogl { };

  cogl_1_18 = callPackage ../development/libraries/cogl/1.18.nix { };

  cogl_1_20 = callPackage ../development/libraries/cogl/1.20.nix { };

  coin3d = callPackage ../development/libraries/coin3d { };

  commoncpp2 = callPackage ../development/libraries/commoncpp2 { };

  confuse = callPackage ../development/libraries/confuse { };

  coredumper = callPackage ../development/libraries/coredumper { };

  ctl = callPackage ../development/libraries/ctl { };

  cpp-netlib = callPackage ../development/libraries/cpp-netlib { };

  cppunit = callPackage ../development/libraries/cppunit { };

  cracklib = callPackage ../development/libraries/cracklib { };

  cryptopp = callPackage ../development/libraries/crypto++ { };

  cyrus_sasl = callPackage ../development/libraries/cyrus-sasl { };

  # Make bdb5 the default as it is the last release under the custom
  # bsd-like license
  db = db5;
  db4 = db48;
  db44 = callPackage ../development/libraries/db/db-4.4.nix { };
  db45 = callPackage ../development/libraries/db/db-4.5.nix { };
  db47 = callPackage ../development/libraries/db/db-4.7.nix { };
  db48 = callPackage ../development/libraries/db/db-4.8.nix { };
  db5 = db53;
  db53 = callPackage ../development/libraries/db/db-5.3.nix { };
  db6 = db60;
  db60 = callPackage ../development/libraries/db/db-6.0.nix { };

  dbus = callPackage ../development/libraries/dbus { };
  dbus_cplusplus  = callPackage ../development/libraries/dbus-cplusplus { };
  dbus_glib       = callPackage ../development/libraries/dbus-glib { };
  dbus_java       = callPackage ../development/libraries/java/dbus-java { };
  dbus_python     = callPackage ../development/python-modules/dbus {
    isPyPy = python.executable == "pypy";
  };

  # Should we deprecate these? Currently there are many references.
  dbus_tools = pkgs.dbus.tools;
  dbus_libs = pkgs.dbus.libs;
  dbus_daemon = pkgs.dbus.daemon;

  dhex = callPackage ../applications/editors/dhex { };

  double_conversion = callPackage ../development/libraries/double-conversion { };

  dclib = callPackage ../development/libraries/dclib { };

  dillo = callPackage ../applications/networking/browsers/dillo {
    fltk = fltk13;
  };

  directfb = callPackage ../development/libraries/directfb { };

  dlib = callPackage ../development/libraries/dlib { };

  dotconf = callPackage ../development/libraries/dotconf { };

  dssi = callPackage ../development/libraries/dssi {};

  dragonegg = llvmPackages_35.dragonegg;

  dxflib = callPackage ../development/libraries/dxflib {};

  eigen = callPackage ../development/libraries/eigen {};

  eigen2 = callPackage ../development/libraries/eigen/2.0.nix {};

  enchant = callPackage ../development/libraries/enchant { };

  enet = callPackage ../development/libraries/enet { };

  enginepkcs11 = callPackage ../development/libraries/enginepkcs11 { };

  epoxy = callPackage ../development/libraries/epoxy {
    inherit (xorg) utilmacros libX11;
  };

  esdl = callPackage ../development/libraries/esdl { };

  exiv2 = callPackage ../development/libraries/exiv2 { };

  expat = callPackage ../development/libraries/expat { };

  extremetuxracer = callPackage ../games/extremetuxracer {
    libpng = libpng12;
  };

  eventlog = callPackage ../development/libraries/eventlog { };

  facile = callPackage ../development/libraries/facile { };

  faac = callPackage ../development/libraries/faac { };

  faad2 = callPackage ../development/libraries/faad2 { };

  farsight2 = callPackage ../development/libraries/farsight2 { };

  farstream = callPackage ../development/libraries/farstream {
    inherit (gst_all_1)
      gstreamer gst-plugins-base gst-python gst-plugins-good gst-plugins-bad
      gst-libav;
  };

  fcgi = callPackage ../development/libraries/fcgi { };

  ffmpeg_0_10 = callPackage ../development/libraries/ffmpeg/0.10.nix { };
  ffmpeg_0_11 = callPackage ../development/libraries/ffmpeg/0.11.nix { };
  ffmpeg_1_2 = callPackage ../development/libraries/ffmpeg/1.2.nix { };
  ffmpeg_2_2 = callPackage ../development/libraries/ffmpeg/2.2.nix { };
  ffmpeg_2_6 = callPackage ../development/libraries/ffmpeg/2.6.nix { };
  # Aliases
  ffmpeg_0 = ffmpeg_0_11;
  ffmpeg_1 = ffmpeg_1_2;
  ffmpeg_2 = ffmpeg_2_6;
  ffmpeg = ffmpeg_2;

<<<<<<< HEAD
  ffmpeg-full = callPackage ../development/libraries/ffmpeg-full {
    # The following need to be fixed on Darwin
    frei0r = if stdenv.isDarwin then null else frei0r;
    game-music-emu = if stdenv.isDarwin then null else game-music-emu;
    gsm = if stdenv.isDarwin then null else gsm;
    jack2 = if stdenv.isDarwin then null else jack2;
    libmodplug = if stdenv.isDarwin then null else libmodplug;
    libssh = if stdenv.isDarwin then null else libssh;
    libvpx = if stdenv.isDarwin then null else libvpx;
    openal = if stdenv.isDarwin then null else openal;
    openjpeg_1 = if stdenv.isDarwin then null else openjpeg_1;
    pulseaudio = if stdenv.isDarwin then null else pulseaudio;
    samba = if stdenv.isDarwin then null else samba;
    vid-stab = if stdenv.isDarwin then null else vid-stab;
    x265 = if stdenv.isDarwin then null else x265;
    xavs = if stdenv.isDarwin then null else xavs;
  };
=======
  ffmpegthumbnailer = callPackage ../development/libraries/ffmpegthumbnailer { };
>>>>>>> 10bb715c

  ffms = callPackage ../development/libraries/ffms { };

  fftw = callPackage ../development/libraries/fftw { };
  fftwSinglePrec = fftw.override { precision = "single"; };
  fftwFloat = fftwSinglePrec; # the configure option is just an alias

  fish-fillets-ng = callPackage ../games/fish-fillets-ng {};

  flann = callPackage ../development/libraries/flann { };

  flite = callPackage ../development/libraries/flite { };

  fltk13 = callPackage ../development/libraries/fltk/fltk13.nix { };

  fltk20 = callPackage ../development/libraries/fltk { };

  fmod = callPackage ../development/libraries/fmod { };

  freeimage = callPackage ../development/libraries/freeimage { };

  freetts = callPackage ../development/libraries/freetts { };

  cfitsio = callPackage ../development/libraries/cfitsio { };

  fontconfig_210 = callPackage ../development/libraries/fontconfig/2.10.nix { };

  fontconfig = callPackage ../development/libraries/fontconfig { };

  fontconfig-ultimate = callPackage ../development/libraries/fontconfig-ultimate {};

  folly = callPackage ../development/libraries/folly { };

  makeFontsConf = let fontconfig_ = fontconfig; in {fontconfig ? fontconfig_, fontDirectories}:
    import ../development/libraries/fontconfig/make-fonts-conf.nix {
      inherit runCommand libxslt fontconfig fontDirectories;
      inherit (xorg) fontbhttf;
    };

  freealut = callPackage ../development/libraries/freealut { };

  freeglut = callPackage ../development/libraries/freeglut { };

  freetype = callPackage ../development/libraries/freetype { };

  frei0r = callPackage ../development/libraries/frei0r { };

  fribidi = callPackage ../development/libraries/fribidi { };

  funambol = callPackage ../development/libraries/funambol { };

  fam = gamin;

  gamin = callPackage ../development/libraries/gamin { };

  ganv = callPackage ../development/libraries/ganv { };

  gav = callPackage ../games/gav { };

  gcab = callPackage ../development/libraries/gcab { };

  gsb = callPackage ../games/gsb { };

  gdome2 = callPackage ../development/libraries/gdome2 {
    inherit (gnome) gtkdoc;
  };

  gdbm = callPackage ../development/libraries/gdbm { };

  gecode = callPackage ../development/libraries/gecode { };

  gegl = callPackage ../development/libraries/gegl { };

  gegl_0_3 = callPackage ../development/libraries/gegl/3.0.nix { };

  geoclue = callPackage ../development/libraries/geoclue {};

  geoclue2 = callPackage ../development/libraries/geoclue/2.0.nix {};

  geoip = callPackage ../development/libraries/geoip { };

  geoipjava = callPackage ../development/libraries/java/geoipjava { };

  geos = callPackage ../development/libraries/geos { };

  getdata = callPackage ../development/libraries/getdata { };

  gettext = gettext_0_19;

  gettext_0_17 = callPackage ../development/libraries/gettext/0.17.nix { };
  gettext_0_18 = callPackage ../development/libraries/gettext/0.18.nix { };
  gettext_0_19 = callPackage ../development/libraries/gettext { };

  gettextWithExpat = gettext: callPackage ../development/libraries/gettext/expat.nix {
    inherit gettext;
  };

  gd = callPackage ../development/libraries/gd { };

  gdal = callPackage ../development/libraries/gdal { };

  gdcm = callPackage ../development/libraries/gdcm { };

  ggz_base_libs = callPackage ../development/libraries/ggz_base_libs {};

  giblib = callPackage ../development/libraries/giblib { };

  libgit2 = callPackage ../development/libraries/git2 { };

  glew = callPackage ../development/libraries/glew { };

  glfw = glfw3;
  glfw2 = callPackage ../development/libraries/glfw/2.x.nix { };
  glfw3 = callPackage ../development/libraries/glfw/3.x.nix { };

  glibc = callPackage ../development/libraries/glibc {
    kernelHeaders = linuxHeaders;
    installLocales = config.glibc.locales or false;
    machHeaders = null;
    hurdHeaders = null;
    gccCross = null;
  };

  glibc_memusage = callPackage ../development/libraries/glibc {
    kernelHeaders = linuxHeaders;
    installLocales = false;
    withGd = true;
  };

  glibcCross = forceNativeDrv (makeOverridable (import ../development/libraries/glibc)
    (let crossGNU = crossSystem != null && crossSystem.config == "i586-pc-gnu";
     in {
       inherit stdenv fetchurl;
       gccCross = gccCrossStageStatic;
       kernelHeaders = if crossGNU then gnu.hurdHeaders else linuxHeadersCross;
       installLocales = config.glibc.locales or false;
     }
     // lib.optionalAttrs crossGNU {
        inherit (gnu) machHeaders hurdHeaders libpthreadHeaders mig;
        inherit fetchgit;
      }));


  # We can choose:
  libcCrossChooser = name : if name == "glibc" then glibcCross
    else if name == "uclibc" then uclibcCross
    else if name == "msvcrt" then windows.mingw_w64
    else if name == "libSystem" then darwin.xcode
    else throw "Unknown libc";

  libcCross = assert crossSystem != null; libcCrossChooser crossSystem.libc;

  # Only supported on Linux
  glibcLocales = if stdenv.isLinux then callPackage ../development/libraries/glibc/locales.nix { } else null;

  glibcInfo = callPackage ../development/libraries/glibc/info.nix { };

  glibc_multi = callPackage ../development/libraries/glibc/multi.nix {
    inherit glibc;
    glibc32 = (import ./all-packages.nix {system = "i686-linux";}).glibc;
  };

  glm = callPackage ../development/libraries/glm { };
  glm_0954 = callPackage ../development/libraries/glm/0954.nix { };

  glog = callPackage ../development/libraries/glog { };

  gloox = callPackage ../development/libraries/gloox { };

  glpk = callPackage ../development/libraries/glpk { };

  glsurf = callPackage ../applications/science/math/glsurf {
    inherit (ocamlPackages) lablgl findlib ocaml_mysql mlgmp;
    libpng = libpng12;
    giflib = giflib_4_1;
    camlimages = ocamlPackages.camlimages_4_0;
  };

  gmime = callPackage ../development/libraries/gmime { };

  gmm = callPackage ../development/libraries/gmm { };

  gmp4 = callPackage ../development/libraries/gmp/4.3.2.nix { }; # required by older GHC versions
  gmp5 = callPackage ../development/libraries/gmp/5.1.x.nix { };
  gmp = gmp5;
  gmpxx = appendToName "with-cxx" (gmp.override { cxx = true; });

  #GMP ex-satellite, so better keep it near gmp
  mpfr = callPackage ../development/libraries/mpfr/default.nix { };

  gobjectIntrospection = callPackage ../development/libraries/gobject-introspection { };

  goocanvas = callPackage ../development/libraries/goocanvas { };

  google-gflags = callPackage ../development/libraries/google-gflags { };

  gperftools = callPackage ../development/libraries/gperftools { };

  gst_all_1 = recurseIntoAttrs(callPackage ../development/libraries/gstreamer {
    callPackage = pkgs.newScope (pkgs // { inherit (pkgs) libav; });
  });

  gst_all = {
    inherit (pkgs) gstreamer gnonlin gst_python qt_gstreamer;
    gstPluginsBase = pkgs.gst_plugins_base;
    gstPluginsBad = pkgs.gst_plugins_bad;
    gstPluginsGood = pkgs.gst_plugins_good;
    gstPluginsUgly = pkgs.gst_plugins_ugly;
    gstFfmpeg = pkgs.gst_ffmpeg;
  };

  gstreamer = callPackage ../development/libraries/gstreamer/legacy/gstreamer {
    bison = bison2;
  };

  gst_plugins_base = callPackage ../development/libraries/gstreamer/legacy/gst-plugins-base {};

  gst_plugins_good = callPackage ../development/libraries/gstreamer/legacy/gst-plugins-good {};

  gst_plugins_bad = callPackage ../development/libraries/gstreamer/legacy/gst-plugins-bad {};

  gst_plugins_ugly = callPackage ../development/libraries/gstreamer/legacy/gst-plugins-ugly {};

  gst_ffmpeg = callPackage ../development/libraries/gstreamer/legacy/gst-ffmpeg {
    ffmpeg = ffmpeg_0_10;
  };

  gst_python = callPackage ../development/libraries/gstreamer/legacy/gst-python {};

  gstreamermm = callPackage ../development/libraries/gstreamer/legacy/gstreamermm { };

  gnonlin = callPackage ../development/libraries/gstreamer/legacy/gnonlin {};

  gusb = callPackage ../development/libraries/gusb {
    inherit (gnome) gtkdoc;
  };

  qt-mobility = callPackage ../development/libraries/qt-mobility {};

  qt_gstreamer = callPackage ../development/libraries/gstreamer/legacy/qt-gstreamer {};

  qt_gstreamer1 = callPackage ../development/libraries/gstreamer/qt-gstreamer { boost = boost156;};

  gnet = callPackage ../development/libraries/gnet { };

  gnu-efi = callPackage ../development/libraries/gnu-efi { };

  gnutls = gnutls34;

  gnutls32 = callPackage ../development/libraries/gnutls/3.2.nix {
    guileBindings = config.gnutls.guile or false;
    nettle = nettle27;
  };

  gnutls33 = callPackage ../development/libraries/gnutls/3.3.nix {
    guileBindings = config.gnutls.guile or false;
    nettle = nettle27;
  };

  gnutls34 = callPackage ../development/libraries/gnutls/3.4.nix {
    guileBindings = config.gnutls.guile or false;
  };

  gnutls32_with_guile = lowPrio (gnutls32.override { guileBindings = true; });

  gnutls33_with_guile = lowPrio (gnutls33.override { guileBindings = true; });

  gnutls34_with_guile = lowPrio (gnutls34.override { guileBindings = true; });

  gpac = callPackage ../applications/video/gpac { };

  gpgme = callPackage ../development/libraries/gpgme {
    gnupg1 = gnupg1orig;
  };

  grantlee = callPackage ../development/libraries/grantlee { };

  gsasl = callPackage ../development/libraries/gsasl { };

  gsl = callPackage ../development/libraries/gsl { };

  gsm = callPackage ../development/libraries/gsm {};

  gsoap = callPackage ../development/libraries/gsoap { };

  gss = callPackage ../development/libraries/gss { };

  gtkimageview = callPackage ../development/libraries/gtkimageview { };

  gtkmathview = callPackage ../development/libraries/gtkmathview { };

  gtkLibs = {
    inherit (pkgs) glib glibmm atk atkmm cairo pango pangomm gdk_pixbuf gtk
      gtkmm;
  };

  glib = callPackage ../development/libraries/glib { };
  glib-tested = glib.override { doCheck = true; }; # checked version separate to break cycles
  glibmm = callPackage ../development/libraries/glibmm { };

  glib_networking = callPackage ../development/libraries/glib-networking {};

  atk = callPackage ../development/libraries/atk { };
  atkmm = callPackage ../development/libraries/atkmm { };

  pixman = callPackage ../development/libraries/pixman { };

  cairo = callPackage ../development/libraries/cairo {
    glSupport = config.cairo.gl or (stdenv.isLinux &&
      !stdenv.isArm && !stdenv.isMips);
  };
  cairomm = callPackage ../development/libraries/cairomm { };

  pango = callPackage ../development/libraries/pango { };
  pangomm = callPackage ../development/libraries/pangomm { };

  pangox_compat = callPackage ../development/libraries/pangox-compat { };

  gdk_pixbuf = callPackage ../development/libraries/gdk-pixbuf { };

  gnome-sharp = callPackage ../development/libraries/gnome-sharp {};

  granite = callPackage ../development/libraries/granite { };

  gtk2 = callPackage ../development/libraries/gtk+/2.x.nix {
    cupsSupport = config.gtk2.cups or stdenv.isLinux;
  };

  gtk3 = callPackage ../development/libraries/gtk+/3.x.nix { };

  gtk3_16 = callPackage ../development/libraries/gtk+/3.16.nix {
    gettext = gettextWithExpat gettext_0_19;
  };

  gtk = pkgs.gtk2;

  gtkmm = callPackage ../development/libraries/gtkmm/2.x.nix { };
  gtkmm3 = callPackage ../development/libraries/gtkmm/3.x.nix { };
  gtkmm3_16 = callPackage ../development/libraries/gtkmm/3.16.nix {
    gtk3 = gtk3_16;
  };

  gtkmozembedsharp = callPackage ../development/libraries/gtkmozembed-sharp {
    gtksharp = gtk-sharp;
  };

  gtk-sharp = callPackage ../development/libraries/gtk-sharp-2 {
    inherit (gnome) libglade libgtkhtml gtkhtml
              libgnomecanvas libgnomeui libgnomeprint
              libgnomeprintui GConf gnomepanel;
  };

  gtkspell = callPackage ../development/libraries/gtkspell { };

  gtkspell3 = callPackage ../development/libraries/gtkspell/3.nix { };

  gtkspellmm = callPackage ../development/libraries/gtkspellmm { };

  gts = callPackage ../development/libraries/gts { };

  gvfs = callPackage ../development/libraries/gvfs { gconf = gnome.GConf; };

  gwenhywfar = callPackage ../development/libraries/gwenhywfar { };

  hamlib = callPackage ../development/libraries/hamlib { };

  # TODO : Add MIT Kerberos and let admin choose.
  # TODO : Fix kerberos on Darwin
  kerberos = if stdenv.isDarwin then null else heimdal;

  heimdal = callPackage ../development/libraries/kerberos/heimdal.nix {
    openldap = openldap.override {
      cyrus_sasl = cyrus_sasl.override { kerberos = null; };
    };
  };

  harfbuzz = callPackage ../development/libraries/harfbuzz { };
  harfbuzz-icu = callPackage ../development/libraries/harfbuzz {
    withIcu = true;
    withGraphite2 = true;
  };

  hawknl = callPackage ../development/libraries/hawknl { };

  herqq = callPackage ../development/libraries/herqq { };

  hidapi = callPackage ../development/libraries/hidapi {
    libusb = libusb1;
  };

  hiredis = callPackage ../development/libraries/hiredis { };

  hivex = callPackage ../development/libraries/hivex {
    inherit (perlPackages) IOStringy;
  };

  hspell = callPackage ../development/libraries/hspell { };

  hspellDicts = callPackage ../development/libraries/hspell/dicts.nix { };

  hsqldb = callPackage ../development/libraries/java/hsqldb { };

  hstr = callPackage ../applications/misc/hstr { };

  http-parser = callPackage ../development/libraries/http-parser { inherit (pythonPackages) gyp; };

  hunspell = callPackage ../development/libraries/hunspell { };

  hunspellDicts = recurseIntoAttrs (import ../development/libraries/hunspell/dictionaries.nix {
    inherit stdenv fetchurl unzip;
  });

  hwloc = callPackage ../development/libraries/hwloc {
    inherit (xlibs) libX11;
  };

  hydraAntLogger = callPackage ../development/libraries/java/hydra-ant-logger { };

  icu = callPackage ../development/libraries/icu { };

  id3lib = callPackage ../development/libraries/id3lib { };

  iksemel = callPackage ../development/libraries/iksemel { };

  ilbc = callPackage ../development/libraries/ilbc { };

  ilixi = callPackage ../development/libraries/ilixi { };

  ilmbase = callPackage ../development/libraries/ilmbase { };

  imlib = callPackage ../development/libraries/imlib {
    libpng = libpng12;
  };

  imlib2 = callPackage ../development/libraries/imlib2 { };

  ijs = callPackage ../development/libraries/ijs { };

  incrtcl = callPackage ../development/libraries/incrtcl { };

  indilib = callPackage ../development/libraries/indilib { };

  iniparser = callPackage ../development/libraries/iniparser { };

  intltool = callPackage ../development/tools/misc/intltool { };

  irrlicht3843 = callPackage ../development/libraries/irrlicht { };

  isocodes = callPackage ../development/libraries/iso-codes { };

  itk = callPackage ../development/libraries/itk { };

  jamp = builderDefsPackage ../games/jamp {
    inherit mesa SDL SDL_image SDL_mixer;
  };

  jasper = callPackage ../development/libraries/jasper { };

  jama = callPackage ../development/libraries/jama { };

  jansson = callPackage ../development/libraries/jansson { };

  jbig2dec = callPackage ../development/libraries/jbig2dec { };

  jbigkit = callPackage ../development/libraries/jbigkit { };

  jemalloc = callPackage ../development/libraries/jemalloc { };

  jetty_gwt = callPackage ../development/libraries/java/jetty-gwt { };

  jetty_util = callPackage ../development/libraries/java/jetty-util { };

  jshon = callPackage ../development/tools/parsing/jshon { };

  json_glib = callPackage ../development/libraries/json-glib { };

  json-c-0-11 = callPackage ../development/libraries/json-c/0.11.nix { }; # vulnerable
  json_c = callPackage ../development/libraries/json-c { };

  jsoncpp = callPackage ../development/libraries/jsoncpp { };

  libjson = callPackage ../development/libraries/libjson { };

  judy = callPackage ../development/libraries/judy { };

  keybinder = callPackage ../development/libraries/keybinder {
    automake = automake111x;
    lua = lua5_1;
  };

  keybinder3 = callPackage ../development/libraries/keybinder3 {
    automake = automake111x;
  };

  kf59 = recurseIntoAttrs (callPackage ../development/libraries/kde-frameworks-5.9 { });
  kf5_latest = kf59;
  kf5_stable = kf59;

  kinetic-cpp-client = callPackage ../development/libraries/kinetic-cpp-client { };

  krb5 = callPackage ../development/libraries/kerberos/krb5.nix {
    openldap = openldap.override {
      cyrus_sasl = cyrus_sasl.override { kerberos = null; };
    };
    inherit (darwin) bootstrap_cmds;
  };

  LASzip = callPackage ../development/libraries/LASzip { };

  lcms = lcms1;

  lcms1 = callPackage ../development/libraries/lcms { };

  lcms2 = callPackage ../development/libraries/lcms2 { };

  ldb = callPackage ../development/libraries/ldb {
    python = python2;
  };

  lensfun = callPackage ../development/libraries/lensfun {
    inherit gnumake3;
  };

  lesstif = callPackage ../development/libraries/lesstif { };

  lesstif93 = callPackage ../development/libraries/lesstif-0.93 { };

  leveldb = callPackage ../development/libraries/leveldb { };

  levmar = callPackage ../development/libraries/levmar { };

  leptonica = callPackage ../development/libraries/leptonica {
    libpng = libpng12;
  };

  lib3ds = callPackage ../development/libraries/lib3ds { };

  libaacs = callPackage ../development/libraries/libaacs { };

  libaal = callPackage ../development/libraries/libaal { };

  libaccounts-glib = callPackage ../development/libraries/libaccounts-glib { };

  libao = callPackage ../development/libraries/libao {
    usePulseAudio = config.pulseaudio or true;
  };

  libantlr3c = callPackage ../development/libraries/libantlr3c {};

  libarchive = callPackage ../development/libraries/libarchive { };

  libasr = callPackage ../development/libraries/libasr { };

  libass = callPackage ../development/libraries/libass { };

  libassuan = callPackage ../development/libraries/libassuan { };

  libassuan2_1 = callPackage ../development/libraries/libassuan/git.nix {
    automake = automake112x; # fails with 13 and 14
  };

  libasyncns = callPackage ../development/libraries/libasyncns { };

  libatomic_ops = callPackage ../development/libraries/libatomic_ops {};

  libav = libav_11; # branch 11 is API-compatible with branch 10
  libav_all = callPackage ../development/libraries/libav { };
  inherit (libav_all) libav_0_8 libav_9 libav_11;

  libavc1394 = callPackage ../development/libraries/libavc1394 { };

  libbluedevil = callPackage ../development/libraries/libbluedevil { };

  libbluray = callPackage ../development/libraries/libbluray { };

  libbs2b = callPackage ../development/libraries/audio/libbs2b { };

  libcaca = callPackage ../development/libraries/libcaca { };

  libcanberra = callPackage ../development/libraries/libcanberra { };
  libcanberra_gtk3 = libcanberra.override { gtk = gtk3; };
  libcanberra_kde = if (config.kde_runtime.libcanberraWithoutGTK or true)
    then libcanberra.override { gtk = null; }
    else libcanberra;

  libcec = callPackage ../development/libraries/libcec { };

  libcello = callPackage ../development/libraries/libcello {};

  libcdaudio = callPackage ../development/libraries/libcdaudio { };

  libcddb = callPackage ../development/libraries/libcddb { };

  libcdio = callPackage ../development/libraries/libcdio { };
  libcdio082 = callPackage ../development/libraries/libcdio/0.82.nix { };

  libcdr = callPackage ../development/libraries/libcdr { lcms = lcms2; };

  libchamplain = callPackage ../development/libraries/libchamplain {
    inherit (gnome) libsoup;
  };

  libchardet = callPackage ../development/libraries/libchardet { };

  libuchardet = callPackage ../development/libraries/libuchardet { };

  libchop = callPackage ../development/libraries/libchop { };

  libclc = callPackage ../development/libraries/libclc { };

  libcli = callPackage ../development/libraries/libcli { };

  libclthreads = callPackage ../development/libraries/libclthreads  { };

  libclxclient = callPackage ../development/libraries/libclxclient  { };

  libcm = callPackage ../development/libraries/libcm { };

  inherit (gnome3) libcroco;

  libcangjie = callPackage ../development/libraries/libcangjie { };

  libcredis = callPackage ../development/libraries/libcredis { };

  libctemplate = callPackage ../development/libraries/libctemplate { };

  libctemplate_2_2 = callPackage ../development/libraries/libctemplate/2.2.nix { };

  libcouchbase = callPackage ../development/libraries/libcouchbase { };

  libcue = callPackage ../development/libraries/libcue { };

  libdaemon = callPackage ../development/libraries/libdaemon { };

  libdbi = callPackage ../development/libraries/libdbi { };

  libdbiDriversBase = callPackage ../development/libraries/libdbi-drivers {
    libmysql = null;
    sqlite = null;
  };

  libdbiDrivers = libdbiDriversBase.override {
    inherit sqlite libmysql;
  };

  libdbusmenu_qt = callPackage ../development/libraries/libdbusmenu-qt { };
  libdbusmenu_qt5 = callPackage ../development/libraries/libdbusmenu-qt/qt5.nix { };

  libdc1394 = callPackage ../development/libraries/libdc1394 { };

  libdc1394avt = callPackage ../development/libraries/libdc1394avt { };

  libdevil = callPackage ../development/libraries/libdevil { };

  libdevil-nox = libdevil.override {
    libX11 = null;
    mesa = null;
  };

  libdiscid = callPackage ../development/libraries/libdiscid { };

  libdivsufsort = callPackage ../development/libraries/libdivsufsort { };

  libdmtx = callPackage ../development/libraries/libdmtx { };

  libdnet = callPackage ../development/libraries/libdnet { };

  libdrm = callPackage ../development/libraries/libdrm {
    inherit fetchurl stdenv pkgconfig;
    inherit (xorg) libpthreadstubs;
  };

  libdv = callPackage ../development/libraries/libdv { };

  libdvbpsi = callPackage ../development/libraries/libdvbpsi { };

  libdwg = callPackage ../development/libraries/libdwg { };

  libdvdcss = callPackage ../development/libraries/libdvdcss { };

  libdvdnav = callPackage ../development/libraries/libdvdnav { };

  libdvdread = callPackage ../development/libraries/libdvdread { };

  libdwarf = callPackage ../development/libraries/libdwarf { };

  libeatmydata = callPackage ../development/libraries/libeatmydata { };

  libebml = callPackage ../development/libraries/libebml { };

  libedit = callPackage ../development/libraries/libedit { };

  libelf = callPackage ../development/libraries/libelf { };

  libetpan = callPackage ../development/libraries/libetpan { };

  libfaketime = callPackage ../development/libraries/libfaketime { };

  libfakekey = callPackage ../development/libraries/libfakekey {
    inherit (xlibs) libX11 libXi xextproto;
  };

  libfm = callPackage ../development/libraries/libfm { };
  libfm-extra = callPackage ../development/libraries/libfm {
    extraOnly = true;
  };

  libfprint = callPackage ../development/libraries/libfprint { };

  libfpx = callPackage ../development/libraries/libfpx { };

  libgadu = callPackage ../development/libraries/libgadu { };

  libgdata = gnome3.libgdata;

  libgig = callPackage ../development/libraries/libgig { };

  libgnome_keyring = callPackage ../development/libraries/libgnome-keyring { };
  libgnome_keyring3 = gnome3.libgnome_keyring;

  libgnurl = callPackage ../development/libraries/libgnurl { };

  libseccomp = callPackage ../development/libraries/libseccomp { };

  libsecret = callPackage ../development/libraries/libsecret { };

  libserialport = callPackage ../development/libraries/libserialport { };

  libgtop = callPackage ../development/libraries/libgtop {};

  libLAS = callPackage ../development/libraries/libLAS { };

  liblo = callPackage ../development/libraries/liblo { };

  liblrdf = librdf;

  liblscp = callPackage ../development/libraries/liblscp { };

  libe-book = callPackage ../development/libraries/libe-book {};

  libechonest = callPackage ../development/libraries/libechonest { };

  libev = callPackage ../development/libraries/libev { };

  libevent14 = callPackage ../development/libraries/libevent/1.4.nix { };
  libevent = callPackage ../development/libraries/libevent { };

  libewf = callPackage ../development/libraries/libewf { };

  libexif = callPackage ../development/libraries/libexif { };

  libexosip = callPackage ../development/libraries/exosip {};

  libexosip_3 = callPackage ../development/libraries/exosip/3.x.nix {
    libosip = libosip_3;
  };

  libextractor = callPackage ../development/libraries/libextractor {
    libmpeg2 = mpeg2dec;
  };

  libexttextcat = callPackage ../development/libraries/libexttextcat {};

  libf2c = callPackage ../development/libraries/libf2c {};

  libfixposix = callPackage ../development/libraries/libfixposix {};

  libffcall = callPackage ../development/libraries/libffcall { };

  libffi = callPackage ../development/libraries/libffi { };

  libfreefare = callPackage ../development/libraries/libfreefare { };

  libftdi = callPackage ../development/libraries/libftdi { };

  libftdi1 = callPackage ../development/libraries/libftdi/1.x.nix { };

  libgcrypt = callPackage ../development/libraries/libgcrypt { };

  libgdiplus = callPackage ../development/libraries/libgdiplus { };

  libgksu = callPackage ../development/libraries/libgksu { };

  libgpgerror = callPackage ../development/libraries/libgpg-error { };

  libgphoto2 = callPackage ../development/libraries/libgphoto2 { };

  libgpod = callPackage ../development/libraries/libgpod {
    inherit (pkgs.pythonPackages) mutagen;
  };

  libgsystem = callPackage ../development/libraries/libgsystem { };

  libguestfs = callPackage ../development/libraries/libguestfs {
    inherit (perlPackages) libintlperl GetoptLong SysVirt;
  };

  libharu = callPackage ../development/libraries/libharu { };

  libHX = callPackage ../development/libraries/libHX { };

  libibmad = callPackage ../development/libraries/libibmad { };

  libibumad = callPackage ../development/libraries/libibumad { };

  libical = callPackage ../development/libraries/libical { };

  libicns = callPackage ../development/libraries/libicns { };

  libimobiledevice = callPackage ../development/libraries/libimobiledevice { };

  libiodbc = callPackage ../development/libraries/libiodbc {
    useGTK = config.libiodbc.gtk or false;
  };

  libivykis = callPackage ../development/libraries/libivykis { };

  liblastfmSF = callPackage ../development/libraries/liblastfmSF { };

  liblastfm = callPackage ../development/libraries/liblastfm { };

  liblqr1 = callPackage ../development/libraries/liblqr-1 { };

  liblockfile = callPackage ../development/libraries/liblockfile { };

  liblogging = callPackage ../development/libraries/liblogging { };

  liblognorm = callPackage ../development/libraries/liblognorm { };

  libltc = callPackage ../development/libraries/libltc { };

  libmcrypt = callPackage ../development/libraries/libmcrypt {};

  libmediainfo = callPackage ../development/libraries/libmediainfo { };

  libmhash = callPackage ../development/libraries/libmhash {};

  libmodbus = callPackage ../development/libraries/libmodbus {};

  libmtp = callPackage ../development/libraries/libmtp { };

  libmsgpack = callPackage ../development/libraries/libmsgpack { };
  libmsgpack_0_5 = callPackage ../development/libraries/libmsgpack/0.5.nix { };

  libnatspec = callPackage ../development/libraries/libnatspec { };

  libndp = callPackage ../development/libraries/libndp { };

  libnfc = callPackage ../development/libraries/libnfc { };

  libnfsidmap = callPackage ../development/libraries/libnfsidmap { };

  libnice = callPackage ../development/libraries/libnice { };

  liboping = callPackage ../development/libraries/liboping { };

  libplist = callPackage ../development/libraries/libplist { };

  libQGLViewer = callPackage ../development/libraries/libqglviewer { };

  libre = callPackage ../development/libraries/libre {};
  librem = callPackage ../development/libraries/librem {};

  librelp = callPackage ../development/libraries/librelp { };

  libresample = callPackage ../development/libraries/libresample {};

  librevenge = callPackage ../development/libraries/librevenge {};

  librevisa = callPackage ../development/libraries/librevisa { };

  libsamplerate = callPackage ../development/libraries/libsamplerate { };

  libsieve = callPackage ../development/libraries/libsieve { };

  libspectre = callPackage ../development/libraries/libspectre { };

  libgsf = callPackage ../development/libraries/libgsf { };

  # glibc provides libiconv so systems with glibc don't need to build libiconv
  # separately, but we also provide libiconvReal, which will always be a
  # standalone libiconv, just in case you want it
  libiconv = if stdenv.isGlibc then stdenv.cc.libc else libiconvReal;

  libiconvReal = callPackage ../development/libraries/libiconv { };

  # On non-GNU systems we need GNU Gettext for libintl.
  libintlOrEmpty = stdenv.lib.optional (!stdenv.isLinux) gettext;

  libid3tag = callPackage ../development/libraries/libid3tag { };

  libidn = callPackage ../development/libraries/libidn { };

  libiec61883 = callPackage ../development/libraries/libiec61883 { };

  libinfinity = callPackage ../development/libraries/libinfinity {
    inherit (gnome) gtkdoc;
  };

  libinput = callPackage ../development/libraries/libinput {
    graphviz = graphviz-nox;
  };

  libiptcdata = callPackage ../development/libraries/libiptcdata { };

  libjpeg_original = callPackage ../development/libraries/libjpeg { };
  libjpeg_turbo = callPackage ../development/libraries/libjpeg-turbo { };
  libjpeg = if (stdenv.isLinux) then libjpeg_turbo else libjpeg_original; # some problems, both on FreeBSD and Darwin

  libjpeg62 = callPackage ../development/libraries/libjpeg/62.nix {
    libtool = libtool_1_5;
  };

  libjreen = callPackage ../development/libraries/libjreen { };

  libjson_rpc_cpp = callPackage ../development/libraries/libjson-rpc-cpp { };

  libkate = callPackage ../development/libraries/libkate { };

  libkeyfinder = callPackage ../development/libraries/libkeyfinder { };

  libksba = callPackage ../development/libraries/libksba { };

  libmad = callPackage ../development/libraries/libmad { };

  libmatchbox = callPackage ../development/libraries/libmatchbox { };

  libmatthew_java = callPackage ../development/libraries/java/libmatthew-java { };

  libmatroska = callPackage ../development/libraries/libmatroska { };

  libmcs = callPackage ../development/libraries/libmcs { };

  libmemcached = callPackage ../development/libraries/libmemcached { };

  libmicrohttpd = callPackage ../development/libraries/libmicrohttpd { };

  libmikmod = callPackage ../development/libraries/libmikmod { };

  libmilter = callPackage ../development/libraries/libmilter { };

  libmkv = callPackage ../development/libraries/libmkv { };

  libmms = callPackage ../development/libraries/libmms { };

  libmowgli = callPackage ../development/libraries/libmowgli { };

  libmng = callPackage ../development/libraries/libmng { };

  libmnl = callPackage ../development/libraries/libmnl { };

  libmodplug = callPackage ../development/libraries/libmodplug {};

  libmpcdec = callPackage ../development/libraries/libmpcdec { };

  libmp3splt = callPackage ../development/libraries/libmp3splt { };

  libmrss = callPackage ../development/libraries/libmrss { };

  libmsn = callPackage ../development/libraries/libmsn { };

  libmspack = callPackage ../development/libraries/libmspack { };

  libmusclecard = callPackage ../development/libraries/libmusclecard { };

  libmusicbrainz2 = callPackage ../development/libraries/libmusicbrainz/2.x.nix { };

  libmusicbrainz3 = callPackage ../development/libraries/libmusicbrainz { };

  libmusicbrainz5 = callPackage ../development/libraries/libmusicbrainz/5.x.nix { };

  libmusicbrainz = libmusicbrainz3;

  libmwaw = callPackage ../development/libraries/libmwaw { };

  libmx = callPackage ../development/libraries/libmx { };

  libnet = callPackage ../development/libraries/libnet { };

  libnetfilter_conntrack = callPackage ../development/libraries/libnetfilter_conntrack { };

  libnetfilter_cthelper = callPackage ../development/libraries/libnetfilter_cthelper { };

  libnetfilter_cttimeout = callPackage ../development/libraries/libnetfilter_cttimeout { };

  libnetfilter_queue = callPackage ../development/libraries/libnetfilter_queue { };

  libnfnetlink = callPackage ../development/libraries/libnfnetlink { };

  libnftnl = callPackage ../development/libraries/libnftnl { };

  libnih = callPackage ../development/libraries/libnih { };

  libnova = callPackage ../development/libraries/libnova { };

  libnxml = callPackage ../development/libraries/libnxml { };

  libodfgen = callPackage ../development/libraries/libodfgen { };

  libofa = callPackage ../development/libraries/libofa { };

  libofx = callPackage ../development/libraries/libofx { };

  libogg = callPackage ../development/libraries/libogg { };

  liboggz = callPackage ../development/libraries/liboggz { };

  liboil = callPackage ../development/libraries/liboil { };

  libomxil-bellagio = callPackage ../development/libraries/libomxil-bellagio { };

  liboop = callPackage ../development/libraries/liboop { };

  libopus = callPackage ../development/libraries/libopus { };

  libosinfo = callPackage ../development/libraries/libosinfo {};

  libosip = callPackage ../development/libraries/osip {};

  libosip_3 = callPackage ../development/libraries/osip/3.nix {};

  libosmpbf = callPackage ../development/libraries/libosmpbf {};

  libotr = callPackage ../development/libraries/libotr { };

  libotr_3_2 = callPackage ../development/libraries/libotr/3.2.nix { };

  libp11 = callPackage ../development/libraries/libp11 { };

  libpar2 = callPackage ../development/libraries/libpar2 { };

  libpcap = callPackage ../development/libraries/libpcap { };

  libpipeline = callPackage ../development/libraries/libpipeline { };

  libpgf = callPackage ../development/libraries/libpgf { };

  libpng = callPackage ../development/libraries/libpng { };
  libpng_apng = libpng.override { apngSupport = true; };
  libpng12 = callPackage ../development/libraries/libpng/12.nix { };
  libpng15 = callPackage ../development/libraries/libpng/15.nix { };

  libpaper = callPackage ../development/libraries/libpaper { };

  libpfm = callPackage ../development/libraries/libpfm { };

  libproxy = callPackage ../development/libraries/libproxy {
    stdenv = if stdenv.isDarwin
      then overrideCC stdenv gcc
      else stdenv;
  };

  libpseudo = callPackage ../development/libraries/libpseudo { };

  libpst = callPackage ../development/libraries/libpst { };

  libpwquality = callPackage ../development/libraries/libpwquality { };

  libqalculate = callPackage ../development/libraries/libqalculate { };

  librsvg = callPackage ../development/libraries/librsvg { };

  librsync = callPackage ../development/libraries/librsync { };

  librsync_0_9 = callPackage ../development/libraries/librsync/0.9.nix { };

  libs3 = callPackage ../development/libraries/libs3 { };

  libsearpc = callPackage ../development/libraries/libsearpc { };

  libsigcxx = callPackage ../development/libraries/libsigcxx { };

  libsigcxx12 = callPackage ../development/libraries/libsigcxx/1.2.nix { };

  libsigsegv = callPackage ../development/libraries/libsigsegv { };

  # To bootstrap SBCL, I need CLisp 2.44.1; it needs libsigsegv 2.5
  libsigsegv_25 = callPackage ../development/libraries/libsigsegv/2.5.nix { };

  libsndfile = callPackage ../development/libraries/libsndfile { };

  libsodium = callPackage ../development/libraries/libsodium { };

  libsoup = callPackage ../development/libraries/libsoup { };

  libssh = callPackage ../development/libraries/libssh { };

  libssh2 = callPackage ../development/libraries/libssh2 {
    fetchurl = fetchurlBoot;
  };

  libstartup_notification = callPackage ../development/libraries/startup-notification { };

  libstrophe = callPackage ../development/libraries/libstrophe { };

  libspatialindex = callPackage ../development/libraries/libspatialindex { };

  libspatialite = callPackage ../development/libraries/libspatialite { };

  libstatgrab = callPackage ../development/libraries/libstatgrab { };

  libsvm = callPackage ../development/libraries/libsvm { };

  libtar = callPackage ../development/libraries/libtar { };

  libtasn1 = callPackage ../development/libraries/libtasn1 { };

  libtheora = callPackage ../development/libraries/libtheora { };

  libtiff = callPackage ../development/libraries/libtiff { };

  libtiger = callPackage ../development/libraries/libtiger { };

  libtommath = callPackage ../development/libraries/libtommath { };

  libtomcrypt = callPackage ../development/libraries/libtomcrypt { };

  libtorrentRasterbar = callPackage ../development/libraries/libtorrent-rasterbar { };

  libtorrentRasterbar_0_16 = callPackage ../development/libraries/libtorrent-rasterbar/0.16.nix {
    # fix "unrecognized option -arch" error
    stdenv = if stdenv.isDarwin
      then clangStdenv
      else stdenv;
  };

  libtoxcore = callPackage ../development/libraries/libtoxcore { };

  libtsm = callPackage ../development/libraries/libtsm { };

  libtunepimp = callPackage ../development/libraries/libtunepimp { };

  libtxc_dxtn = callPackage ../development/libraries/libtxc_dxtn { };

  libtxc_dxtn_s2tc = callPackage ../development/libraries/libtxc_dxtn_s2tc { };

  libgeotiff = callPackage ../development/libraries/libgeotiff { };

  libu2f-host = callPackage ../development/libraries/libu2f-host { };

  libu2f-server = callPackage ../development/libraries/libu2f-server { };

  libunistring = callPackage ../development/libraries/libunistring { };

  libupnp = callPackage ../development/libraries/pupnp { };

  giflib = giflib_5_1;
  giflib_4_1 = callPackage ../development/libraries/giflib/4.1.nix { };
  giflib_5_0 = callPackage ../development/libraries/giflib/5.0.nix { };
  giflib_5_1 = callPackage ../development/libraries/giflib/5.1.nix { };

  libungif = callPackage ../development/libraries/giflib/libungif.nix { };

  libunibreak = callPackage ../development/libraries/libunibreak { };

  libunique = callPackage ../development/libraries/libunique/default.nix { };
  libunique3 = callPackage ../development/libraries/libunique/3.x.nix { inherit (gnome) gtkdoc; };

  liburcu = callPackage ../development/libraries/liburcu { };

  libusb = callPackage ../development/libraries/libusb {};

  libusb1 = callPackage ../development/libraries/libusb1 { };

  libusbmuxd = callPackage ../development/libraries/libusbmuxd { };

  libunwind = if stdenv.isDarwin
    then callPackage ../development/libraries/libunwind/native.nix {}
    else callPackage ../development/libraries/libunwind { };

  libunwindNative = callPackage ../development/libraries/libunwind/native.nix {};

  libuvVersions = recurseIntoAttrs (callPackage ../development/libraries/libuv {
    automake = automake113x; # fails with 14
  });

  libuv = libuvVersions.v1_4_2;

  libv4l = lowPrio (v4l_utils.override {
    alsaLib = null;
    libX11 = null;
    qt4 = null;
    qt5 = null;
  });

  libva = callPackage ../development/libraries/libva { };

  libvdpau = callPackage ../development/libraries/libvdpau { };

  libvirt = callPackage ../development/libraries/libvirt { };

  libvirt-glib = callPackage ../development/libraries/libvirt-glib { };

  libvisio = callPackage ../development/libraries/libvisio { };

  libvisual = callPackage ../development/libraries/libvisual { };

  libvncserver = callPackage ../development/libraries/libvncserver {};

  libviper = callPackage ../development/libraries/libviper { };

  libvpx = callPackage ../development/libraries/libvpx { };
  libvpx-git = callPackage ../development/libraries/libvpx/git.nix { };

  libvterm = callPackage ../development/libraries/libvterm { };

  libvorbis = callPackage ../development/libraries/libvorbis { };

  libwebp = callPackage ../development/libraries/libwebp { };

  libwmf = callPackage ../development/libraries/libwmf { };

  libwnck = libwnck2;
  libwnck2 = callPackage ../development/libraries/libwnck { };
  libwnck3 = callPackage ../development/libraries/libwnck/3.x.nix { };

  libwpd = callPackage ../development/libraries/libwpd { };

  libwpd_08 = callPackage ../development/libraries/libwpd/0.8.nix { };

  libwpg = callPackage ../development/libraries/libwpg { };

  libx86 = builderDefsPackage ../development/libraries/libx86 {};

  libxdg_basedir = callPackage ../development/libraries/libxdg-basedir { };

  libxkbcommon = callPackage ../development/libraries/libxkbcommon { };

  libxklavier = callPackage ../development/libraries/libxklavier { };

  libxls = callPackage ../development/libraries/libxls { };

  libxmi = callPackage ../development/libraries/libxmi { };

  libxml2 = callPackage ../development/libraries/libxml2 {
    python = null;
  };

  libxml2Python = lowPrio (libxml2.override {
    inherit python;
  });

  libxmlxx = callPackage ../development/libraries/libxmlxx { };

  libxmp = callPackage ../development/libraries/libxmp { };

  libxslt = callPackage ../development/libraries/libxslt { };

  libixp_for_wmii = lowPrio (import ../development/libraries/libixp_for_wmii {
    inherit fetchurl stdenv;
  });

  libyaml = callPackage ../development/libraries/libyaml { };

  libyamlcpp = callPackage ../development/libraries/libyaml-cpp { };

  libykneomgr = callPackage ../development/libraries/libykneomgr { };

  libyubikey = callPackage ../development/libraries/libyubikey { };

  libzen = callPackage ../development/libraries/libzen { };

  libzip = callPackage ../development/libraries/libzip { };

  libzdb = callPackage ../development/libraries/libzdb { };

  libzrtpcpp = callPackage ../development/libraries/libzrtpcpp { };

  libwacom = callPackage ../development/libraries/libwacom { };

  lightning = callPackage ../development/libraries/lightning { };

  lirc = callPackage ../development/libraries/lirc { };

  liquidfun = callPackage ../development/libraries/liquidfun { };

  liquidwar = builderDefsPackage ../games/liquidwar {
    inherit (xlibs) xproto libX11 libXrender;
    inherit gmp mesa libjpeg
      expat gettext perl
      SDL SDL_image SDL_mixer SDL_ttf
      curl sqlite
      libogg libvorbis libcaca csound cunit
      ;
    guile = guile_1_8;
    libpng = libpng15; # 0.0.13 needs libpng 1.2--1.5
  };

  log4cpp = callPackage ../development/libraries/log4cpp { };

  log4cxx = callPackage ../development/libraries/log4cxx { };

  log4cplus = callPackage ../development/libraries/log4cplus { };

  loudmouth = callPackage ../development/libraries/loudmouth { };

  luabind = callPackage ../development/libraries/luabind { lua = lua5_1; };

  luabind_luajit = callPackage ../development/libraries/luabind { lua = luajit; };

  lzo = callPackage ../development/libraries/lzo { };

  matio = callPackage ../development/libraries/matio { };

  mbedtls = callPackage ../development/libraries/mbedtls { };

  mdds_0_7_1 = callPackage ../development/libraries/mdds/0.7.1.nix { };
  mdds = callPackage ../development/libraries/mdds { };

  # failed to build
  mediastreamer = callPackage ../development/libraries/mediastreamer { };

  menu-cache = callPackage ../development/libraries/menu-cache { };

  mesaSupported = lib.elem system lib.platforms.mesaPlatforms;

  mesaDarwinOr = alternative: if stdenv.isDarwin
    then callPackage ../development/libraries/mesa-darwin { }
    else alternative;
  mesa_noglu = mesaDarwinOr (callPackage ../development/libraries/mesa {
    # makes it slower, but during runtime we link against just mesa_drivers
    # through /run/opengl-driver*, which is overriden according to config.grsecurity
    grsecEnabled = true;
    libva = libva.override { mesa = null; };
    llvmPackages = llvmPackages_36;
  });
  mesa_glu =  mesaDarwinOr (callPackage ../development/libraries/mesa-glu { });
  mesa_drivers = mesaDarwinOr (
    let mo = mesa_noglu.override {
      grsecEnabled = config.grsecurity or false;
    };
    in mo.drivers
  );
  mesa = mesaDarwinOr (buildEnv {
    name = "mesa-${mesa_noglu.version}";
    paths = [ mesa_noglu mesa_glu ];
  });

  metaEnvironment = recurseIntoAttrs (let callPackage = newScope pkgs.metaEnvironment; in rec {
    sdfLibrary    = callPackage ../development/libraries/sdf-library { aterm = aterm28; };
    toolbuslib    = callPackage ../development/libraries/toolbuslib { aterm = aterm28; inherit (windows) w32api; };
    cLibrary      = callPackage ../development/libraries/c-library { aterm = aterm28; };
    errorSupport  = callPackage ../development/libraries/error-support { aterm = aterm28; };
    ptSupport     = callPackage ../development/libraries/pt-support { aterm = aterm28; };
    ptableSupport = callPackage ../development/libraries/ptable-support { aterm = aterm28; };
    configSupport = callPackage ../development/libraries/config-support { aterm = aterm28; };
    asfSupport    = callPackage ../development/libraries/asf-support { aterm = aterm28; };
    tideSupport   = callPackage ../development/libraries/tide-support { aterm = aterm28; };
    rstoreSupport = callPackage ../development/libraries/rstore-support { aterm = aterm28; };
    sdfSupport    = callPackage ../development/libraries/sdf-support { aterm = aterm28; };
    sglr          = callPackage ../development/libraries/sglr { aterm = aterm28; };
    ascSupport    = callPackage ../development/libraries/asc-support { aterm = aterm28; };
    pgen          = callPackage ../development/libraries/pgen { aterm = aterm28; };
  });

  ming = callPackage ../development/libraries/ming { };

  minizip = callPackage ../development/libraries/minizip { };

  minmay = callPackage ../development/libraries/minmay { };

  miro = callPackage ../applications/video/miro {
    inherit (pythonPackages) pywebkitgtk pycurl mutagen;
    avahi = avahi.override {
      withLibdnssdCompat = true;
    };
  };

  mkvtoolnix = callPackage ../applications/video/mkvtoolnix { };

  mkvtoolnix-cli = mkvtoolnix.override {
    withGUI = false;
    wxGTK = null;
  };

  mlt-qt4 = callPackage ../development/libraries/mlt {
    qt = qt4;
  };

  mlt-qt5 = callPackage ../development/libraries/mlt {
    qt = qt5;
  };

  movit = callPackage ../development/libraries/movit { };

  mosquitto = callPackage ../servers/mqtt/mosquitto { };

  mps = callPackage ../development/libraries/mps { };

  libmpeg2 = callPackage ../development/libraries/libmpeg2 { };

  mpeg2dec = libmpeg2;

  msilbc = callPackage ../development/libraries/msilbc { };

  mp4v2 = callPackage ../development/libraries/mp4v2 { };

  libmpc = callPackage ../development/libraries/libmpc { };

  mpich2 = callPackage ../development/libraries/mpich2 { };

  mstpd = callPackage ../os-specific/linux/mstpd { };

  mtdev = callPackage ../development/libraries/mtdev { };

  mtpfs = callPackage ../tools/filesystems/mtpfs { };

  mu = callPackage ../tools/networking/mu {
    texinfo = texinfo4;
  };

  mueval = callPackage ../development/tools/haskell/mueval { };

  muparser = callPackage ../development/libraries/muparser { };

  mygpoclient = callPackage ../development/python-modules/mygpoclient { };

  mygui = callPackage ../development/libraries/mygui {};

  myguiSvn = callPackage ../development/libraries/mygui/svn.nix {};

  mysocketw = callPackage ../development/libraries/mysocketw { };

  mythes = callPackage ../development/libraries/mythes { };

  nanomsg = callPackage ../development/libraries/nanomsg { };

  ncurses = callPackage ../development/libraries/ncurses { };

  neon = callPackage ../development/libraries/neon {
    compressionSupport = true;
    sslSupport = true;
  };

  nethack = builderDefsPackage (import ../games/nethack) {
    inherit ncurses flex bison;
  };

  nettle27 = callPackage ../development/libraries/nettle/27.nix { };
  nettle = callPackage ../development/libraries/nettle { };

  newt = callPackage ../development/libraries/newt { };

  nghttp2 = callPackage ../development/libraries/nghttp2 { };
  libnghttp2 = nghttp2.override {
    prefix = "lib";
    fetchurl = fetchurlBoot;
  };

  nix-plugins = callPackage ../development/libraries/nix-plugins {
    nix = pkgs.nixUnstable;
  };

  nspr = callPackage ../development/libraries/nspr { };

  nss = lowPrio (callPackage ../development/libraries/nss { });

  nss_wrapper = callPackage ../development/libraries/nss_wrapper { };

  nssTools = callPackage ../development/libraries/nss {
    includeTools = true;
  };

  ntk = callPackage ../development/libraries/audio/ntk { };

  ntrack = callPackage ../development/libraries/ntrack { };

  nvidia-texture-tools = callPackage ../development/libraries/nvidia-texture-tools { };

  ode = builderDefsPackage (import ../development/libraries/ode) { };

  ogre = callPackage ../development/libraries/ogre {};

  ogrepaged = callPackage ../development/libraries/ogrepaged { };

  oniguruma = callPackage ../development/libraries/oniguruma { };

  openal = callPackage ../development/libraries/openal { };

  # added because I hope that it has been easier to compile on x86 (for blender)
  openalSoft = callPackage ../development/libraries/openal-soft { };

  openbabel = callPackage ../development/libraries/openbabel { };

  openbr = callPackage ../development/libraries/openbr { };

  opencascade = callPackage ../development/libraries/opencascade { };

  opencascade_6_5 = callPackage ../development/libraries/opencascade/6.5.nix {
    automake = automake111x;
    ftgl = ftgl212;
  };

  opencascade_oce = callPackage ../development/libraries/opencascade/oce.nix { };

  opencollada = callPackage ../development/libraries/opencollada { };

  opencsg = callPackage ../development/libraries/opencsg { };

  openct = callPackage ../development/libraries/openct { };

  opencv = callPackage ../development/libraries/opencv { };

  opencv_2_1 = callPackage ../development/libraries/opencv/2.1.nix {
    libpng = libpng12;
  };

  # this ctl version is needed by openexr_viewers
  openexr_ctl = ctl;

  openexr = callPackage ../development/libraries/openexr { };

  openldap = callPackage ../development/libraries/openldap { };

  openlierox = callPackage ../games/openlierox { };

  libopensc_dnie = callPackage ../development/libraries/libopensc-dnie { };

  opencolorio = callPackage ../development/libraries/opencolorio { };

  ois = callPackage ../development/libraries/ois {};

  opal = callPackage ../development/libraries/opal {};

  openjpeg_1 = callPackage ../development/libraries/openjpeg/1.x.nix { };
  openjpeg_2_0_1 = callPackage ../development/libraries/openjpeg/2.0.1.nix { };
  openjpeg_2_1 = callPackage ../development/libraries/openjpeg/2.1.nix { };
  openjpeg = openjpeg_2_1;

  openscenegraph = callPackage ../development/libraries/openscenegraph {
    giflib = giflib_4_1;
    ffmpeg = ffmpeg_0_10;
  };

  openspades = callPackage ../games/openspades {};

  libressl = callPackage ../development/libraries/libressl { };

  boringssl = callPackage ../development/libraries/boringssl { };

  openssl = callPackage ../development/libraries/openssl {
    fetchurl = fetchurlBoot;
    cryptodevHeaders = linuxPackages.cryptodev.override {
      fetchurl = fetchurlBoot;
      onlyHeaders = true;
    };
  };

  ortp = callPackage ../development/libraries/ortp { };

  p11_kit = callPackage ../development/libraries/p11-kit { };

  paperkey = callPackage ../tools/security/paperkey { };

  pangoxsl = callPackage ../development/libraries/pangoxsl { };

  pcg_c = callPackage ../development/libraries/pcg-c { };

  pcl = callPackage ../development/libraries/pcl {
    vtk = vtkWithQt4;
  };

  pcre = callPackage ../development/libraries/pcre {
    unicodeSupport = config.pcre.unicode or true;
  };

  pdf2xml = callPackage ../development/libraries/pdf2xml {} ;

  phonon = callPackage ../development/libraries/phonon/qt4 {};

  phonon_backend_gstreamer = callPackage ../development/libraries/phonon-backend-gstreamer/qt4 {};

  phonon_backend_vlc = callPackage ../development/libraries/phonon-backend-vlc/qt4 {};

  phonon_qt5 = callPackage ../development/libraries/phonon/qt5 { };

  phonon_qt5_backend_gstreamer = callPackage ../development/libraries/phonon-backend-gstreamer/qt5 { };

  phonon_qt5_backend_vlc = callPackage ../development/libraries/phonon-backend-vlc/qt5 { };

  physfs = callPackage ../development/libraries/physfs { };

  pipelight = callPackage ../tools/misc/pipelight { };

  pkcs11helper = callPackage ../development/libraries/pkcs11helper { };

  plib = callPackage ../development/libraries/plib { };

  pocketsphinx = callPackage ../development/libraries/pocketsphinx { };

  podofo = callPackage ../development/libraries/podofo { lua5 = lua5_1; };

  poker-eval = callPackage ../development/libraries/poker-eval { };

  polarssl = mbedtls;

  polkit = callPackage ../development/libraries/polkit {
    spidermonkey = spidermonkey_17;
  };

  polkit_qt4 = callPackage ../development/libraries/polkit-qt-1 {
    inherit qt4;
  };

  polkit_qt5 = callPackage ../development/libraries/polkit-qt-1 {
    withQt5 = true;
    inherit qt5;
  };

  policykit = callPackage ../development/libraries/policykit { };

  poppler = callPackage ../development/libraries/poppler { lcms = lcms2; };

  poppler_qt4 = poppler.override {
    inherit qt4;
    qt4Support = true;
    suffix = "qt4";
  };

  poppler_qt5 = poppler.override {
    qt5Support = true;
    inherit qt5;
    suffix = "qt5";
  };

  poppler_utils = poppler.override { suffix = "utils"; utils = true; };

  popt = callPackage ../development/libraries/popt { };

  portaudio = callPackage ../development/libraries/portaudio { };

  portaudioSVN = callPackage ../development/libraries/portaudio/svn-head.nix { };

  portmidi = callPackage ../development/libraries/portmidi {};

  prison = callPackage ../development/libraries/prison { };

  proj = callPackage ../development/libraries/proj { };

  postgis = callPackage ../development/libraries/postgis { };

  protobuf = protobuf2_6;
  protobuf2_6 = callPackage ../development/libraries/protobuf/2.6.nix { };
  protobuf2_5 = callPackage ../development/libraries/protobuf/2.5.nix { };

  protobufc = protobufc1_1;
  protobufc1_1 = callPackage ../development/libraries/protobufc/1.1.nix { };
  protobufc1_0 = callPackage ../development/libraries/protobufc/1.0.nix { };

  pth = callPackage ../development/libraries/pth { };

  ptlib = callPackage ../development/libraries/ptlib {};

  re2 = callPackage ../development/libraries/re2 { };

  qca2 = callPackage ../development/libraries/qca2 { qt = qt4; };

  qimageblitz = callPackage ../development/libraries/qimageblitz {};

  qjson = callPackage ../development/libraries/qjson { };

  qmltermwidget = callPackage ../development/libraries/qmltermwidget { };

  qoauth = callPackage ../development/libraries/qoauth { };

  quazip = callPackage ../development/libraries/quazip {
    qt = qt5;
  };

  qt3 = callPackage ../development/libraries/qt-3 {
    openglSupport = mesaSupported;
    libpng = libpng12;
  };

  qt4 = pkgs.kde4.qt4;

  qt48 = callPackage ../development/libraries/qt-4.x/4.8 {
    # GNOME dependencies are not used unless gtkStyle == true
    mesa = mesa_noglu;
    inherit (pkgs.gnome) libgnomeui GConf gnome_vfs;
    cups = if stdenv.isLinux then cups else null;
  };

  qt48Full = appendToName "full" (qt48.override {
    docs = true;
    demos = true;
    examples = true;
    developerBuild = true;
  });

  qt4SDK = qtcreator.override {
    sdkBuild = true;
    qtLib = qt48Full;
  };

  qt53 = callPackage ../development/libraries/qt-5/5.3 {
    mesa = mesa_noglu;
    cups = if stdenv.isLinux then cups else null;
    # GNOME dependencies are not used unless gtkStyle == true
    inherit (gnome) libgnomeui GConf gnome_vfs;
    bison = bison2; # error: too few arguments to function 'int yylex(...
  };

  qt54 = recurseIntoAttrs (callPackage ../development/libraries/qt-5/5.4 {});

  qt5 = qt54;

  qt5Full = appendToName "full" (qt53.override {
    buildDocs = true;
    buildExamples = true;
    buildTests = true;
    developerBuild = true;
  });

  qt5SDK = qtcreator.override {
    sdkBuild = true;
    qtLib = qt5Full;
    withDocumentation = false; # fails to setup some paths
  };

  qtcreator = callPackage ../development/qtcreator {
    qtLib = qt48.override { developerBuild = true; };
  };

  qtkeychain = callPackage ../development/libraries/qtkeychain { };

  qtscriptgenerator = callPackage ../development/libraries/qtscriptgenerator { };

  quesoglc = callPackage ../development/libraries/quesoglc { };

  qwt = callPackage ../development/libraries/qwt {};

  qwt6 = callPackage ../development/libraries/qwt/6.nix { };

  qxt = callPackage ../development/libraries/qxt {};

  rabbitmq-c = callPackage ../development/libraries/rabbitmq-c {};

  rabbitmq-c_0_4 = callPackage ../development/libraries/rabbitmq-c/0.4.nix {};

  rabbitmq-java-client = callPackage ../development/libraries/rabbitmq-java-client {};

  raul = callPackage ../development/libraries/audio/raul { };

  readline = readline6;
  readline6 = readline63;

  readline5 = callPackage ../development/libraries/readline/5.x.nix { };

  readline62 = callPackage ../development/libraries/readline/6.2.nix { };

  readline63 = callPackage ../development/libraries/readline/6.3.nix { };

  readosm = callPackage ../development/libraries/readosm { };

  lambdabot = callPackage ../development/tools/haskell/lambdabot { };

  leksah = callPackage ../development/tools/haskell/leksah {
    inherit (haskellPackages) ghcWithPackages;
  };

  librdf_raptor = callPackage ../development/libraries/librdf/raptor.nix { };

  librdf_raptor2 = callPackage ../development/libraries/librdf/raptor2.nix { };

  librdf_rasqal = callPackage ../development/libraries/librdf/rasqal.nix { };

  librdf_redland = callPackage ../development/libraries/librdf/redland.nix { };

  librdf = callPackage ../development/libraries/librdf { };

  libsmf = callPackage ../development/libraries/audio/libsmf { };

  lilv = callPackage ../development/libraries/audio/lilv { };
  lilv-svn = callPackage ../development/libraries/audio/lilv/lilv-svn.nix { };

  lv2 = callPackage ../development/libraries/audio/lv2 { };

  lvtk = callPackage ../development/libraries/audio/lvtk { };

  qrupdate = callPackage ../development/libraries/qrupdate { };

  redland = pkgs.librdf_redland;

  rhino = callPackage ../development/libraries/java/rhino {
    javac = gcj;
    jvm = gcj;
  };

  rlog = callPackage ../development/libraries/rlog { };

  rocksdb = callPackage ../development/libraries/rocksdb { };

  rubberband = callPackage ../development/libraries/rubberband {
    fftw = fftwSinglePrec;
    inherit (vamp) vampSDK;
  };

  sbc = callPackage ../development/libraries/sbc { };

  schroedinger = callPackage ../development/libraries/schroedinger { };

  SDL = callPackage ../development/libraries/SDL {
    openglSupport = mesaSupported;
    alsaSupport = (!stdenv.isDarwin);
    x11Support = true;
    pulseaudioSupport = (!stdenv.isDarwin);

    # resolve the unrecognized -fpascal-strings option error
    stdenv = if stdenv.isDarwin
      then clangStdenv
      else stdenv;
  };

  SDL_gfx = callPackage ../development/libraries/SDL_gfx { };

  SDL_image = callPackage ../development/libraries/SDL_image { };

  SDL_mixer = callPackage ../development/libraries/SDL_mixer { };

  SDL_net = callPackage ../development/libraries/SDL_net { };

  SDL_sound = callPackage ../development/libraries/SDL_sound { };

  SDL_stretch= callPackage ../development/libraries/SDL_stretch { };

  SDL_ttf = callPackage ../development/libraries/SDL_ttf { };

  SDL2 = callPackage ../development/libraries/SDL2 {
    openglSupport = mesaSupported;
    alsaSupport = (!stdenv.isDarwin);
    x11Support = (!stdenv.isDarwin);
    pulseaudioSupport = false; # better go through ALSA
  };

  SDL2_image = callPackage ../development/libraries/SDL2_image { };

  SDL2_mixer = callPackage ../development/libraries/SDL2_mixer { };

  SDL2_net = callPackage ../development/libraries/SDL2_net { };

  SDL2_gfx = callPackage ../development/libraries/SDL2_gfx { };

  SDL2_ttf = callPackage ../development/libraries/SDL2_ttf { };

  serd = callPackage ../development/libraries/serd {};

  serf = callPackage ../development/libraries/serf {};

  sfsexp = callPackage ../development/libraries/sfsexp {};

  silgraphite = callPackage ../development/libraries/silgraphite {};
  graphite2 = callPackage ../development/libraries/silgraphite/graphite2.nix {};

  simgear = callPackage ../development/libraries/simgear { };

  sfml = callPackage ../development/libraries/sfml { };

  skalibs = callPackage ../development/libraries/skalibs { };

  slang = callPackage ../development/libraries/slang { };

  slibGuile = callPackage ../development/libraries/slib {
    scheme = guile_1_8;
    texinfo = texinfo4; # otherwise erros: must be after `@defun' to use `@defunx'
  };

  smpeg = callPackage ../development/libraries/smpeg { };

  snack = callPackage ../development/libraries/snack {
        # optional
  };

  snappy = callPackage ../development/libraries/snappy { };

  socket_wrapper = callPackage ../development/libraries/socket_wrapper { };

  sodium = callPackage ../development/libraries/sodium {};

  sofia_sip = callPackage ../development/libraries/sofia-sip { };

  soprano = callPackage ../development/libraries/soprano { };

  soqt = callPackage ../development/libraries/soqt { };

  sord = callPackage ../development/libraries/sord {};
  sord-svn = callPackage ../development/libraries/sord/sord-svn.nix {};

  soundtouch = callPackage ../development/libraries/soundtouch {};

  signon = callPackage ../development/libraries/signon { };

  spandsp = callPackage ../development/libraries/spandsp {};

  spatialite_tools = callPackage ../development/libraries/spatialite-tools { };

  speechd = callPackage ../development/libraries/speechd { };

  speech_tools = callPackage ../development/libraries/speech-tools {};

  speex = callPackage ../development/libraries/speex {
    fftw = fftwFloat;
  };

  speexdsp = callPackage ../development/libraries/speexdsp {
    fftw = fftwFloat;
  };

  sphinxbase = callPackage ../development/libraries/sphinxbase { };

  sphinxsearch = callPackage ../servers/search/sphinxsearch { };

  spice = callPackage ../development/libraries/spice {
    celt = celt_0_5_1;
    inherit (xlibs) libXrandr libXfixes libXext libXrender libXinerama;
    inherit (pythonPackages) pyparsing;
  };

  spice_gtk = callPackage ../development/libraries/spice-gtk { };

  spice_protocol = callPackage ../development/libraries/spice-protocol { };

  sratom = callPackage ../development/libraries/audio/sratom { };

  srm = callPackage ../tools/security/srm { };

  srtp = callPackage ../development/libraries/srtp {
    libpcap = if stdenv.isLinux then libpcap else null;
  };

  stxxl = callPackage ../development/libraries/stxxl { parallel = true; };

  sqlite = lowPrio (callPackage ../development/libraries/sqlite { });

  sqlite-interactive = appendToName "interactive" (sqlite.override { interactive = true; });

  sqlcipher = lowPrio (callPackage ../development/libraries/sqlcipher {
    readline = null;
    ncurses = null;
  });

  stfl = callPackage ../development/libraries/stfl { };

  stlink = callPackage ../development/tools/misc/stlink { };

  steghide = callPackage ../tools/security/steghide {};

  stepmania = callPackage ../games/stepmania {};

  stlport = callPackage ../development/libraries/stlport { };

  strigi = callPackage ../development/libraries/strigi { clucene_core = clucene_core_2; };

  subtitleeditor = callPackage ../applications/video/subtitleeditor { };

  suil = callPackage ../development/libraries/audio/suil { };

  sutils = callPackage ../tools/misc/sutils { };

  svrcore = callPackage ../development/libraries/svrcore { };

  sword = callPackage ../development/libraries/sword { };

  szip = callPackage ../development/libraries/szip { };

  t1lib = callPackage ../development/libraries/t1lib { };

  taglib = callPackage ../development/libraries/taglib { };

  taglib_extras = callPackage ../development/libraries/taglib-extras { };

  talloc = callPackage ../development/libraries/talloc {
    python = python2;
  };

  tclap = callPackage ../development/libraries/tclap {};

  tclgpg = callPackage ../development/libraries/tclgpg { };

  tcllib = callPackage ../development/libraries/tcllib { };

  tcltls = callPackage ../development/libraries/tcltls { };

  ntdb = callPackage ../development/libraries/ntdb {
    python = python2;
  };

  tdb = callPackage ../development/libraries/tdb {
    python = python2;
  };

  tecla = callPackage ../development/libraries/tecla { };

  telepathy_glib = callPackage ../development/libraries/telepathy/glib { };

  telepathy_farstream = callPackage ../development/libraries/telepathy/farstream {};

  telepathy_qt = callPackage ../development/libraries/telepathy/qt { };

  telepathy_qt5 = callPackage ../development/libraries/telepathy/qt5 { };

  tevent = callPackage ../development/libraries/tevent {
    python = python2;
  };

  thrift = callPackage ../development/libraries/thrift { };

  tinyxml = tinyxml2;

  tinyxml2 = callPackage ../development/libraries/tinyxml/2.6.2.nix { };

  tk = callPackage ../development/libraries/tk { };

  tnt = callPackage ../development/libraries/tnt { };

  kyotocabinet = callPackage ../development/libraries/kyotocabinet { };

  tokyocabinet = callPackage ../development/libraries/tokyo-cabinet { };

  tokyotyrant = callPackage ../development/libraries/tokyo-tyrant { };

  tremor = callPackage ../development/libraries/tremor { };

  uid_wrapper = callPackage ../development/libraries/uid_wrapper { };

  unibilium = callPackage ../development/libraries/unibilium { };

  unicap = callPackage ../development/libraries/unicap {};

  tsocks = callPackage ../development/libraries/tsocks { };

  unixODBC = callPackage ../development/libraries/unixODBC { };

  unixODBCDrivers = recurseIntoAttrs (import ../development/libraries/unixODBCDrivers {
    inherit fetchurl stdenv unixODBC glibc libtool openssl zlib;
    inherit postgresql mysql sqlite;
  });

  urt = callPackage ../development/libraries/urt { };

  ustr = callPackage ../development/libraries/ustr { };

  usbredir = callPackage ../development/libraries/usbredir {
    libusb = libusb1;
  };

  uthash = callPackage ../development/libraries/uthash { };

  ucommon = ucommon_openssl;

  ucommon_openssl = callPackage ../development/libraries/ucommon {
    gnutls = null;
  };

  ucommon_gnutls = lowPrio (ucommon.override {
    openssl = null;
    zlib = null;
    gnutls = gnutls;
  });

  v8_3_16_14 = callPackage ../development/libraries/v8/3.16.14.nix {
    inherit (pythonPackages) gyp;
  };

  v8 = callPackage ../development/libraries/v8 {
    inherit (pythonPackages) gyp;
  };

  vaapiIntel = callPackage ../development/libraries/vaapi-intel { };

  vaapiVdpau = callPackage ../development/libraries/vaapi-vdpau { };

  vamp = callPackage ../development/libraries/audio/vamp { };

  vcdimager = callPackage ../development/libraries/vcdimager { };

  vid-stab = callPackage ../development/libraries/vid-stab { };

  vigra = callPackage ../development/libraries/vigra {
    inherit (pkgs.pythonPackages) numpy;
  };

  vlock = callPackage ../misc/screensavers/vlock { };

  vmime = callPackage ../development/libraries/vmime { };

  vrpn = callPackage ../development/libraries/vrpn { };

  vtk = callPackage ../development/libraries/vtk { };

  vtkWithQt4 = vtk.override { qtLib = qt4; };

  vxl = callPackage ../development/libraries/vxl {
    libpng = libpng12;
  };

  wavpack = callPackage ../development/libraries/wavpack { };

  wayland = callPackage ../development/libraries/wayland {
    graphviz = graphviz-nox;
  };

  webkit = webkitgtk;

  webkitgtk = callPackage ../development/libraries/webkitgtk {
    harfbuzz = harfbuzz-icu;
    inherit (xorg) libpthreadstubs;
    gst-plugins-base = gst_all_1.gst-plugins-base;
  };

  webkitgtk24x = callPackage ../development/libraries/webkitgtk/2.4.nix {
    harfbuzz = harfbuzz-icu;
    gst-plugins-base = gst_all_1.gst-plugins-base;
  };

  webkitgtk2 = webkitgtk24x.override {
    withGtk2 = true;
    enableIntrospection = false;
  };

  websocketpp = callPackage ../development/libraries/websocket++ { };

  webrtc-audio-processing = callPackage ../development/libraries/webrtc-audio-processing { };

  wildmidi = callPackage ../development/libraries/wildmidi { };

  wiredtiger = callPackage ../development/libraries/wiredtiger { };

  wvstreams = callPackage ../development/libraries/wvstreams { };

  wxGTK = wxGTK28;

  wxGTK28 = callPackage ../development/libraries/wxGTK-2.8 {
    inherit (gnome) GConf;
    withMesa = lib.elem system lib.platforms.mesaPlatforms;
  };

  wxGTK29 = callPackage ../development/libraries/wxGTK-2.9/default.nix {
    inherit (gnome) GConf;
    withMesa = lib.elem system lib.platforms.mesaPlatforms;
  };

  wxGTK30 = callPackage ../development/libraries/wxGTK-3.0/default.nix {
    inherit (gnome) GConf;
    withMesa = lib.elem system lib.platforms.mesaPlatforms;
  };

  wtk = callPackage ../development/libraries/wtk { };

  x264 = callPackage ../development/libraries/x264 { };

  x265 = callPackage ../development/libraries/x265 { };

  xapian = callPackage ../development/libraries/xapian { };

  xapianBindings = callPackage ../development/libraries/xapian/bindings {  # TODO perl php Java, tcl, C#, python
  };

  xapian10 = callPackage ../development/libraries/xapian/1.0.x.nix { };

  xapianBindings10 = callPackage ../development/libraries/xapian/bindings/1.0.x.nix {  # TODO perl php Java, tcl, C#, python
  };

  xavs = callPackage ../development/libraries/xavs { };

  Xaw3d = callPackage ../development/libraries/Xaw3d { };

  xbase = callPackage ../development/libraries/xbase { };

  xcb-util-cursor = xorg.xcbutilcursor;
  xcb-util-cursor-HEAD = callPackage ../development/libraries/xcb-util-cursor/HEAD.nix { };

  xdo = callPackage ../tools/misc/xdo { };

  xineLib = callPackage ../development/libraries/xine-lib { };

  xautolock = callPackage ../misc/screensavers/xautolock { };

  xercesc = callPackage ../development/libraries/xercesc {};

  xlibsWrapper = callPackage ../development/libraries/xlibs-wrapper {
    packages = [
      freetype fontconfig xlibs.xproto xlibs.libX11 xlibs.libXt
      xlibs.libXft xlibs.libXext xlibs.libSM xlibs.libICE
      xlibs.xextproto
    ];
  };

  xmlrpc_c = callPackage ../development/libraries/xmlrpc-c { };

  xmlsec = callPackage ../development/libraries/xmlsec { };

  xlslib = callPackage ../development/libraries/xlslib { };

  xvidcore = callPackage ../development/libraries/xvidcore { };

  xylib = callPackage ../development/libraries/xylib { };

  yajl = callPackage ../development/libraries/yajl { };

  yubico-piv-tool = callPackage ../tools/misc/yubico-piv-tool { };

  yubikey-personalization = callPackage ../tools/misc/yubikey-personalization {
    libusb = libusb1;
  };

  yubikey-personalization-gui = callPackage ../tools/misc/yubikey-personalization-gui {
    qt = qt4;
  };

  zangband = builderDefsPackage (import ../games/zangband) {
    inherit ncurses flex bison autoconf automake m4 coreutils;
  };

  zeitgeist = callPackage ../development/libraries/zeitgeist { };

  zlib = callPackage ../development/libraries/zlib {
    fetchurl = fetchurlBoot;
  };

  zlibStatic = lowPrio (appendToName "static" (callPackage ../development/libraries/zlib {
    static = true;
  }));

  zeromq2 = callPackage ../development/libraries/zeromq/2.x.nix {};
  zeromq3 = callPackage ../development/libraries/zeromq/3.x.nix {};
  zeromq4 = callPackage ../development/libraries/zeromq/4.x.nix {};
  zeromq = zeromq4;

  cppzmq = callPackage ../development/libraries/cppzmq {};

  czmq = callPackage ../development/libraries/czmq { };

  zita-convolver = callPackage ../development/libraries/audio/zita-convolver { };

  zita-alsa-pcmi = callPackage ../development/libraries/audio/zita-alsa-pcmi { };

  zziplib = callPackage ../development/libraries/zziplib { };

  ### DEVELOPMENT / LIBRARIES / AGDA

  agda = callPackage ../build-support/agda {
    glibcLocales = if pkgs.stdenv.isLinux then pkgs.glibcLocales else null;
    extension = self : super : { };
    inherit (haskell.packages.ghc784) Agda;
    inherit writeScriptBin;
  };

  agdaBase = callPackage ../development/libraries/agda/agda-base { };

  agdaIowaStdlib = callPackage ../development/libraries/agda/agda-iowa-stdlib { };

  agdaPrelude = callPackage ../development/libraries/agda/agda-prelude { };

  AgdaStdlib = callPackage ../development/libraries/agda/agda-stdlib {
    inherit (haskellPackages) ghcWithPackages;
  };

  AgdaSheaves = callPackage ../development/libraries/agda/Agda-Sheaves { };

  bitvector = callPackage ../development/libraries/agda/bitvector { };

  categories = callPackage ../development/libraries/agda/categories { };

  pretty = callPackage ../development/libraries/agda/pretty { };

  TotalParserCombinators = callPackage ../development/libraries/agda/TotalParserCombinators { };

  ### DEVELOPMENT / LIBRARIES / JAVA

  atermjava = callPackage ../development/libraries/java/aterm {
    stdenv = overrideInStdenv stdenv [gnumake380];
  };

  commonsBcel = callPackage ../development/libraries/java/commons/bcel { };

  commonsBsf = callPackage ../development/libraries/java/commons/bsf { };

  commonsCompress = callPackage ../development/libraries/java/commons/compress { };

  commonsFileUpload = callPackage ../development/libraries/java/commons/fileupload { };

  commonsLang = callPackage ../development/libraries/java/commons/lang { };

  commonsLogging = callPackage ../development/libraries/java/commons/logging { };

  commonsIo = callPackage ../development/libraries/java/commons/io { };

  commonsMath = callPackage ../development/libraries/java/commons/math { };

  fastjar = callPackage ../development/tools/java/fastjar { };

  httpunit = callPackage ../development/libraries/java/httpunit { };

  gwtdragdrop = callPackage ../development/libraries/java/gwt-dragdrop { };

  gwtwidgets = callPackage ../development/libraries/java/gwt-widgets { };

  javaCup = callPackage ../development/libraries/java/cup { };

  javasvn = callPackage ../development/libraries/java/javasvn { };

  jclasslib = callPackage ../development/tools/java/jclasslib { };

  jdom = callPackage ../development/libraries/java/jdom { };

  jflex = callPackage ../development/libraries/java/jflex { };

  jjtraveler = callPackage ../development/libraries/java/jjtraveler {
    stdenv = overrideInStdenv stdenv [gnumake380];
  };

  junit = callPackage ../development/libraries/java/junit { antBuild = releaseTools.antBuild; };

  junixsocket = callPackage ../development/libraries/java/junixsocket { };

  jzmq = callPackage ../development/libraries/java/jzmq { };

  lucene = callPackage ../development/libraries/java/lucene { };

  lucenepp = callPackage ../development/libraries/lucene++ { };

  mockobjects = callPackage ../development/libraries/java/mockobjects { };

  saxon = callPackage ../development/libraries/java/saxon { };

  saxonb = callPackage ../development/libraries/java/saxon/default8.nix { };

  sharedobjects = callPackage ../development/libraries/java/shared-objects {
    stdenv = overrideInStdenv stdenv [gnumake380];
  };

  smack = callPackage ../development/libraries/java/smack { };

  swt = callPackage ../development/libraries/java/swt {
    inherit (gnome) libsoup;
  };


  ### DEVELOPMENT / LIBRARIES / JAVASCRIPT

  jquery = callPackage ../development/libraries/javascript/jquery { };

  jquery-ui = callPackage ../development/libraries/javascript/jquery-ui { };

  yuicompressor = callPackage ../development/tools/yuicompressor { };

  ### DEVELOPMENT / GO MODULES

  go13Packages = recurseIntoAttrs (callPackage ./go-packages.nix {
    go = go_1_3;
    buildGoPackage = import ../development/go-modules/generic {
      go = go_1_3;
      govers = go13Packages.govers;
      inherit lib;
   };
    overrides = (config.goPackageOverrides or (p: {})) pkgs;
  });

  go14Packages = recurseIntoAttrs (callPackage ./go-packages.nix {
    go = go_1_4;
    buildGoPackage = import ../development/go-modules/generic {
      go = go_1_4;
      govers = go14Packages.govers;
      inherit lib;
    };
    overrides = (config.goPackageOverrides or (p: {})) pkgs;
  });

  goPackages = go14Packages;

  ### DEVELOPMENT / LISP MODULES

  asdf = callPackage ../development/lisp-modules/asdf {
    texLive = null;
  };

  clwrapperFunction = callPackage ../development/lisp-modules/clwrapper;

  wrapLisp = lisp: clwrapperFunction { inherit lisp; };

  lispPackagesFor = clwrapper: callPackage ../development/lisp-modules/lisp-packages.nix {
    inherit clwrapper;
  };

  lispPackagesClisp = lispPackagesFor (wrapLisp clisp);
  lispPackagesSBCL = lispPackagesFor (wrapLisp sbcl);
  lispPackages = recurseIntoAttrs lispPackagesSBCL;


  ### DEVELOPMENT / PERL MODULES

  buildPerlPackage = import ../development/perl-modules/generic perl;

  perlPackages = recurseIntoAttrs (import ./perl-packages.nix {
    inherit pkgs;
    overrides = (config.perlPackageOverrides or (p: {})) pkgs;
  });

  perlXMLParser = perlPackages.XMLParser;

  ack = perlPackages.ack;

  perlArchiveCpio = perlPackages.ArchiveCpio;

  perlcritic = perlPackages.PerlCritic;

  planetary_annihilation = callPackage ../games/planetaryannihilation { };

  sqitchPg = callPackage ../development/tools/misc/sqitch {
    inherit stdenv perl makeWrapper;
    name = "sqitch-pg";
    databaseModule = perlPackages.DBDPg;
    sqitchModule = perlPackages.AppSqitch;
  };

  ### DEVELOPMENT / PYTHON MODULES

  # python function with default python interpreter
  buildPythonPackage = pythonPackages.buildPythonPackage;

  # `nix-env -i python-nose` installs for 2.7, the default python.
  # Therefore we do not recurse into attributes here, in contrast to
  # python27Packages. `nix-env -iA python26Packages.nose` works
  # regardless.
  python26Packages = callPackage ./python-packages.nix {
    python = python26;
    self = python26Packages;
  };

  python27Packages = lib.hiPrioSet (recurseIntoAttrs (callPackage ./python-packages.nix {
    python = python27;
    self = python27Packages;
  }));

  python32Packages = callPackage ./python-packages.nix {
    python = python32;
    self = python32Packages;
  };

  python33Packages = recurseIntoAttrs (callPackage ./python-packages.nix {
    python = python33;
    self = python33Packages;
  });

  python34Packages = recurseIntoAttrs (callPackage ./python-packages.nix {
    python = python34;
    self = python34Packages;
  });

  pypyPackages = recurseIntoAttrs (callPackage ./python-packages.nix {
    python = pypy;
    self = pypyPackages;
  });

  foursuite = callPackage ../development/python-modules/4suite { };

  bsddb3 = callPackage ../development/python-modules/bsddb3 { };

  ecdsa = callPackage ../development/python-modules/ecdsa { };

  numeric = callPackage ../development/python-modules/numeric { };

  pil = pythonPackages.pil;

  psyco = callPackage ../development/python-modules/psyco { };

  pycairo = pythonPackages.pycairo;

  pycapnp = pythonPackages.pycapnp;

  pycrypto = pythonPackages.pycrypto;

  pycups = callPackage ../development/python-modules/pycups { };

  pyexiv2 = callPackage ../development/python-modules/pyexiv2 { };

  pygame = callPackage ../development/python-modules/pygame { };

  pygobject = pythonPackages.pygobject;

  pygobject3 = pythonPackages.pygobject3;

  pygtk = pythonPackages.pygtk;

  pygtksourceview = callPackage ../development/python-modules/pygtksourceview { };

  pyGtkGlade = pythonPackages.pyGtkGlade;

  pylint = callPackage ../development/python-modules/pylint { };

  pyopenssl = pythonPackages.pyopenssl;

  rhpl = callPackage ../development/python-modules/rhpl { };

  pyqt4 = callPackage ../development/python-modules/pyqt/4.x.nix { };

  pysideApiextractor = callPackage ../development/python-modules/pyside/apiextractor.nix { };

  pysideGeneratorrunner = callPackage ../development/python-modules/pyside/generatorrunner.nix { };

  pyside = callPackage ../development/python-modules/pyside { };

  pysideTools = callPackage ../development/python-modules/pyside/tools.nix { };

  pysideShiboken = callPackage ../development/python-modules/pyside/shiboken.nix { };

  pyx = callPackage ../development/python-modules/pyx { };

  pyxml = callPackage ../development/python-modules/pyxml { };

  rbtools = callPackage ../development/python-modules/rbtools { };

  setuptools = pythonPackages.setuptools;

  slowaes = callPackage ../development/python-modules/slowaes { };

  wxPython = pythonPackages.wxPython;
  wxPython28 = pythonPackages.wxPython28;

  twisted = pythonPackages.twisted;

  ZopeInterface = pythonPackages.zope_interface;

  ### DEVELOPMENT / R MODULES

  R = callPackage ../applications/science/math/R {
    inherit (xlibs) libX11 libXt;
    texLive = texLiveAggregationFun { paths = [ texLive texLiveExtra ]; };
    withRecommendedPackages = false;
  };

  rWrapper = callPackage ../development/r-modules/wrapper.nix {
    recommendedPackages = with rPackages; [
      boot class cluster codetools foreign KernSmooth lattice MASS
      Matrix mgcv nlme nnet rpart spatial survival
    ];
    # Override this attribute to register additional libraries.
    packages = [];
  };

  rPackages = callPackage ../development/r-modules {
    overrides = (config.rPackageOverrides or (p: {})) pkgs;
  };

  ### SERVERS

  "389-ds-base" = callPackage ../servers/ldap/389 {
    kerberos = krb5;
  };

  rdf4store = callPackage ../servers/http/4store { };

  apacheHttpd = pkgs.apacheHttpd_2_4;

  apacheHttpd_2_2 = callPackage ../servers/http/apache-httpd/2.2.nix {
    sslSupport = true;
  };

  apacheHttpd_2_4 = lowPrio (callPackage ../servers/http/apache-httpd/2.4.nix {
    sslSupport = true;
  });

  apacheHttpdPackagesFor = apacheHttpd: self: let callPackage = newScope self; in {
    inherit apacheHttpd;

    mod_dnssd = callPackage ../servers/http/apache-modules/mod_dnssd { };

    mod_evasive = callPackage ../servers/http/apache-modules/mod_evasive { };

    mod_fastcgi = callPackage ../servers/http/apache-modules/mod_fastcgi { };

    mod_python = callPackage ../servers/http/apache-modules/mod_python { };

    mod_wsgi = callPackage ../servers/http/apache-modules/mod_wsgi { };

    php = pkgs.php.override { inherit apacheHttpd; };

    subversion = pkgs.subversion.override { httpServer = true; inherit apacheHttpd; };
  };

  apacheHttpdPackages = apacheHttpdPackagesFor pkgs.apacheHttpd pkgs.apacheHttpdPackages;
  apacheHttpdPackages_2_2 = apacheHttpdPackagesFor pkgs.apacheHttpd_2_2 pkgs.apacheHttpdPackages_2_2;
  apacheHttpdPackages_2_4 = apacheHttpdPackagesFor pkgs.apacheHttpd_2_4 pkgs.apacheHttpdPackages_2_4;

  cadvisor = callPackage ../servers/monitoring/cadvisor { };

  cassandra_2_0 = callPackage ../servers/nosql/cassandra/2.0.nix { };
  cassandra_2_1 = callPackage ../servers/nosql/cassandra/2.1.nix { };
  cassandra = cassandra_2_1;

  apache-jena = callPackage ../servers/nosql/apache-jena/binary.nix {
    java = jdk;
  };

  apcupsd = callPackage ../servers/apcupsd { };

  asterisk = callPackage ../servers/asterisk { };

  sabnzbd = callPackage ../servers/sabnzbd { };

  bind = callPackage ../servers/dns/bind { };

  bird = callPackage ../servers/bird { };

  bosun = callPackage ../servers/monitoring/bosun {};
  scollector = callPackage ../servers/monitoring/bosun/scollector.nix {};

  couchdb = callPackage ../servers/http/couchdb {
    spidermonkey = spidermonkey_185;
    python = python27;
    sphinx = python27Packages.sphinx;
    erlang = erlangR16;
  };

  dico = callPackage ../servers/dico { };

  dict = callPackage ../servers/dict {
      libmaa = callPackage ../servers/dict/libmaa.nix {};
  };

  dictdDBs = recurseIntoAttrs (import ../servers/dict/dictd-db.nix {
    inherit builderDefs;
  });

  dictDBCollector = import ../servers/dict/dictd-db-collector.nix {
    inherit stdenv lib dict;
  };

  dictdWiktionary = callPackage ../servers/dict/dictd-wiktionary.nix {};

  dictdWordnet = callPackage ../servers/dict/dictd-wordnet.nix {};

  diod = callPackage ../servers/diod { lua = lua5_1; };

  dovecot = dovecot21;

  dovecot21 = callPackage ../servers/mail/dovecot { };

  dovecot22 = callPackage ../servers/mail/dovecot/2.2.x.nix { };

  dovecot_pigeonhole = callPackage ../servers/mail/dovecot-pigeonhole { };

  etcd = callPackage ../servers/etcd { };

  ejabberd = callPackage ../servers/xmpp/ejabberd {
    erlang = erlangR16;
  };

  prosody = callPackage ../servers/xmpp/prosody {
    lua5 = lua5_1;
    inherit (lua51Packages) luasocket luasec luaexpat luafilesystem luabitop luaevent luazlib;
  };

  elasticmq = callPackage ../servers/elasticmq { };

  etcdctl = callPackage ../development/tools/etcdctl { };

  exim = callPackage ../servers/mail/exim { };

  fcgiwrap = callPackage ../servers/fcgiwrap { };

  felix = callPackage ../servers/felix { };

  felix_remoteshell = callPackage ../servers/felix/remoteshell.nix { };

  fingerd_bsd = callPackage ../servers/fingerd/bsd-fingerd { };

  firebird = callPackage ../servers/firebird { icu = null; };
  firebirdSuper = callPackage ../servers/firebird { superServer = true; };

  fleet = callPackage ../servers/fleet { };

  freepops = callPackage ../servers/mail/freepops { };

  freeswitch = callPackage ../servers/sip/freeswitch { };

  ghostOne = callPackage ../servers/games/ghost-one { };

  ircdHybrid = callPackage ../servers/irc/ircd-hybrid { };

  jboss = callPackage ../servers/http/jboss { };

  jboss_mysql_jdbc = callPackage ../servers/http/jboss/jdbc/mysql { };

  jetty = callPackage ../servers/http/jetty { };

  jetty61 = callPackage ../servers/http/jetty/6.1 { };

  jetty92 = callPackage ../servers/http/jetty/9.2.nix { };

  joseki = callPackage ../servers/http/joseki {};

  rdkafka = callPackage ../development/libraries/rdkafka { };

  leafnode = callPackage ../servers/news/leafnode { };

  lighttpd = callPackage ../servers/http/lighttpd { };

  mailman = callPackage ../servers/mail/mailman {
    dnspython = pythonPackages.dns;
  };

  mediatomb = callPackage ../servers/mediatomb {
    spidermonkey = spidermonkey_185;
  };

  memcached = callPackage ../servers/memcached {};

  # Backwards compatibility.
  mod_dnssd = pkgs.apacheHttpdPackages.mod_dnssd;
  mod_evasive = pkgs.apacheHttpdPackages.mod_evasive;
  mod_fastcgi = pkgs.apacheHttpdPackages.mod_fastcgi;
  mod_python = pkgs.apacheHttpdPackages.mod_python;
  mod_wsgi = pkgs.apacheHttpdPackages.mod_wsgi;

  mpd = callPackage ../servers/mpd {
    aacSupport    = config.mpd.aacSupport or true;
    clientSupport = config.mpd.clientSupport or false;
    ffmpegSupport = config.mpd.ffmpegSupport or true;
    opusSupport   = config.mpd.opusSupport or true;

  };

  mpd_clientlib = callPackage ../servers/mpd/clientlib.nix { };

  mpdscribble = callPackage ../tools/misc/mpdscribble { };

  miniHttpd = callPackage ../servers/http/mini-httpd {};

  mlmmj = callPackage ../servers/mail/mlmmj { };

  myserver = callPackage ../servers/http/myserver { };

  nginx = callPackage ../servers/http/nginx {
    rtmp        = true;
    fullWebDAV  = true;
    syslog      = false; # the patch is not found
    moreheaders = true;
  };
  nginxUnstable = callPackage ../servers/http/nginx/unstable.nix {
    fullWebDAV  = true;
    syslog      = false; # the patch is not found
    moreheaders = true;
  };

  ngircd = callPackage ../servers/irc/ngircd { };

  nix-binary-cache = callPackage ../servers/http/nix-binary-cache {};

  nsd = callPackage ../servers/dns/nsd (config.nsd or {});

  nsq = callPackage ../servers/nsq { };

  openresty = callPackage ../servers/http/openresty { };

  opensmtpd = callPackage ../servers/mail/opensmtpd { };

  osrm-backend = callPackage ../servers/osrm-backend { };

  osrm-backend_luajit = callPackage ../servers/osrm-backend { luabind = luabind_luajit; };

  petidomo = callPackage ../servers/mail/petidomo { };

  popa3d = callPackage ../servers/mail/popa3d { };

  postfix28 = callPackage ../servers/mail/postfix { };

  postfix211 = callPackage ../servers/mail/postfix/2.11.nix { };

  postfix = postfix211;

  pshs = callPackage ../servers/http/pshs { };

  libpulseaudio = pulseaudioFull.override {
    prefix = "lib";
  };

  pulseaudio = pulseaudioFull.override {
    # The following are disabled in the default build, because if this
    # functionality is desired, they are only needed in the PulseAudio
    # server.
    xlibs = null;
    coreaudio = null;
    esound = null;
    libjack2 = null;
    avahi = null;
    lirc = null;
    bluez5 = null;
    tdb = null;
    gdbm = null;
  };

  pulseaudioFull = callPackage ../servers/pulseaudio {
    gconf = gnome3.gconf;
    fftw = fftwFloat;

    # Disabled unless debugging
    valgrind = null;
  };

  tomcat_connectors = callPackage ../servers/http/apache-modules/tomcat-connectors { };

  pies = callPackage ../servers/pies { };

  portmap = callPackage ../servers/portmap { };

  rpcbind = callPackage ../servers/rpcbind { };

  #monetdb = callPackage ../servers/sql/monetdb { };

  mariadb = callPackage ../servers/sql/mariadb {};

  mongodb = callPackage ../servers/nosql/mongodb {
    sasl = cyrus_sasl;
  };

  riak = callPackage ../servers/nosql/riak/1.3.1.nix { };

  influxdb = callPackage ../servers/nosql/influxdb { };

  influxdb-backup = callPackage ../servers/nosql/influxdb/backup.nix { };

  hyperdex = callPackage ../servers/nosql/hyperdex { };

  mysql51 = import ../servers/sql/mysql/5.1.x.nix {
    inherit fetchurl ncurses zlib perl openssl stdenv;
    ps = procps; /* !!! Linux only */
  };

  mysql55 = callPackage ../servers/sql/mysql/5.5.x.nix { };

  mysql = mariadb;
  libmysql = mysql.lib;

  mysql_jdbc = callPackage ../servers/sql/mysql/jdbc { };

  nagios = callPackage ../servers/monitoring/nagios { };

  munin = callPackage ../servers/monitoring/munin { };

  nagiosPluginsOfficial = callPackage ../servers/monitoring/nagios/plugins/official-2.x.nix { };

  neo4j = callPackage ../servers/nosql/neo4j { };

  net_snmp = callPackage ../servers/monitoring/net-snmp { };

  newrelic-sysmond = callPackage ../servers/monitoring/newrelic-sysmond { };

  riemann = callPackage ../servers/monitoring/riemann { };
  riemann-dash = callPackage ../servers/monitoring/riemann-dash { };

  oidentd = callPackage ../servers/identd/oidentd { };

  openfire = callPackage ../servers/xmpp/openfire { };

  oracleXE = callPackage ../servers/sql/oracle-xe { };

  OVMF = callPackage ../applications/virtualization/OVMF { seabios=false; openssl=null; };
  OVMF-CSM = callPackage ../applications/virtualization/OVMF { openssl=null; };
  #WIP: OVMF-secureBoot = callPackage ../applications/virtualization/OVMF { seabios=false; secureBoot=true; };

  seabios = callPackage ../applications/virtualization/seabios { };

  pgpool92 = pgpool.override { postgresql = postgresql92; };
  pgpool93 = pgpool.override { postgresql = postgresql93; };
  pgpool94 = pgpool.override { postgresql = postgresql94; };

  pgpool = callPackage ../servers/sql/pgpool/default.nix {
    pam = if stdenv.isLinux then pam else null;
    libmemcached = null; # Detection is broken upstream
  };

  postgresql = postgresql92;

  postgresql84 = callPackage ../servers/sql/postgresql/8.4.x.nix { };

  postgresql90 = callPackage ../servers/sql/postgresql/9.0.x.nix { };

  postgresql91 = callPackage ../servers/sql/postgresql/9.1.x.nix { };

  postgresql92 = callPackage ../servers/sql/postgresql/9.2.x.nix { };

  postgresql93 = callPackage ../servers/sql/postgresql/9.3.x.nix { };

  postgresql94 = callPackage ../servers/sql/postgresql/9.4.x.nix { };

  postgresql_jdbc = callPackage ../servers/sql/postgresql/jdbc { };

  prometheus = callPackage ../servers/monitoring/prometheus { };
  prometheus-alertmanager =
    callPackage ../servers/monitoring/prometheus/alertmanager { };
  prometheus-cli =
    callPackage ../servers/monitoring/prometheus/cli { };
  prometheus-haproxy-exporter =
    callPackage ../servers/monitoring/prometheus/haproxy_exporter { };
  prometheus-mesos-exporter =
    callPackage ../servers/monitoring/prometheus/mesos_exporter { };
  prometheus-node-exporter =
    callPackage ../servers/monitoring/prometheus/node_exporter { };
  prometheus-pushgateway =
    callPackage ../servers/monitoring/prometheus/pushgateway { };
  prometheus-statsd-bridge =
    callPackage ../servers/monitoring/prometheus/statsd_bridge { };

  psqlodbc = callPackage ../servers/sql/postgresql/psqlodbc { };

  pyIRCt = builderDefsPackage (import ../servers/xmpp/pyIRCt) {
    inherit xmpppy pythonIRClib python makeWrapper;
  };

  pyMAILt = builderDefsPackage (import ../servers/xmpp/pyMAILt) {
    inherit xmpppy python makeWrapper fetchcvs;
  };

  qpid-cpp = callPackage ../servers/amqp/qpid-cpp { };

  rabbitmq_server = callPackage ../servers/amqp/rabbitmq-server { };

  radius = callPackage ../servers/radius { };

  redis = callPackage ../servers/nosql/redis { };
  redis3 = callPackage ../servers/nosql/redis/3.0.nix { };

  redstore = callPackage ../servers/http/redstore { };

  restund = callPackage ../servers/restund {};

  rethinkdb = callPackage ../servers/nosql/rethinkdb {
    boost = boost155;
  };

  rippled = callPackage ../servers/rippled {
    boost = boost155;
  };

  ripple-data-api = callPackage ../servers/rippled/data-api.nix { };

  s6 = callPackage ../servers/s6 { };

  spamassassin = callPackage ../servers/mail/spamassassin {
    inherit (perlPackages) HTMLParser NetDNS NetAddrIP DBFile
      HTTPDate MailDKIM LWP IOSocketSSL;
  };

  samba3 = callPackage ../servers/samba/3.x.nix { };

  samba4 = callPackage ../servers/samba/4.x.nix {
    python = python2;
    pythonPackages = python2Packages;
    kerberos = heimdal;
    gnutls = gnutls33;
    cups = if stdenv.isDarwin then null else cups;
    pam = if stdenv.isDarwin then null else pam;
    libaio = if stdenv.isDarwin then null else libaio;
    libceph = if stdenv.isDarwin then null else libceph;
    glusterfs = if stdenv.isDarwin then null else glusterfs;
    dbus = if stdenv.isLinux then dbus else null;
    libibverbs = if stdenv.isLinux then libibverbs else null;
    librdmacm = if stdenv.isLinux then librdmacm else null;
    systemd = if stdenv.isLinux then systemd else null;
  };

  samba = samba4;

  smbclient = samba;

  # A lightweight Samba 3, useful for non-Linux-based OSes.
  samba3_light = lowPrio (samba3.override {
    pam = null;
    fam = null;
    cups = null;
    acl = null;
    openldap = null;
    # libunwind 1.0.1 is not ported to GNU/Hurd.
    libunwind = null;
  });

  samba4_light = lowPrio (samba4.override {
    # source3/wscript optionals
    kerberos = null;
    zlib = null;
    openldap = null;
    cups = null;
    pam = null;
    avahi = null;
    acl = null;
    libaio = null;
    fam = null;
    libceph = null;
    glusterfs = null;

    # buildtools/wafsamba/wscript optionals
    libiconv = null;
    gettext = null;

    # source4/lib/tls/wscript optionals
    gnutls = null;
    libgcrypt = null;
    libgpgerror = null;

    # other optionals
    ncurses = null;
    libunwind = null;
    dbus = null;
    libibverbs = null;
    librdmacm = null;
    systemd = null;
  });

  samba_light = samba4_light;

  shairport-sync = callPackage ../servers/shairport-sync { };

  serfdom = callPackage ../servers/serfdom { };

  seyren = callPackage ../servers/monitoring/seyren { };

  sensu = callPackage ../servers/monitoring/sensu { };

  shishi = callPackage ../servers/shishi { };

  sipcmd = callPackage ../applications/networking/sipcmd { };

  sipwitch = callPackage ../servers/sip/sipwitch { };

  spawn_fcgi = callPackage ../servers/http/spawn-fcgi { };

  squids = recurseIntoAttrs( import ../servers/squid/squids.nix {
    inherit fetchurl stdenv perl lib composableDerivation
      openldap pam db cyrus_sasl kerberos libcap expat libxml2 libtool
      openssl;
  });
  squid = squids.squid31; # has ipv6 support

  sslh = callPackage ../servers/sslh { };

  thttpd = callPackage ../servers/http/thttpd { };

  storm = callPackage ../servers/computing/storm { };

  slurm-llnl = callPackage ../servers/computing/slurm { };

  tomcat5 = callPackage ../servers/http/tomcat/5.0.nix { };

  tomcat6 = callPackage ../servers/http/tomcat/6.0.nix { };

  tomcat7 = callPackage ../servers/http/tomcat/7.0.nix { };

  tomcat8 = callPackage ../servers/http/tomcat/8.0.nix { };

  tomcat_mysql_jdbc = callPackage ../servers/http/tomcat/jdbc/mysql { };

  torque = callPackage ../servers/computing/torque { };

  axis2 = callPackage ../servers/http/tomcat/axis2 { };

  unifi = callPackage ../servers/unifi { };

  virtuoso6 = callPackage ../servers/sql/virtuoso/6.x.nix { };

  virtuoso7 = callPackage ../servers/sql/virtuoso/7.x.nix { };

  virtuoso = virtuoso6;

  vsftpd = callPackage ../servers/ftp/vsftpd { };

  winstone = callPackage ../servers/http/winstone { };

  xinetd = callPackage ../servers/xinetd { };

  zookeeper = callPackage ../servers/zookeeper { };

  zookeeper_mt = callPackage ../development/libraries/zookeeper_mt { };

  xquartz = callPackage ../servers/x11/xquartz { };
  quartz-wm = callPackage ../servers/x11/quartz-wm { stdenv = clangStdenv; };

  xorg = recurseIntoAttrs (import ../servers/x11/xorg/default.nix {
    inherit clangStdenv fetchurl fetchgit fetchpatch stdenv pkgconfig intltool freetype fontconfig
      libxslt expat libpng zlib perl mesa_drivers spice_protocol
      dbus libuuid openssl gperf m4 libevdev tradcpp libinput makeWrapper
      autoconf automake libtool xmlto asciidoc flex bison python mtdev pixman;
    bootstrap_cmds = if stdenv.isDarwin then darwin.bootstrap_cmds else null;
    mesa = mesa_noglu;
    udev = if stdenv.isLinux then udev else null;
    libdrm = if stdenv.isLinux then libdrm else null;
  });

  xorgReplacements = callPackage ../servers/x11/xorg/replacements.nix { };

  xorgVideoUnichrome = callPackage ../servers/x11/xorg/unichrome/default.nix { };

  xwayland = with xorg; callPackage ../servers/x11/xorg/xwayland.nix { };

  yaws = callPackage ../servers/http/yaws { };

  zabbix = recurseIntoAttrs (import ../servers/monitoring/zabbix {
    inherit fetchurl stdenv pkgconfig postgresql curl openssl zlib;
  });

  zabbix20 = callPackage ../servers/monitoring/zabbix/2.0.nix { };
  zabbix22 = callPackage ../servers/monitoring/zabbix/2.2.nix { };


  ### OS-SPECIFIC

  afuse = callPackage ../os-specific/linux/afuse { };

  autofs5 = callPackage ../os-specific/linux/autofs/autofs-v5.nix { };

  _915resolution = callPackage ../os-specific/linux/915resolution { };

  nfs-utils = callPackage ../os-specific/linux/nfs-utils { };

  acpi = callPackage ../os-specific/linux/acpi { };

  acpid = callPackage ../os-specific/linux/acpid { };

  acpitool = callPackage ../os-specific/linux/acpitool { };

  alfred = callPackage ../os-specific/linux/batman-adv/alfred.nix { };

  alienfx = callPackage ../os-specific/linux/alienfx { };

  alsa-firmware = callPackage ../os-specific/linux/alsa-firmware { };

  alsaLib = callPackage ../os-specific/linux/alsa-lib { };

  alsaPlugins = callPackage ../os-specific/linux/alsa-plugins { };

  alsaPluginWrapper = callPackage ../os-specific/linux/alsa-plugins/wrapper.nix { };

  alsaUtils = callPackage ../os-specific/linux/alsa-utils { };
  alsaOss = callPackage ../os-specific/linux/alsa-oss { };

  microcodeAmd = callPackage ../os-specific/linux/microcode/amd.nix { };

  microcodeIntel = callPackage ../os-specific/linux/microcode/intel.nix { };

  apparmor = callPackage ../os-specific/linux/apparmor {
    inherit (perlPackages) LocaleGettext TermReadKey RpcXML;
    bison = bison2;
    perl = perl516; # ${perl}/.../CORE/handy.h:124:34: error: 'bool' undeclared
  };

  apparmor_2_9 = callPackage ../os-specific/linux/apparmor/2.9 { swig = swig2; };
  libapparmor = apparmor_2_9.libapparmor;
  apparmor-pam = apparmor_2_9.apparmor-pam;
  apparmor-parser = apparmor_2_9.apparmor-parser;
  apparmor-profiles = apparmor_2_9.apparmor-profiles;
  apparmor-utils = apparmor_2_9.apparmor-utils;

  atop = callPackage ../os-specific/linux/atop { };

  audit = callPackage ../os-specific/linux/audit { };

  b43Firmware_5_1_138 = callPackage ../os-specific/linux/firmware/b43-firmware/5.1.138.nix { };

  b43Firmware_6_30_163_46 = callPackage ../os-specific/linux/firmware/b43-firmware/6.30.163.46.nix { };

  b43FirmwareCutter = callPackage ../os-specific/linux/firmware/b43-firmware-cutter { };

  batctl = callPackage ../os-specific/linux/batman-adv/batctl.nix { };

  bluez4 = callPackage ../os-specific/linux/bluez {
    pygobject = pygobject3;
  };

  bluez5 = lowPrio (callPackage ../os-specific/linux/bluez/bluez5.nix { });

  # Needed for LibreOffice
  bluez5_28 = lowPrio (callPackage ../os-specific/linux/bluez/bluez5_28.nix { });

  bluez = bluez4;

  inherit (pythonPackages) bedup;

  beret = callPackage ../games/beret { };

  bridge-utils = callPackage ../os-specific/linux/bridge-utils { };

  busybox = callPackage ../os-specific/linux/busybox { };

  cgmanager = callPackage ../os-specific/linux/cgmanager { };

  checkpolicy = callPackage ../os-specific/linux/checkpolicy { };

  checksec = callPackage ../os-specific/linux/checksec { };

  cifs_utils = callPackage ../os-specific/linux/cifs-utils { };

  conky = callPackage ../os-specific/linux/conky ({
    lua = lua5_1; # conky can use 5.2, but toluapp can not
  } // config.conky or {});

  conntrack_tools = callPackage ../os-specific/linux/conntrack-tools { };

  cpufrequtils = callPackage ../os-specific/linux/cpufrequtils { };

  cryopid = callPackage ../os-specific/linux/cryopid { };

  criu = callPackage ../os-specific/linux/criu { };

  cryptsetup = callPackage ../os-specific/linux/cryptsetup { };

  cramfsswap = callPackage ../os-specific/linux/cramfsswap { };

  darwin = let
    cmdline = callPackage ../os-specific/darwin/command-line-tools {};
    apple-source-releases = import ../os-specific/darwin/apple-source-releases { inherit stdenv fetchurl pkgs; };
  in apple-source-releases // rec {
    cctools_cross = callPackage (forceNativeDrv (callPackage ../os-specific/darwin/cctools/port.nix {}).cross) {
      cross = assert crossSystem != null; crossSystem;
      inherit maloader;
      xctoolchain = xcode.toolchain;
    };

    cctools = (callPackage ../os-specific/darwin/cctools/port.nix {}).native;

    maloader = callPackage ../os-specific/darwin/maloader {
      inherit opencflite;
    };

    opencflite = callPackage ../os-specific/darwin/opencflite {};

    xcode = callPackage ../os-specific/darwin/xcode {};

    osx_sdk = callPackage ../os-specific/darwin/osx-sdk {};
    osx_private_sdk = callPackage ../os-specific/darwin/osx-private-sdk { inherit osx_sdk; };

    ps = callPackage ../os-specific/darwin/adv_cmds/ps.nix {};

    security_tool = callPackage ../os-specific/darwin/security-tool { inherit osx_private_sdk; };

    cmdline_sdk   = cmdline.sdk;
    cmdline_tools = cmdline.tools;

    libobjc = apple-source-releases.objc4;
  };

  devicemapper = lvm2;

  disk_indicator = callPackage ../os-specific/linux/disk-indicator { };

  dmidecode = callPackage ../os-specific/linux/dmidecode { };

  dmtcp = callPackage ../os-specific/linux/dmtcp { };

  dietlibc = callPackage ../os-specific/linux/dietlibc { };

  directvnc = builderDefsPackage ../os-specific/linux/directvnc {
    inherit libjpeg pkgconfig zlib directfb;
    inherit (xlibs) xproto;
  };

  dmraid = callPackage ../os-specific/linux/dmraid {
    devicemapper = devicemapper.override {enable_dmeventd = true;};
  };

  drbd = callPackage ../os-specific/linux/drbd { };

  dstat = callPackage ../os-specific/linux/dstat {
    # pythonFull includes the "curses" standard library module, for pretty
    # dstat color output
    python = pythonFull;
  };

  libossp_uuid = callPackage ../development/libraries/libossp-uuid { };

  libuuid =
    if crossSystem != null && crossSystem.config == "i586-pc-gnu"
    then (utillinux // {
      crossDrv = lib.overrideDerivation utillinux.crossDrv (args: {
        # `libblkid' fails to build on GNU/Hurd.
        configureFlags = args.configureFlags
          + " --disable-libblkid --disable-mount --disable-libmount"
          + " --disable-fsck --enable-static --disable-partx";
        doCheck = false;
        CPPFLAGS =                    # ugly hack for ugly software!
          lib.concatStringsSep " "
            (map (v: "-D${v}=4096")
                 [ "PATH_MAX" "MAXPATHLEN" "MAXHOSTNAMELEN" ]);
      });
    })
    else if stdenv.isLinux
    then utillinux
    else null;

  light = callPackage ../os-specific/linux/light { };

  lightum = callPackage ../os-specific/linux/lightum { };

  e3cfsprogs = callPackage ../os-specific/linux/e3cfsprogs { };

  ebtables = callPackage ../os-specific/linux/ebtables { };

  eject = utillinux;

  fatrace = callPackage ../os-specific/linux/fatrace { };

  ffado = callPackage ../os-specific/linux/ffado { };
  libffado = ffado.override { prefix = "lib"; };

  fbterm = callPackage ../os-specific/linux/fbterm { };

  firejail = callPackage ../os-specific/linux/firejail {};

  freefall = callPackage ../os-specific/linux/freefall { };

  fuse = callPackage ../os-specific/linux/fuse { };

  fusionio-util = callPackage ../os-specific/linux/fusionio/util.nix { };

  fxload = callPackage ../os-specific/linux/fxload { };

  gfxtablet = callPackage ../os-specific/linux/gfxtablet {};

  gpm = callPackage ../servers/gpm {
    ncurses = null;  # Keep curses disabled for lack of value
  };

  gradm = callPackage ../os-specific/linux/gradm {
    flex = flex_2_5_35;
  };

  hdparm = callPackage ../os-specific/linux/hdparm { };

  hibernate = callPackage ../os-specific/linux/hibernate { };

  hostapd = callPackage ../os-specific/linux/hostapd { };

  htop =
    if stdenv.isLinux then
      callPackage ../os-specific/linux/htop { }
    else if stdenv.isDarwin then
      callPackage ../os-specific/darwin/htop { }
    else null;

  # GNU/Hurd core packages.
  gnu = recurseIntoAttrs (callPackage ../os-specific/gnu {
    inherit platform crossSystem;
  });

  hwdata = callPackage ../os-specific/linux/hwdata { };

  i7z = callPackage ../os-specific/linux/i7z { };

  ifplugd = callPackage ../os-specific/linux/ifplugd { };

  iomelt = callPackage ../os-specific/linux/iomelt { };

  iotop = callPackage ../os-specific/linux/iotop { };

  iproute = callPackage ../os-specific/linux/iproute { };

  iputils = callPackage ../os-specific/linux/iputils {
    sp = spCompat;
    inherit (perlPackages) SGMLSpm;
  };

  iptables = callPackage ../os-specific/linux/iptables { };

  ipset = callPackage ../os-specific/linux/ipset { };

  iw = callPackage ../os-specific/linux/iw { };

  jfbview = callPackage ../os-specific/linux/jfbview { };

  jujuutils = callPackage ../os-specific/linux/jujuutils { };

  kbd = callPackage ../os-specific/linux/kbd { };

  kmscon = callPackage ../os-specific/linux/kmscon { };

  latencytop = callPackage ../os-specific/linux/latencytop { };

  ldm = callPackage ../os-specific/linux/ldm { };

  libaio = callPackage ../os-specific/linux/libaio { };

  libatasmart = callPackage ../os-specific/linux/libatasmart { };

  libcgroup = callPackage ../os-specific/linux/libcgroup { };

  libnl = callPackage ../os-specific/linux/libnl { };

  linuxConsoleTools = callPackage ../os-specific/linux/consoletools { };

  # -- Linux kernel expressions ------------------------------------------------

  linuxHeaders = linuxHeaders_3_12;

  linuxHeaders24Cross = forceNativeDrv (import ../os-specific/linux/kernel-headers/2.4.nix {
    inherit stdenv fetchurl perl;
    cross = assert crossSystem != null; crossSystem;
  });

  linuxHeaders26Cross = forceNativeDrv (import ../os-specific/linux/kernel-headers/3.12.nix {
    inherit stdenv fetchurl perl;
    cross = assert crossSystem != null; crossSystem;
  });

  linuxHeaders_3_12 = callPackage ../os-specific/linux/kernel-headers/3.12.nix { };

  linuxHeaders_3_14 = callPackage ../os-specific/linux/kernel-headers/3.14.nix { };

  # We can choose:
  linuxHeadersCrossChooser = ver : if ver == "2.4" then linuxHeaders24Cross
    else if ver == "2.6" then linuxHeaders26Cross
    else throw "Unknown linux kernel version";

  linuxHeadersCross = assert crossSystem != null;
    linuxHeadersCrossChooser crossSystem.platform.kernelMajor;

  kernelPatches = callPackage ../os-specific/linux/kernel/patches.nix { };

  linux_3_2 = makeOverridable (import ../os-specific/linux/kernel/linux-3.2.nix) {
    inherit fetchurl stdenv perl buildLinux;
    kernelPatches = [ kernelPatches.bridge_stp_helper ];
  };

  linux_3_4 = makeOverridable (import ../os-specific/linux/kernel/linux-3.4.nix) {
    inherit fetchurl stdenv perl buildLinux;
    kernelPatches = [ kernelPatches.bridge_stp_helper ]
     ++ lib.optionals ((platform.kernelArch or null) == "mips")
      [ kernelPatches.mips_fpureg_emu
        kernelPatches.mips_fpu_sigill
      ];
  };

  linux_rpi = makeOverridable (import ../os-specific/linux/kernel/linux-rpi.nix) {
    inherit fetchurl stdenv perl buildLinux;
    kernelPatches = [ kernelPatches.bridge_stp_helper ];
  };

  linux_3_10 = makeOverridable (import ../os-specific/linux/kernel/linux-3.10.nix) {
    inherit fetchurl stdenv perl buildLinux;
    kernelPatches = [ kernelPatches.bridge_stp_helper ]
      ++ lib.optionals ((platform.kernelArch or null) == "mips")
      [ kernelPatches.mips_fpureg_emu
        kernelPatches.mips_fpu_sigill
        kernelPatches.mips_ext3_n32
      ];
  };

  linux_3_12 = makeOverridable (import ../os-specific/linux/kernel/linux-3.12.nix) {
    inherit fetchurl stdenv perl buildLinux;
    kernelPatches = [ kernelPatches.bridge_stp_helper kernelPatches.crc_regression ]
      ++ lib.optionals ((platform.kernelArch or null) == "mips")
      [ kernelPatches.mips_fpureg_emu
        kernelPatches.mips_fpu_sigill
        kernelPatches.mips_ext3_n32
      ];
  };

  linux_3_14 = makeOverridable (import ../os-specific/linux/kernel/linux-3.14.nix) {
    inherit fetchurl stdenv perl buildLinux;
    kernelPatches = [ kernelPatches.bridge_stp_helper ]
      ++ lib.optionals ((platform.kernelArch or null) == "mips")
      [ kernelPatches.mips_fpureg_emu
        kernelPatches.mips_fpu_sigill
        kernelPatches.mips_ext3_n32
      ];
  };

  linux_3_18 = makeOverridable (import ../os-specific/linux/kernel/linux-3.18.nix) {
    inherit fetchurl stdenv perl buildLinux;
    kernelPatches = [ kernelPatches.bridge_stp_helper ]
      ++ lib.optionals ((platform.kernelArch or null) == "mips")
      [ kernelPatches.mips_fpureg_emu
        kernelPatches.mips_fpu_sigill
        kernelPatches.mips_ext3_n32
      ];
  };

  linux_3_19 = makeOverridable (import ../os-specific/linux/kernel/linux-3.19.nix) {
    inherit fetchurl stdenv perl buildLinux;
    kernelPatches = [ kernelPatches.bridge_stp_helper ]
      ++ lib.optionals ((platform.kernelArch or null) == "mips")
      [ kernelPatches.mips_fpureg_emu
        kernelPatches.mips_fpu_sigill
        kernelPatches.mips_ext3_n32
      ];
  };

  linux_4_0 = makeOverridable (import ../os-specific/linux/kernel/linux-4.0.nix) {
    inherit fetchurl stdenv perl buildLinux;
    kernelPatches = [ kernelPatches.bridge_stp_helper ]
      ++ lib.optionals ((platform.kernelArch or null) == "mips")
      [ kernelPatches.mips_fpureg_emu
        kernelPatches.mips_fpu_sigill
        kernelPatches.mips_ext3_n32
      ];
  };

  linux_testing = makeOverridable (import ../os-specific/linux/kernel/linux-testing.nix) {
    inherit fetchurl stdenv perl buildLinux;
    kernelPatches = [ kernelPatches.bridge_stp_helper ]
      ++ lib.optionals ((platform.kernelArch or null) == "mips")
      [ kernelPatches.mips_fpureg_emu
        kernelPatches.mips_fpu_sigill
        kernelPatches.mips_ext3_n32
      ];
  };

  /* grsec configuration

     We build several flavors of 'default' grsec kernels. These are
     built by default with Hydra. If the user selects a matching
     'default' flavor, then the pre-canned package set can be
     chosen. Typically, users will make very basic choices like
     'security' + 'server' or 'performance' + 'desktop' with
     virtualisation support. These will then be picked.

     Note: Xen guest kernels are included for e.g. NixOps deployments
     to EC2, where Xen is the Hypervisor.
  */

  grFlavors = import ../build-support/grsecurity/flavors.nix;

  mkGrsecurity = opts:
    (import ../build-support/grsecurity {
      grsecOptions = opts;
      inherit pkgs lib;
    });

  grKernel  = opts: (mkGrsecurity opts).grsecKernel;
  grPackage = opts: recurseIntoAttrs (mkGrsecurity opts).grsecPackage;

  # Stable kernels
  linux_grsec_stable_desktop    = grKernel grFlavors.linux_grsec_stable_desktop;
  linux_grsec_stable_server     = grKernel grFlavors.linux_grsec_stable_server;
  linux_grsec_stable_server_xen = grKernel grFlavors.linux_grsec_stable_server_xen;

  # Testing kernels
  linux_grsec_testing_desktop = grKernel grFlavors.linux_grsec_testing_desktop;
  linux_grsec_testing_server  = grKernel grFlavors.linux_grsec_testing_server;
  linux_grsec_testing_server_xen = grKernel grFlavors.linux_grsec_testing_server_xen;

  /* Linux kernel modules are inherently tied to a specific kernel.  So
     rather than provide specific instances of those packages for a
     specific kernel, we have a function that builds those packages
     for a specific kernel.  This function can then be called for
     whatever kernel you're using. */

  linuxPackagesFor = kernel: self: let callPackage = newScope self; in rec {
    inherit kernel;

    accelio = callPackage ../development/libraries/accelio { };

    acpi_call = callPackage ../os-specific/linux/acpi-call {};

    batman_adv = callPackage ../os-specific/linux/batman-adv {};

    bbswitch = callPackage ../os-specific/linux/bbswitch {};

    ati_drivers_x11 = callPackage ../os-specific/linux/ati-drivers { };

    blcr = callPackage ../os-specific/linux/blcr { };

    cryptodev = callPackage ../os-specific/linux/cryptodev { };

    cpupower = callPackage ../os-specific/linux/cpupower { };

    e1000e = callPackage ../os-specific/linux/e1000e {};

    v4l2loopback = callPackage ../os-specific/linux/v4l2loopback { };

    frandom = callPackage ../os-specific/linux/frandom { };

    fusionio-vsl = callPackage ../os-specific/linux/fusionio/vsl.nix { };

    ktap = callPackage ../os-specific/linux/ktap { };

    lttng-modules = callPackage ../os-specific/linux/lttng-modules { };

    broadcom_sta = callPackage ../os-specific/linux/broadcom-sta/default.nix { };

    nvidiabl = callPackage ../os-specific/linux/nvidiabl { };

    nvidia_x11_legacy173 = callPackage ../os-specific/linux/nvidia-x11/legacy173.nix { };
    nvidia_x11_legacy304 = callPackage ../os-specific/linux/nvidia-x11/legacy304.nix { };
    nvidia_x11_legacy340 = callPackage ../os-specific/linux/nvidia-x11/legacy340.nix { };
    nvidia_x11_beta      = callPackage ../os-specific/linux/nvidia-x11/beta.nix { };
    nvidia_x11           = callPackage ../os-specific/linux/nvidia-x11 { };

    openafsClient = callPackage ../servers/openafs-client { };

    openiscsi = callPackage ../os-specific/linux/open-iscsi { };

    wis_go7007 = callPackage ../os-specific/linux/wis-go7007 { };

    kernelHeaders = callPackage ../os-specific/linux/kernel-headers { };

    klibc = callPackage ../os-specific/linux/klibc { };

    klibcShrunk = lowPrio (callPackage ../os-specific/linux/klibc/shrunk.nix { });


    /* compiles but has to be integrated into the kernel somehow
       Let's have it uncommented and finish it..
    */
    ndiswrapper = callPackage ../os-specific/linux/ndiswrapper { };

    netatop = callPackage ../os-specific/linux/netatop { };

    perf = callPackage ../os-specific/linux/kernel/perf.nix { };

    prl-tools = callPackage ../os-specific/linux/prl-tools { };

    psmouse_alps = callPackage ../os-specific/linux/psmouse-alps { };

    seturgent = callPackage ../os-specific/linux/seturgent { };

    spl = callPackage ../os-specific/linux/spl {
      configFile = "kernel";
      inherit kernel;
    };
    spl_git = callPackage ../os-specific/linux/spl/git.nix {
      configFile = "kernel";
      inherit kernel;
    };

    sysdig = callPackage ../os-specific/linux/sysdig {};

    tp_smapi = callPackage ../os-specific/linux/tp_smapi { };

    v86d = callPackage ../os-specific/linux/v86d { };

    vhba = callPackage ../misc/emulators/cdemu/vhba.nix { };

    virtualbox = callPackage ../applications/virtualization/virtualbox {
      stdenv = stdenv_32bit;
      inherit (gnome) libIDL;
      enableExtensionPack = config.virtualbox.enableExtensionPack or false;
      pulseSupport = config.pulseaudio or false;
    };

    virtualboxHardened = lowPrio (virtualbox.override {
      enableHardening = true;
    });

    virtualboxGuestAdditions = callPackage ../applications/virtualization/virtualbox/guest-additions { };

    zfs = callPackage ../os-specific/linux/zfs {
      configFile = "kernel";
      inherit kernel spl;
    };
    zfs_git = callPackage ../os-specific/linux/zfs/git.nix {
      configFile = "kernel";
      inherit kernel spl_git;
    };
  };

  # The current default kernel / kernel modules.
  linuxPackages = linuxPackages_3_18;
  linux = linuxPackages.kernel;

  # Update this when adding the newest kernel major version!
  linuxPackages_latest = pkgs.linuxPackages_4_0;
  linux_latest = linuxPackages_latest.kernel;

  # Build the kernel modules for the some of the kernels.
  linuxPackages_3_2 = recurseIntoAttrs (linuxPackagesFor pkgs.linux_3_2 linuxPackages_3_2);
  linuxPackages_3_4 = recurseIntoAttrs (linuxPackagesFor pkgs.linux_3_4 linuxPackages_3_4);
  linuxPackages_rpi = linuxPackagesFor pkgs.linux_rpi linuxPackages_rpi;
  linuxPackages_3_10 = recurseIntoAttrs (linuxPackagesFor pkgs.linux_3_10 linuxPackages_3_10);
  linuxPackages_3_10_tuxonice = linuxPackagesFor pkgs.linux_3_10_tuxonice linuxPackages_3_10_tuxonice;
  linuxPackages_3_12 = recurseIntoAttrs (linuxPackagesFor pkgs.linux_3_12 linuxPackages_3_12);
  linuxPackages_3_14 = recurseIntoAttrs (linuxPackagesFor pkgs.linux_3_14 linuxPackages_3_14);
  linuxPackages_3_18 = recurseIntoAttrs (linuxPackagesFor pkgs.linux_3_18 linuxPackages_3_18);
  linuxPackages_3_19 = recurseIntoAttrs (linuxPackagesFor pkgs.linux_3_19 linuxPackages_3_19);
  linuxPackages_4_0 = recurseIntoAttrs (linuxPackagesFor pkgs.linux_4_0 linuxPackages_4_0);
  linuxPackages_testing = recurseIntoAttrs (linuxPackagesFor pkgs.linux_testing linuxPackages_testing);
  linuxPackages_custom = {version, src, configfile}:
                           let linuxPackages_self = (linuxPackagesFor (pkgs.linuxManualConfig {inherit version src configfile;
                                                                                               allowImportFromDerivation=true;})
                                                     linuxPackages_self);
                           in recurseIntoAttrs linuxPackages_self;

  # Build a kernel for Xen dom0
  linuxPackages_latest_xen_dom0 = recurseIntoAttrs (linuxPackagesFor (pkgs.linux_latest.override { features.xen_dom0=true; }) linuxPackages_latest);

  # grsecurity flavors
  # Stable kernels
  linuxPackages_grsec_stable_desktop    = grPackage grFlavors.linux_grsec_stable_desktop;
  linuxPackages_grsec_stable_server     = grPackage grFlavors.linux_grsec_stable_server;
  linuxPackages_grsec_stable_server_xen = grPackage grFlavors.linux_grsec_stable_server_xen;

  # Testing kernels
  linuxPackages_grsec_testing_desktop = grPackage grFlavors.linux_grsec_testing_desktop;
  linuxPackages_grsec_testing_server  = grPackage grFlavors.linux_grsec_testing_server;
  linuxPackages_grsec_testing_server_xen = grPackage grFlavors.linux_grsec_testing_server_xen;

  # A function to build a manually-configured kernel
  linuxManualConfig = pkgs.buildLinux;
  buildLinux = import ../os-specific/linux/kernel/manual-config.nix {
    inherit (pkgs) stdenv runCommand nettools bc perl kmod writeTextFile ubootChooser;
  };

  keyutils = callPackage ../os-specific/linux/keyutils { };

  libselinux = callPackage ../os-specific/linux/libselinux { };

  libsemanage = callPackage ../os-specific/linux/libsemanage { };

  libraw = callPackage ../development/libraries/libraw { };

  libraw1394 = callPackage ../development/libraries/libraw1394 { };

  libsass = callPackage ../development/libraries/libsass { };

  libsexy = callPackage ../development/libraries/libsexy { };

  libsepol = callPackage ../os-specific/linux/libsepol { };

  libsmbios = callPackage ../os-specific/linux/libsmbios { };

  lm_sensors = callPackage ../os-specific/linux/lm-sensors { };

  lockdep = callPackage ../os-specific/linux/lockdep { };

  lsiutil = callPackage ../os-specific/linux/lsiutil { };

  kmod = callPackage ../os-specific/linux/kmod { };

  kmod-blacklist-ubuntu = callPackage ../os-specific/linux/kmod-blacklist-ubuntu { };

  kvm = qemu_kvm;

  libcap = callPackage ../os-specific/linux/libcap { };

  libcap_progs = callPackage ../os-specific/linux/libcap/progs.nix { };

  libcap_pam = callPackage ../os-specific/linux/libcap/pam.nix { };

  libcap_manpages = callPackage ../os-specific/linux/libcap/man.nix { };

  libcap_ng = callPackage ../os-specific/linux/libcap-ng { };

  libnscd = callPackage ../os-specific/linux/libnscd { };

  libnotify = callPackage ../development/libraries/libnotify { };

  libvolume_id = callPackage ../os-specific/linux/libvolume_id { };

  lsscsi = callPackage ../os-specific/linux/lsscsi { };

  lvm2 = callPackage ../os-specific/linux/lvm2 { };

  mbpfan = callPackage ../os-specific/linux/mbpfan { };

  mdadm = callPackage ../os-specific/linux/mdadm { };

  mingetty = callPackage ../os-specific/linux/mingetty { };

  module_init_tools = callPackage ../os-specific/linux/module-init-tools { };

  aggregateModules = modules:
    callPackage ../os-specific/linux/kmod/aggregator.nix {
      inherit modules;
    };

  multipath_tools = callPackage ../os-specific/linux/multipath-tools { };

  musl = callPackage ../os-specific/linux/musl { };

  nettools = callPackage ../os-specific/linux/net-tools { };

  neverball = callPackage ../games/neverball {
    libpng = libpng15;
  };

  nftables = callPackage ../os-specific/linux/nftables { };

  numactl = callPackage ../os-specific/linux/numactl { };

  gocode = callPackage ../development/tools/gocode { };

  gotags = callPackage ../development/tools/gotags { };

  golint = callPackage ../development/tools/golint { goPackages = go13Packages; };

  godep = callPackage ../development/tools/godep { };

  gogoclient = callPackage ../os-specific/linux/gogoclient { };

  nss_ldap = callPackage ../os-specific/linux/nss_ldap { };

  pam = callPackage ../os-specific/linux/pam { };

  # pam_bioapi ( see http://www.thinkwiki.org/wiki/How_to_enable_the_fingerprint_reader )

  pam_ccreds = callPackage ../os-specific/linux/pam_ccreds { };

  pam_devperm = callPackage ../os-specific/linux/pam_devperm { };

  pam_krb5 = callPackage ../os-specific/linux/pam_krb5 { };

  pam_ldap = callPackage ../os-specific/linux/pam_ldap { };

  pam_mount = callPackage ../os-specific/linux/pam_mount { };

  pam_ssh_agent_auth = callPackage ../os-specific/linux/pam_ssh_agent_auth { };

  pam_u2f = callPackage ../os-specific/linux/pam_u2f { };

  pam_usb = callPackage ../os-specific/linux/pam_usb { };

  paxctl = callPackage ../os-specific/linux/paxctl { };

  pax-utils = callPackage ../os-specific/linux/pax-utils { };

  pcmciaUtils = callPackage ../os-specific/linux/pcmciautils {
    firmware = config.pcmciaUtils.firmware or [];
    config = config.pcmciaUtils.config or null;
  };

  perf-tools = callPackage ../os-specific/linux/perf-tools { };

  plymouth = callPackage ../os-specific/linux/plymouth { };

  pmount = callPackage ../os-specific/linux/pmount { };

  pmutils = callPackage ../os-specific/linux/pm-utils { };

  pmtools = callPackage ../os-specific/linux/pmtools { };

  policycoreutils = callPackage ../os-specific/linux/policycoreutils { };

  powertop = callPackage ../os-specific/linux/powertop { };

  prayer = callPackage ../servers/prayer { };

  procps = procps-ng;

  procps-old = lowPrio (callPackage ../os-specific/linux/procps { });

  procps-ng = callPackage ../os-specific/linux/procps-ng { };

  watch = callPackage ../os-specific/linux/procps/watch.nix { };

  qemu_kvm = lowPrio (qemu.override { x86Only = true; });

  firmwareLinuxNonfree = callPackage ../os-specific/linux/firmware/firmware-linux-nonfree { };

  radeontools = callPackage ../os-specific/linux/radeontools { };

  radeontop = callPackage ../os-specific/linux/radeontop { };

  raspberrypifw = callPackage ../os-specific/linux/firmware/raspberrypi {};

  regionset = callPackage ../os-specific/linux/regionset { };

  rfkill = callPackage ../os-specific/linux/rfkill { };

  rfkill_udev = callPackage ../os-specific/linux/rfkill/udev.nix { };

  rtkit = callPackage ../os-specific/linux/rtkit { };

  sassc = callPackage ../development/tools/sassc { };

  schedtool = callPackage ../os-specific/linux/schedtool { };

  sdparm = callPackage ../os-specific/linux/sdparm { };

  sepolgen = callPackage ../os-specific/linux/sepolgen { };

  setools = callPackage ../os-specific/linux/setools { };

  shadow = callPackage ../os-specific/linux/shadow { };

  sinit = callPackage ../os-specific/linux/sinit {
    rcinit = "/etc/rc.d/rc.init";
    rcshutdown = "/etc/rc.d/rc.shutdown";
  };

  smem = callPackage ../os-specific/linux/smem { };

  statifier = builderDefsPackage (import ../os-specific/linux/statifier) { };

  spl = callPackage ../os-specific/linux/spl {
    configFile = "user";
  };
  spl_git = callPackage ../os-specific/linux/spl/git.nix {
    configFile = "user";
  };

  sysdig = callPackage ../os-specific/linux/sysdig {
    kernel = null;
  }; # pkgs.sysdig is a client, for a driver look at linuxPackagesFor

  sysfsutils = callPackage ../os-specific/linux/sysfsutils { };

  sysprof = callPackage ../development/tools/profiling/sysprof {
    inherit (gnome) libglade;
  };

  # Provided with sysfsutils.
  libsysfs = sysfsutils;
  systool = sysfsutils;

  sysklogd = callPackage ../os-specific/linux/sysklogd { };

  syslinux = callPackage ../os-specific/linux/syslinux { };

  sysstat = callPackage ../os-specific/linux/sysstat { };

  systemd = callPackage ../os-specific/linux/systemd {
    linuxHeaders = linuxHeaders_3_14;
  };

  systemtap = callPackage ../development/tools/profiling/systemtap {
    inherit (gnome) libglademm;
  };

  # In nixos, you can set systemd.package = pkgs.systemd_with_lvm2 to get
  # LVM2 working in systemd.
  systemd_with_lvm2 = pkgs.lib.overrideDerivation pkgs.systemd (p: {
      name = p.name + "-with-lvm2";
      postInstall = p.postInstall + ''
        cp "${pkgs.lvm2}/lib/systemd/system-generators/"* $out/lib/systemd/system-generators
      '';
  });

  sysvinit = callPackage ../os-specific/linux/sysvinit { };

  sysvtools = callPackage ../os-specific/linux/sysvinit {
    withoutInitTools = true;
  };

  # FIXME: `tcp-wrapper' is actually not OS-specific.
  tcp_wrappers = callPackage ../os-specific/linux/tcp-wrappers { };

  trackballs = callPackage ../games/trackballs {
    debug = false;
    guile = guile_1_8;
  };

  trinity = callPackage ../os-specific/linux/trinity { };

  tunctl = callPackage ../os-specific/linux/tunctl { };

  ubootChooser = name : if name == "upstream" then ubootUpstream
    else if name == "sheevaplug" then ubootSheevaplug
    else if name == "guruplug" then ubootGuruplug
    else if name == "nanonote" then ubootNanonote
    else throw "Unknown uboot";

  ubootUpstream = callPackage ../misc/uboot { };

  ubootSheevaplug = callPackage ../misc/uboot/sheevaplug.nix { };

  ubootNanonote = callPackage ../misc/uboot/nanonote.nix { };

  ubootGuruplug = callPackage ../misc/uboot/guruplug.nix { };

  uclibc = callPackage ../os-specific/linux/uclibc { };

  uclibcCross = lowPrio (callPackage ../os-specific/linux/uclibc {
    inherit fetchurl stdenv libiconvReal;
    linuxHeaders = linuxHeadersCross;
    gccCross = gccCrossStageStatic;
    cross = assert crossSystem != null; crossSystem;
  });

  udev145 = callPackage ../os-specific/linux/udev/145.nix { };
  udev = pkgs.systemd;
  eudev = callPackage ../os-specific/linux/eudev {};

  udisks1 = callPackage ../os-specific/linux/udisks/1-default.nix { };
  udisks2 = callPackage ../os-specific/linux/udisks/2-default.nix { };
  udisks = udisks1;

  udisks_glue = callPackage ../os-specific/linux/udisks-glue { };

  untie = callPackage ../os-specific/linux/untie { };

  upower-old = callPackage ../os-specific/linux/upower { };

  upower = callPackage ../os-specific/linux/upower/0.99.nix { };

  upstart = callPackage ../os-specific/linux/upstart { };

  usbutils = callPackage ../os-specific/linux/usbutils { };

  usermount = callPackage ../os-specific/linux/usermount { };

  utillinux = callPackage ../os-specific/linux/util-linux {
    ncurses = null;
    perl = null;
  };

  utillinuxCurses = appendToName "curses" (utillinux.override {
    inherit ncurses perl;
  });

  v4l_utils = callPackage ../os-specific/linux/v4l-utils {
    qt5 = null;
  };

  windows = rec {
    cygwinSetup = callPackage ../os-specific/windows/cygwin-setup { };

    jom = callPackage ../os-specific/windows/jom { };

    w32api = callPackage ../os-specific/windows/w32api {
      gccCross = gccCrossStageStatic;
      binutilsCross = binutilsCross;
    };

    w32api_headers = w32api.override {
      onlyHeaders = true;
    };

    mingw_runtime = callPackage ../os-specific/windows/mingwrt {
      gccCross = gccCrossMingw2;
      binutilsCross = binutilsCross;
    };

    mingw_runtime_headers = mingw_runtime.override {
      onlyHeaders = true;
    };

    mingw_headers1 = buildEnv {
      name = "mingw-headers-1";
      paths = [ w32api_headers mingw_runtime_headers ];
    };

    mingw_headers2 = buildEnv {
      name = "mingw-headers-2";
      paths = [ w32api mingw_runtime_headers ];
    };

    mingw_headers3 = buildEnv {
      name = "mingw-headers-3";
      paths = [ w32api mingw_runtime ];
    };

    mingw_w64 = callPackage ../os-specific/windows/mingw-w64 {
      gccCross = gccCrossStageStatic;
      binutilsCross = binutilsCross;
    };

    mingw_w64_headers = callPackage ../os-specific/windows/mingw-w64 {
      onlyHeaders = true;
    };

    mingw_w64_pthreads = callPackage ../os-specific/windows/mingw-w64 {
      onlyPthreads = true;
    };

    pthreads = callPackage ../os-specific/windows/pthread-w32 {
      mingw_headers = mingw_headers3;
    };

    wxMSW = callPackage ../os-specific/windows/wxMSW-2.8 { };
  };

  wesnoth = callPackage ../games/wesnoth {
    lua = lua5;
  };

  wirelesstools = callPackage ../os-specific/linux/wireless-tools { };

  wpa_supplicant = callPackage ../os-specific/linux/wpa_supplicant { };

  wpa_supplicant_gui = callPackage ../os-specific/linux/wpa_supplicant/gui.nix { };

  xf86_input_mtrack = callPackage ../os-specific/linux/xf86-input-mtrack {
    inherit (xorg) utilmacros xproto inputproto xorgserver;
  };

  xf86_input_multitouch =
    callPackage ../os-specific/linux/xf86-input-multitouch { };

  xf86_input_wacom = callPackage ../os-specific/linux/xf86-input-wacom { };

  xf86_video_nested = callPackage ../os-specific/linux/xf86-video-nested {
    inherit (xorg) fontsproto renderproto utilmacros xorgserver;
  };

  xf86_video_nouveau = xorg.xf86videonouveau;

  xmoto = callPackage ../games/xmoto { };

  xorg_sys_opengl = callPackage ../os-specific/linux/opengl/xorg-sys { };

  zd1211fw = callPackage ../os-specific/linux/firmware/zd1211 { };

  zfs = callPackage ../os-specific/linux/zfs {
    configFile = "user";
  };
  zfs_git = callPackage ../os-specific/linux/zfs/git.nix {
    configFile = "user";
  };

  ### DATA

  andagii = callPackage ../data/fonts/andagii { };

  android-udev-rules = callPackage ../os-specific/linux/android-udev-rules { };

  anonymousPro = callPackage ../data/fonts/anonymous-pro { };

  arkpandora_ttf = builderDefsPackage (import ../data/fonts/arkpandora) { };

  aurulent-sans = callPackage ../data/fonts/aurulent-sans { };

  baekmuk-ttf = callPackage ../data/fonts/baekmuk-ttf { };

  bakoma_ttf = callPackage ../data/fonts/bakoma-ttf { };

  cacert = callPackage ../data/misc/cacert { };

  caladea = callPackage ../data/fonts/caladea {};

  cantarell_fonts = callPackage ../data/fonts/cantarell-fonts { };

  carlito = callPackage ../data/fonts/carlito {};

  comfortaa = callPackage ../data/fonts/comfortaa {};

  comic-neue = callPackage ../data/fonts/comic-neue { };

  comic-relief = callPackage ../data/fonts/comic-relief {};

  corefonts = callPackage ../data/fonts/corefonts { };

  wrapFonts = paths : ((import ../data/fonts/fontWrap) {
    inherit fetchurl stdenv builderDefs paths;
    inherit (xorg) mkfontdir mkfontscale;
  });

  clearlyU = callPackage ../data/fonts/clearlyU { };

  cm_unicode = callPackage ../data/fonts/cm-unicode {};

  crimson = callPackage ../data/fonts/crimson {};

  dejavu_fonts = callPackage ../data/fonts/dejavu-fonts {
    inherit (perlPackages) FontTTF;
  };

  dina-font = callPackage ../data/fonts/dina { };

  docbook5 = callPackage ../data/sgml+xml/schemas/docbook-5.0 { };

  docbook_sgml_dtd_31 = callPackage ../data/sgml+xml/schemas/sgml-dtd/docbook/3.1.nix { };

  docbook_sgml_dtd_41 = callPackage ../data/sgml+xml/schemas/sgml-dtd/docbook/4.1.nix { };

  docbook_xml_dtd_412 = callPackage ../data/sgml+xml/schemas/xml-dtd/docbook/4.1.2.nix { };

  docbook_xml_dtd_42 = callPackage ../data/sgml+xml/schemas/xml-dtd/docbook/4.2.nix { };

  docbook_xml_dtd_43 = callPackage ../data/sgml+xml/schemas/xml-dtd/docbook/4.3.nix { };

  docbook_xml_dtd_45 = callPackage ../data/sgml+xml/schemas/xml-dtd/docbook/4.5.nix { };

  docbook_xml_ebnf_dtd = callPackage ../data/sgml+xml/schemas/xml-dtd/docbook-ebnf { };

  docbook_xml_xslt = docbook_xsl;

  docbook_xsl = callPackage ../data/sgml+xml/stylesheets/xslt/docbook-xsl { };

  docbook5_xsl = docbook_xsl_ns;

  docbook_xsl_ns = callPackage ../data/sgml+xml/stylesheets/xslt/docbook-xsl-ns { };

  dosemu_fonts = callPackage ../data/fonts/dosemu-fonts { };

  eb-garamond = callPackage ../data/fonts/eb-garamond { };

  fantasque-sans-mono = callPackage ../data/fonts/fantasque-sans-mono {};

  fira = callPackage ../data/fonts/fira { };

  fira-mono = callPackage ../data/fonts/fira-mono { };

  font-awesome-ttf = callPackage ../data/fonts/font-awesome-ttf { };

  freefont_ttf = callPackage ../data/fonts/freefont-ttf { };

  freepats = callPackage ../data/misc/freepats { };

  gentium = callPackage ../data/fonts/gentium {};

  geolite-legacy = callPackage ../data/misc/geolite-legacy { };

  gnome_user_docs = callPackage ../data/documentation/gnome-user-docs { };

  inherit (gnome3) gsettings_desktop_schemas;

  gyre-fonts = callPackage ../data/fonts/gyre {};

  hicolor_icon_theme = callPackage ../data/icons/hicolor-icon-theme { };

  inconsolata = callPackage ../data/fonts/inconsolata {};

  ipafont = callPackage ../data/fonts/ipafont {};

  junicode = callPackage ../data/fonts/junicode { };

  kochi-substitute = callPackage ../data/fonts/kochi-substitute {};

  kochi-substitute-naga10 = callPackage ../data/fonts/kochi-substitute-naga10 {};

  league-of-moveable-type = callPackage ../data/fonts/league-of-moveable-type {};

  liberation_ttf_from_source = callPackage ../data/fonts/redhat-liberation-fonts { };
  liberation_ttf_binary = callPackage ../data/fonts/redhat-liberation-fonts/binary.nix { };
  liberation_ttf = liberation_ttf_binary;

  libertine = builderDefsPackage (import ../data/fonts/libertine) {
    inherit fetchurl fontforge lib;
  };

  lmmath = callPackage ../data/fonts/lmodern/lmmath.nix {};

  lmodern = callPackage ../data/fonts/lmodern { };

  lobster-two = callPackage ../data/fonts/lobster-two {};

  lohit-fonts = callPackage ../data/fonts/lohit-fonts { };

  manpages = callPackage ../data/documentation/man-pages { };

  meslo-lg = callPackage ../data/fonts/meslo-lg {};

  miscfiles = callPackage ../data/misc/miscfiles { };

  media-player-info = callPackage ../data/misc/media-player-info {};

  mobile_broadband_provider_info = callPackage ../data/misc/mobile-broadband-provider-info { };

  mph_2b_damase = callPackage ../data/fonts/mph-2b-damase { };

  mplus-outline-fonts = callPackage ../data/fonts/mplus-outline-fonts { };

  nafees = callPackage ../data/fonts/nafees { };

  numix-icon-theme = callPackage ../data/icons/numix-icon-theme { };

  numix-icon-theme-circle = callPackage ../data/icons/numix-icon-theme-circle { };

  oldstandard = callPackage ../data/fonts/oldstandard { };

  open-dyslexic = callPackage ../data/fonts/open-dyslexic { };

  opensans-ttf = callPackage ../data/fonts/opensans-ttf { };

  pecita = callPackage ../data/fonts/pecita {};

  poly = callPackage ../data/fonts/poly { };

  posix_man_pages = callPackage ../data/documentation/man-pages-posix { };

  powerline-fonts = callPackage ../data/fonts/powerline-fonts { };

  proggyfonts = callPackage ../data/fonts/proggyfonts { };

  pthreadmanpages = callPackage ../data/documentation/pthread-man-pages {
    perl = perl516; # syntax error at troffprepro line 49, near "do subst("
  };

  shared_mime_info = callPackage ../data/misc/shared-mime-info { };

  shared_desktop_ontologies = callPackage ../data/misc/shared-desktop-ontologies { };

  stdmanpages = callPackage ../data/documentation/std-man-pages { };

  stix-otf = callPackage ../data/fonts/stix-otf { };

  symbola = callPackage ../data/fonts/symbola { };

  iana_etc = callPackage ../data/misc/iana-etc { };

  poppler_data = callPackage ../data/misc/poppler-data { };

  quattrocento = callPackage ../data/fonts/quattrocento {};

  quattrocento-sans = callPackage ../data/fonts/quattrocento-sans {};

  r3rs = callPackage ../data/documentation/rnrs/r3rs.nix { };

  r4rs = callPackage ../data/documentation/rnrs/r4rs.nix { };

  r5rs = callPackage ../data/documentation/rnrs/r5rs.nix { };

  hasklig = callPackage ../data/fonts/hasklig {};

  source-code-pro = callPackage ../data/fonts/source-code-pro {};

  source-sans-pro = callPackage ../data/fonts/source-sans-pro { };

  source-serif-pro = callPackage ../data/fonts/source-serif-pro { };

  sourceHanSansPackages = callPackage ../data/fonts/source-han-sans { };
  source-han-sans-japanese = sourceHanSansPackages.japanese;
  source-han-sans-korean = sourceHanSansPackages.korean;
  source-han-sans-simplified-chinese = sourceHanSansPackages.simplified-chinese;
  source-han-sans-traditional-chinese = sourceHanSansPackages.traditional-chinese;

  tango-icon-theme = callPackage ../data/icons/tango-icon-theme { };

  themes = name: import (../data/misc/themes + ("/" + name + ".nix")) {
    inherit fetchurl;
  };

  theano = callPackage ../data/fonts/theano { };

  tempora_lgc = callPackage ../data/fonts/tempora-lgc { };

  terminus_font = callPackage ../data/fonts/terminus-font { };

  tipa = callPackage ../data/fonts/tipa { };

  ttf_bitstream_vera = callPackage ../data/fonts/ttf-bitstream-vera { };

  tzdata = callPackage ../data/misc/tzdata { };

  ubuntu_font_family = callPackage ../data/fonts/ubuntu-font-family { };

  ucsFonts = callPackage ../data/fonts/ucs-fonts { };

  unifont = callPackage ../data/fonts/unifont { };

  vistafonts = callPackage ../data/fonts/vista-fonts { };

  wqy_microhei = callPackage ../data/fonts/wqy-microhei { };

  wqy_zenhei = callPackage ../data/fonts/wqy-zenhei { };

  xhtml1 = callPackage ../data/sgml+xml/schemas/xml-dtd/xhtml1 { };

  xkeyboard_config = xorg.xkeyboardconfig;

  zeal = callPackage ../data/documentation/zeal { };


  ### APPLICATIONS

  a2jmidid = callPackage ../applications/audio/a2jmidid { };

  aangifte2006 = callPackage_i686 ../applications/taxes/aangifte-2006 { };

  aangifte2007 = callPackage_i686 ../applications/taxes/aangifte-2007 { };

  aangifte2008 = callPackage_i686 ../applications/taxes/aangifte-2008 { };

  aangifte2009 = callPackage_i686 ../applications/taxes/aangifte-2009 { };

  aangifte2010 = callPackage_i686 ../applications/taxes/aangifte-2010 { };

  aangifte2011 = callPackage_i686 ../applications/taxes/aangifte-2011 { };

  aangifte2012 = callPackage_i686 ../applications/taxes/aangifte-2012 { };

  aangifte2013 = callPackage_i686 ../applications/taxes/aangifte-2013 { };

  abcde = callPackage ../applications/audio/abcde {
    inherit (perlPackages) DigestSHA MusicBrainz MusicBrainzDiscID;
    libcdio = libcdio082;
  };

  abiword = callPackage ../applications/office/abiword {
    inherit (gnome) libglade libgnomecanvas;
  };

  abook = callPackage ../applications/misc/abook { };

  adobe-reader = callPackage_i686 ../applications/misc/adobe-reader { };

  aewan = callPackage ../applications/editors/aewan { };

  afterstep = callPackage ../applications/window-managers/afterstep {
    inherit (xlibs) libX11 libXext libICE;
    fltk = fltk13;
    gtk = gtk2;
  };

  alchemy = callPackage ../applications/graphics/alchemy { };

  alock = callPackage ../misc/screensavers/alock { };

  alpine = callPackage ../applications/networking/mailreaders/alpine {
    tcl = tcl-8_5;
  };
  realpine = callPackage ../applications/networking/mailreaders/realpine {
    tcl = tcl-8_5;
  };

  ams-lv2 = callPackage ../applications/audio/ams-lv2 { };

  amsn = callPackage ../applications/networking/instant-messengers/amsn { };

  antiword = callPackage ../applications/office/antiword {};

  ardour = ardour4;

  ardour3 =  callPackage ../applications/audio/ardour/ardour3.nix {
    inherit (gnome) libgnomecanvas libgnomecanvasmm;
  };

  ardour4 =  callPackage ../applications/audio/ardour {
    inherit (gnome) libgnomecanvas libgnomecanvasmm;
    inherit (vamp) vampSDK;
  };

  ario = callPackage ../applications/audio/ario { };

  arora = callPackage ../applications/networking/browsers/arora { };

  atom = callPackage ../applications/editors/atom {
    gconf = gnome.GConf;
  };

  aseprite = callPackage ../applications/editors/aseprite {
    giflib = giflib_4_1;
  };

  audacious = callPackage ../applications/audio/audacious { };

  audacity = callPackage ../applications/audio/audacity {
    ffmpeg = ffmpeg_0_10;
  };

  milkytracker = callPackage ../applications/audio/milkytracker { };

  schismtracker = callPackage ../applications/audio/schismtracker { };

  altcoins = recurseIntoAttrs ( callPackage ../applications/altcoins { } );
  bitcoin = altcoins.bitcoin;

  aumix = callPackage ../applications/audio/aumix {
    gtkGUI = false;
  };

  autopanosiftc = callPackage ../applications/graphics/autopanosiftc { };

  avidemux = callPackage ../applications/video/avidemux { };

  avogadro = callPackage ../applications/science/chemistry/avogadro {
    eigen = eigen2;
  };

  avrdudess = callPackage ../applications/misc/avrdudess { };

  avxsynth = callPackage ../applications/video/avxsynth {
    libjpeg = libjpeg_original; # error: 'JCOPYRIGHT_SHORT' was not declared in this scope
  };

  awesome-3-4 = callPackage ../applications/window-managers/awesome/3.4.nix {
    cairo = cairo.override { xcbSupport = true; };
    lua = lua5_1;
  };
  awesome-3-5 = callPackage ../applications/window-managers/awesome {
    cairo = cairo.override { xcbSupport = true; };
    luaPackages = luaPackages.override { inherit lua; };
  };
  awesome = awesome-3-5;

  inherit (gnome3) baobab;

  backintime-common = callPackage ../applications/networking/sync/backintime/common.nix { };

  backintime-qt4 = callPackage ../applications/networking/sync/backintime/qt4.nix { };

  backintime = backintime-qt4;

  bandwidth = callPackage ../tools/misc/bandwidth { };

  bar = callPackage ../applications/window-managers/bar { };

  baresip = callPackage ../applications/networking/instant-messengers/baresip {
    ffmpeg = ffmpeg_1;
  };

  batik = callPackage ../applications/graphics/batik { };

  batti = callPackage ../applications/misc/batti { };

  cbatticon = callPackage ../applications/misc/cbatticon { };

  bazaar = callPackage ../applications/version-management/bazaar { };

  bazaarTools = callPackage ../applications/version-management/bazaar/tools.nix { };

  beast = callPackage ../applications/audio/beast {
    inherit (gnome) libgnomecanvas libart_lgpl;
    guile = guile_1_8;
  };

  bibletime = callPackage ../applications/misc/bibletime { };

  bitlbee = callPackage ../applications/networking/instant-messengers/bitlbee { };

  blender = callPackage  ../applications/misc/blender {
    python = python34;
  };

  bluefish = callPackage ../applications/editors/bluefish {
    gtk = gtk3;
  };

  bristol = callPackage ../applications/audio/bristol { };

  bspwm = callPackage ../applications/window-managers/bspwm { };

  bvi = callPackage ../applications/editors/bvi { };

  calf = callPackage ../applications/audio/calf {
      inherit (gnome) libglade;
  };

  calibre = callPackage ../applications/misc/calibre {
    inherit (pythonPackages) pyqt5 sip_4_16;
  };

  camlistore = callPackage ../applications/misc/camlistore { };

  canto-curses = callPackage ../applications/networking/feedreaders/canto-curses { };

  canto-daemon = callPackage ../applications/networking/feedreaders/canto-daemon { };

  carrier = builderDefsPackage (import ../applications/networking/instant-messengers/carrier/2.5.0.nix) {
    inherit fetchurl stdenv pkgconfig perl perlXMLParser libxml2 openssl nss
      gtkspell aspell gettext ncurses avahi dbus dbus_glib python
      libtool automake autoconf gstreamer;
    inherit gtk glib;
    inherit (gnome) startupnotification GConf ;
    inherit (xlibs) libXScrnSaver scrnsaverproto libX11 xproto kbproto;
  };
  funpidgin = carrier;

  cava = callPackage ../applications/audio/cava { };

  cc1394 = callPackage ../applications/video/cc1394 { };

  cddiscid = callPackage ../applications/audio/cd-discid { };

  cdparanoia = cdparanoiaIII;

  cdparanoiaIII = callPackage ../applications/audio/cdparanoia { };

  cdrtools = callPackage ../applications/misc/cdrtools { };

  centerim = callPackage ../applications/networking/instant-messengers/centerim { };

  cgit = callPackage ../applications/version-management/git-and-tools/cgit { };

  cgminer = callPackage ../applications/misc/cgminer {
    amdappsdk = amdappsdk28;
  };

  chatzilla = callPackage ../applications/networking/irc/chatzilla { };

  chromium = callPackage ../applications/networking/browsers/chromium {
    channel = "stable";
    pulseSupport = config.pulseaudio or true;
    enablePepperFlash = config.chromium.enablePepperFlash or false;
    enableWideVine = config.chromium.enableWideVine or false;
    hiDPISupport = config.chromium.hiDPISupport or false;
  };

  chronos = callPackage ../applications/networking/cluster/chronos { };

  chromiumBeta = lowPrio (chromium.override { channel = "beta"; });

  chromiumDev = lowPrio (chromium.override { channel = "dev"; });

  chuck = callPackage ../applications/audio/chuck { };

  cinelerra = callPackage ../applications/video/cinelerra { };

  clawsMail = callPackage ../applications/networking/mailreaders/claws-mail {
    enableNetworkManager = config.networking.networkmanager.enable or false;
  };

  clipgrab = callPackage ../applications/video/clipgrab { };

  clipit = callPackage ../applications/misc/clipit { };

  bomi = callPackage ../applications/video/bomi {
    stdenv = overrideCC stdenv gcc49;
    pulseSupport = config.pulseaudio or false;
  };

  cmus = callPackage ../applications/audio/cmus { };

  compiz = callPackage ../applications/window-managers/compiz {
    inherit (gnome) GConf ORBit2 metacity;
  };

  coriander = callPackage ../applications/video/coriander {
    inherit (gnome) libgnomeui GConf;
  };

  cortex = callPackage ../applications/misc/cortex { };

  csound = callPackage ../applications/audio/csound { };

  cinepaint = callPackage ../applications/graphics/cinepaint {
    fltk = fltk13;
    libpng = libpng12;
  };

  codeblocks = callPackage ../applications/editors/codeblocks { };
  codeblocksFull = callPackage ../applications/editors/codeblocks { contribPlugins = true; };

  codeville = builderDefsPackage (import ../applications/version-management/codeville/0.8.0.nix) {
    inherit makeWrapper;
    python = pythonFull;
  };

  comical = callPackage ../applications/graphics/comical { };

  conkeror = callPackage ../applications/networking/browsers/conkeror { };

  conkerorWrapper = wrapFirefox {
    browser = conkeror;
    browserName = "conkeror";
    desktopName = "Conkeror";
  };

  cuneiform = builderDefsPackage (import ../tools/graphics/cuneiform) {
    inherit cmake patchelf;
    imagemagick = imagemagick;
  };

  cutecom = callPackage ../tools/misc/cutecom { };

  cvs = callPackage ../applications/version-management/cvs { };

  cvsps = callPackage ../applications/version-management/cvsps { };

  cvs2svn = callPackage ../applications/version-management/cvs2svn { };

  cyclone = callPackage ../applications/audio/pd-plugins/cyclone  { };

  d4x = callPackage ../applications/misc/d4x { };

  darcs = haskell.lib.overrideCabal haskellPackages.darcs (drv: {
    configureFlags = (stdenv.lib.remove "-flibrary" drv.configureFlags or []) ++ ["-f-library"];
    enableSharedExecutables = false;
    isLibrary = false;
  });

  darktable = callPackage ../applications/graphics/darktable {
    inherit (gnome) GConf libglade;
  };

  dbvisualizer = callPackage ../applications/misc/dbvisualizer {};

  dd-agent = callPackage ../tools/networking/dd-agent { inherit (pythonPackages) tornado; };

  deadbeef = callPackage ../applications/audio/deadbeef {
    pulseSupport = config.pulseaudio or true;
  };

  dia = callPackage ../applications/graphics/dia {
    inherit (pkgs.gnome) libart_lgpl libgnomeui;
  };

  diffuse = callPackage ../applications/version-management/diffuse { };

  dirt = callPackage ../applications/audio/dirt {};

  distrho = callPackage ../applications/audio/distrho {};

  djvulibre = callPackage ../applications/misc/djvulibre { };

  djvu2pdf = callPackage ../tools/typesetting/djvu2pdf { };

  djview = callPackage ../applications/graphics/djview { };
  djview4 = pkgs.djview;

  dmenu = callPackage ../applications/misc/dmenu {
    enableXft = config.dmenu.enableXft or false;
  };

  dmenu2 = callPackage ../applications/misc/dmenu2 { };

  dmtx = dmtx-utils;

  dmtx-utils = callPackage (import ../tools/graphics/dmtx-utils) {
  };

  docker = callPackage ../applications/virtualization/docker {
    go = go_1_3;
  };

  doodle = callPackage ../applications/search/doodle { };

  drumgizmo = callPackage ../applications/audio/drumgizmo { inherit (xlibs) libX11; };

  dunst = callPackage ../applications/misc/dunst { };

  devede = callPackage ../applications/video/devede { };

  dvb_apps  = callPackage ../applications/video/dvb-apps { };

  dvdauthor = callPackage ../applications/video/dvdauthor { };

  dwb = callPackage ../applications/networking/browsers/dwb { dconf = gnome3.dconf; };

  dwbWrapper = wrapFirefox
    { browser = dwb; browserName = "dwb"; desktopName = "dwb";
    };

  dwm = callPackage ../applications/window-managers/dwm {
    patches = config.dwm.patches or [];
  };

  dzen2 = callPackage ../applications/window-managers/dzen2 { };

  eaglemode = callPackage ../applications/misc/eaglemode { };

  eclipses = recurseIntoAttrs (callPackage ../applications/editors/eclipse { });

  ed = callPackage ../applications/editors/ed { };

  edbrowse = callPackage ../applications/editors/edbrowse { };

  ekho = callPackage ../applications/audio/ekho { };

  electrum = callPackage ../applications/misc/electrum { };

  elinks = callPackage ../applications/networking/browsers/elinks { };

  elvis = callPackage ../applications/editors/elvis { };

  emacs = emacs24;
  emacsPackages = emacs24Packages;
  emacsPackagesNg = emacs24PackagesNg;
  emacsMelpa = emacs24PackagesNg; # for backward compatibility

  emacs24 = callPackage ../applications/editors/emacs-24 {
    # use override to enable additional features
    libXaw = xlibs.libXaw;
    Xaw3d = null;
    gconf = null;
    alsaLib = null;
    imagemagick = null;
  };

  emacs24-nox = lowPrio (appendToName "nox" (emacs24.override {
    withX = false;
    withGTK2 = false;
    withGTK3 = false;
  }));

  emacs24Macport_24_3 = lowPrio (callPackage ../applications/editors/emacs-24/macport-24.3.nix {
    stdenv = pkgs.clangStdenv;
  });
  emacs24Macport_24_4 = lowPrio (callPackage ../applications/editors/emacs-24/macport-24.4.nix {
    stdenv = pkgs.clangStdenv;
  });
  emacs24Macport_24_5 = lowPrio (callPackage ../applications/editors/emacs-24/macport-24.5.nix {
    stdenv = pkgs.clangStdenv;
  });
  emacs24Macport = self.emacs24Macport_24_5;

  emacsPackagesGen = emacs: self: let callPackage = newScope self; in rec {
    inherit emacs;

    autoComplete = callPackage ../applications/editors/emacs-modes/auto-complete { };

    bbdb = callPackage ../applications/editors/emacs-modes/bbdb { };

    bbdb3 = callPackage ../applications/editors/emacs-modes/bbdb/3.nix {};

    cedet = callPackage ../applications/editors/emacs-modes/cedet { };

    calfw = callPackage ../applications/editors/emacs-modes/calfw { };

    coffee = callPackage ../applications/editors/emacs-modes/coffee { };

    colorTheme = callPackage ../applications/editors/emacs-modes/color-theme { };

    colorThemeSolarized = callPackage ../applications/editors/emacs-modes/color-theme-solarized { };

    cryptol = callPackage ../applications/editors/emacs-modes/cryptol { };

    cua = callPackage ../applications/editors/emacs-modes/cua { };

    d = callPackage ../applications/editors/emacs-modes/d { };

    darcsum = callPackage ../applications/editors/emacs-modes/darcsum { };

    dash = callPackage ../applications/editors/emacs-modes/dash { };

    # ecb = callPackage ../applications/editors/emacs-modes/ecb { };

    emacsClangCompleteAsync = callPackage ../applications/editors/emacs-modes/emacs-clang-complete-async { };

    emacsSessionManagement = callPackage ../applications/editors/emacs-modes/session-management-for-emacs { };

    emacsw3m = callPackage ../applications/editors/emacs-modes/emacs-w3m { };

    emms = callPackage ../applications/editors/emacs-modes/emms { };

    ensime = callPackage ../applications/editors/emacs-modes/ensime { };

    ess = callPackage ../applications/editors/emacs-modes/ess { };

    flycheck = callPackage ../applications/editors/emacs-modes/flycheck { };

    flymakeCursor = callPackage ../applications/editors/emacs-modes/flymake-cursor { };

    gh = callPackage ../applications/editors/emacs-modes/gh { };

    graphvizDot = callPackage ../applications/editors/emacs-modes/graphviz-dot { };

    gist = callPackage ../applications/editors/emacs-modes/gist { };

    gitModes = callPackage ../applications/editors/emacs-modes/git-modes { };

    haskellMode = callPackage ../applications/editors/emacs-modes/haskell { };
    haskellModeGit = lowPrio (callPackage ../applications/editors/emacs-modes/haskell/git.nix { });

    hsc3Mode = callPackage ../applications/editors/emacs-modes/hsc3 { };

    hol_light_mode = callPackage ../applications/editors/emacs-modes/hol_light { };

    htmlize = callPackage ../applications/editors/emacs-modes/htmlize { };

    icicles = callPackage ../applications/editors/emacs-modes/icicles { };

    idris = callPackage ../applications/editors/emacs-modes/idris { };

    jabber = callPackage ../applications/editors/emacs-modes/jabber { };

    jade = callPackage ../applications/editors/emacs-modes/jade { };

    jdee = callPackage ../applications/editors/emacs-modes/jdee { };

    js2 = callPackage ../applications/editors/emacs-modes/js2 { };

    let-alist = callPackage ../applications/editors/emacs-modes/let-alist { };

    logito = callPackage ../applications/editors/emacs-modes/logito { };

    loremIpsum = callPackage ../applications/editors/emacs-modes/lorem-ipsum { };

    magit = callPackage ../applications/editors/emacs-modes/magit { };

    maudeMode = callPackage ../applications/editors/emacs-modes/maude { };

    metaweblog = callPackage ../applications/editors/emacs-modes/metaweblog { };

    notmuch = lowPrio (pkgs.notmuch.override { inherit emacs; });

    ocamlMode = callPackage ../applications/editors/emacs-modes/ocaml { };

    offlineimap = callPackage ../applications/editors/emacs-modes/offlineimap {};

    # This is usually a newer version of Org-Mode than that found in GNU Emacs, so
    # we want it to have higher precedence.
    org = hiPrio (callPackage ../applications/editors/emacs-modes/org { });

    org2blog = callPackage ../applications/editors/emacs-modes/org2blog { };

    pcache = callPackage ../applications/editors/emacs-modes/pcache { };

    phpMode = callPackage ../applications/editors/emacs-modes/php { };

    prologMode = callPackage ../applications/editors/emacs-modes/prolog { };

    proofgeneral_4_2 = callPackage ../applications/editors/emacs-modes/proofgeneral/4.2.nix {
      texinfo = texinfo4 ;
      texLive = pkgs.texLiveAggregationFun {
        paths = [ pkgs.texLive pkgs.texLiveCMSuper ];
      };
    };
    proofgeneral_4_3_pre = callPackage ../applications/editors/emacs-modes/proofgeneral/4.3pre.nix {
      texinfo = texinfo4 ;
      texLive = pkgs.texLiveAggregationFun {
        paths = [ pkgs.texLive pkgs.texLiveCMSuper ];
      };
    };
    proofgeneral = self.proofgeneral_4_2;

    quack = callPackage ../applications/editors/emacs-modes/quack { };

    rainbowDelimiters = callPackage ../applications/editors/emacs-modes/rainbow-delimiters { };

    rectMark = callPackage ../applications/editors/emacs-modes/rect-mark { };

    remember = callPackage ../applications/editors/emacs-modes/remember { };

    rudel = callPackage ../applications/editors/emacs-modes/rudel { };

    s = callPackage ../applications/editors/emacs-modes/s { };

    sbtMode = callPackage ../applications/editors/emacs-modes/sbt-mode { };

    scalaMode1 = callPackage ../applications/editors/emacs-modes/scala-mode/v1.nix { };
    scalaMode2 = callPackage ../applications/editors/emacs-modes/scala-mode/v2.nix { };

    stratego = callPackage ../applications/editors/emacs-modes/stratego { };

    structuredHaskellMode = haskellPackages.structured-haskell-mode;

    sunriseCommander = callPackage ../applications/editors/emacs-modes/sunrise-commander { };

    tuaregMode = callPackage ../applications/editors/emacs-modes/tuareg { };

    writeGood = callPackage ../applications/editors/emacs-modes/writegood { };

    xmlRpc = callPackage ../applications/editors/emacs-modes/xml-rpc { };

    cask = callPackage ../applications/editors/emacs-modes/cask { };
  };

  emacs24Packages = recurseIntoAttrs (emacsPackagesGen emacs24 pkgs.emacs24Packages);

  emacsPackagesNgGen = emacs: import ./emacs-packages.nix {
    overrides = (config.emacsPackageOverrides or (p: {})) pkgs;

    inherit lib stdenv fetchurl fetchgit fetchFromGitHub emacs;

    trivialBuild = import ../build-support/emacs/trivial.nix {
      inherit lib stdenv emacs texinfo;
    };

    melpaBuild = import ../build-support/emacs/melpa.nix {
      inherit lib stdenv fetchurl emacs texinfo;
    };

    external = {
      # FIXME: revert when Agda and ghc-mod are fixed on 7.10
      inherit (haskell.packages.ghc784) ghc-mod Agda;
      inherit (haskellPackages) structured-haskell-mode;
    };
  };

  emacs24PackagesNg = recurseIntoAttrs (emacsPackagesNgGen emacs24);

  emacsWithPackages = callPackage ../build-support/emacs/wrapper.nix { };
  emacs24WithPackages = emacsWithPackages.override { emacs = emacs24; };

  inherit (gnome3) empathy;

  enhanced-ctorrent = callPackage ../applications/networking/enhanced-ctorrent { };

  epdfview = callPackage ../applications/misc/epdfview { };

  inherit (gnome3) epiphany;

  espeak = callPackage ../applications/audio/espeak { };

  espeakedit = callPackage ../applications/audio/espeak/edit.nix { };

  esniper = callPackage ../applications/networking/esniper { };

  etherape = callPackage ../applications/networking/sniffers/etherape {
    inherit (gnome) gnomedocutils libgnome libglade libgnomeui scrollkeeper;
  };

  evilvte = callPackage ../applications/misc/evilvte {
    configH = config.evilvte.config or "";
  };

  evopedia = callPackage ../applications/misc/evopedia { };

  keepassx = callPackage ../applications/misc/keepassx { };
  keepassx2 = callPackage ../applications/misc/keepassx/2.0.nix { };

  inherit (gnome3) evince;
  evolution_data_server = gnome3.evolution_data_server;

  keepass = callPackage ../applications/misc/keepass { };

  exrdisplay = callPackage ../applications/graphics/exrdisplay {
    fltk = fltk20;
  };

  fbpanel = callPackage ../applications/window-managers/fbpanel { };

  fbreader = callPackage ../applications/misc/fbreader { };

  fetchmail = callPackage ../applications/misc/fetchmail { };

  fldigi = callPackage ../applications/audio/fldigi { };

  fluidsynth = callPackage ../applications/audio/fluidsynth { };

  fmit = callPackage ../applications/audio/fmit { };

  focuswriter = callPackage ../applications/editors/focuswriter { };

  fossil = callPackage ../applications/version-management/fossil { };

  freewheeling = callPackage ../applications/audio/freewheeling { };

  fribid = callPackage ../applications/networking/browsers/mozilla-plugins/fribid { };

  fritzing = callPackage ../applications/science/electronics/fritzing { };

  fvwm = callPackage ../applications/window-managers/fvwm { };

  geany = callPackage ../applications/editors/geany { };

  gksu = callPackage ../applications/misc/gksu { };

  gnuradio = callPackage ../applications/misc/gnuradio {
    inherit (pythonPackages) lxml numpy scipy matplotlib pyopengl;
    fftw = fftwFloat;
  };

  gnuradio-osmosdr = callPackage ../applications/misc/gnuradio-osmosdr { };

  goldendict = callPackage ../applications/misc/goldendict { };

  google-drive-ocamlfuse = callPackage ../applications/networking/google-drive-ocamlfuse { };

  google-musicmanager = callPackage ../applications/audio/google-musicmanager { };

  gpa = callPackage ../applications/misc/gpa { };

  gpicview = callPackage ../applications/graphics/gpicview { };

  gqrx = callPackage ../applications/misc/gqrx { };

  grass = import ../applications/misc/grass {
    inherit (xlibs) libXmu libXext libXp libX11 libXt libSM libICE libXpm
      libXaw libXrender;
    inherit config composableDerivation stdenv fetchurl
      lib flex bison cairo fontconfig
      gdal zlib ncurses gdbm proj pkgconfig swig
      blas liblapack libjpeg libpng mysql unixODBC mesa postgresql python
      readline sqlite tcl tk libtiff freetype makeWrapper wxGTK;
    fftw = fftwSinglePrec;
    ffmpeg = ffmpeg_0_10;
    motif = lesstif;
    opendwg = libdwg;
    wxPython = wxPython28;
  };

  grip = callPackage ../applications/misc/grip {
    inherit (gnome) libgnome libgnomeui vte;
  };

  gtimelog = pythonPackages.gtimelog;

  inherit (gnome3) gucharmap;

  guitarix = callPackage ../applications/audio/guitarix {
    fftw = fftwSinglePrec;
  };

  photivo = callPackage ../applications/graphics/photivo { };

  wavesurfer = callPackage ../applications/misc/audio/wavesurfer { };

  wireshark-cli = callPackage ../applications/networking/sniffers/wireshark {
    withQt = false;
    withGtk = false;
  };
  wireshark-gtk = wireshark-cli.override { withGtk = true; };
  wireshark-qt = wireshark-cli.override { withQt = true; };
  wireshark = wireshark-gtk;

  wvdial = callPackage ../os-specific/linux/wvdial { };

  fbida = callPackage ../applications/graphics/fbida { };

  fdupes = callPackage ../tools/misc/fdupes { };

  feh = callPackage ../applications/graphics/feh { };

  filezilla = callPackage ../applications/networking/ftp/filezilla { };

  firefox = callPackage ../applications/networking/browsers/firefox {
    inherit (gnome) libIDL;
    inherit (pythonPackages) pysqlite;
  };

  firefoxWrapper = wrapFirefox { browser = pkgs.firefox; };

  firefox-bin = callPackage ../applications/networking/browsers/firefox-bin {
    gconf = pkgs.gnome.GConf;
    inherit (pkgs.gnome) libgnome libgnomeui;
    inherit (pkgs.xlibs) libX11 libXScrnSaver libXcomposite libXdamage libXext
      libXfixes libXinerama libXrender libXt;
  };

  firestr = callPackage ../applications/networking/p2p/firestr
    { boost = boost155;
      inherit (xlibs) libXScrnSaver;
    };

  flac = callPackage ../applications/audio/flac { };

  flashplayer = callPackage ../applications/networking/browsers/mozilla-plugins/flashplayer-11 {
    debug = config.flashplayer.debug or false;
  };

  fluxbox = callPackage ../applications/window-managers/fluxbox { };

  fme = callPackage ../applications/misc/fme {
    inherit (gnome) libglademm;
    inherit pkgconfig autoconf automake gettext;
  };

  freecad = callPackage ../applications/graphics/freecad {
    boost = boost156;
    opencascade = opencascade_6_5;
    inherit (pythonPackages) matplotlib pycollada;
  };

  freemind = callPackage ../applications/misc/freemind { };

  freenet = callPackage ../applications/networking/p2p/freenet { };

  freepv = callPackage ../applications/graphics/freepv { };

  xfontsel = callPackage ../applications/misc/xfontsel { };
  xlsfonts = callPackage ../applications/misc/xlsfonts { };

  freerdp = callPackage ../applications/networking/remote/freerdp {
    ffmpeg = ffmpeg_1;
  };

  freerdpUnstable = callPackage ../applications/networking/remote/freerdp/unstable.nix { };

  freicoin = callPackage ../applications/misc/freicoin { };

  fuze = callPackage ../applications/networking/instant-messengers/fuze {};

  game-music-emu = callPackage ../applications/audio/game-music-emu { };

  gcolor2 = callPackage ../applications/graphics/gcolor2 { };

  get_iplayer = callPackage ../applications/misc/get_iplayer {};

  gimp_2_8 = callPackage ../applications/graphics/gimp/2.8.nix {
    inherit (gnome) libart_lgpl;
    webkit = null;
    lcms = lcms2;
    wrapPython = pythonPackages.wrapPython;
  };

  gimp = gimp_2_8;

  gimpPlugins = recurseIntoAttrs (import ../applications/graphics/gimp/plugins {
    inherit pkgs gimp;
  });

  gitAndTools = recurseIntoAttrs (import ../applications/version-management/git-and-tools {
    inherit pkgs;
  });
  git = gitAndTools.git;
  gitFull = gitAndTools.gitFull;
  gitMinimal = git.override {
    withManual = false;
    pythonSupport = false;
  };
  gitSVN = gitAndTools.gitSVN;
  git-cola = gitAndTools.git-cola;

  gitRepo = callPackage ../applications/version-management/git-repo {
    python = python27;
  };

  gitolite = callPackage ../applications/version-management/gitolite { };

  inherit (gnome3) gitg;

  giv = callPackage ../applications/graphics/giv {
    pcre = pcre.override { unicodeSupport = true; };
  };

  gmrun = callPackage ../applications/misc/gmrun {};

  gnucash = callPackage ../applications/office/gnucash {
    inherit (gnome2) libgnomeui libgtkhtml gtkhtml libbonoboui libgnomeprint libglade libart_lgpl;
    gconf = gnome2.GConf;
    guile = guile_1_8;
    slibGuile = slibGuile.override { scheme = guile_1_8; };
    goffice = goffice_0_8;
  };

  goffice_0_8 = callPackage ../desktops/gnome-3/3.12/misc/goffice/0.8.nix {
    inherit (gnome2) libglade libgnomeui;
    gconf = gnome2.GConf;
    libart = gnome2.libart_lgpl;
  }; # latest version: gnome3.goffice

  idea = recurseIntoAttrs (callPackage ../applications/editors/idea { androidsdk = androidsdk_4_4; });

  libquvi = callPackage ../applications/video/quvi/library.nix { };

  linssid = callPackage ../applications/networking/linssid { };

  mi2ly = callPackage ../applications/audio/mi2ly {};

  praat = callPackage ../applications/audio/praat { };

  quvi = callPackage ../applications/video/quvi/tool.nix {
    lua5_sockets = lua5_1_sockets;
    lua5 = lua5_1;
  };

  quvi_scripts = callPackage ../applications/video/quvi/scripts.nix { };

  qjackctl = callPackage ../applications/audio/qjackctl { };

  gkrellm = callPackage ../applications/misc/gkrellm { };

  gmu = callPackage ../applications/audio/gmu { };

  gnash = callPackage ../applications/video/gnash {
    inherit (gnome) gtkglext;
  };

  gnome_mplayer = callPackage ../applications/video/gnome-mplayer {
    inherit (gnome) GConf;
  };

  gnumeric = callPackage ../applications/office/gnumeric {
    inherit (gnome3) goffice gnome_icon_theme;
  };

  gnunet = callPackage ../applications/networking/p2p/gnunet { };

  gnunet_svn = lowPrio (callPackage ../applications/networking/p2p/gnunet/svn.nix { });

  gocr = callPackage ../applications/graphics/gocr { };

  gobby5 = callPackage ../applications/editors/gobby {
    inherit (gnome) gtksourceview;
  };

  gphoto2 = callPackage ../applications/misc/gphoto2 { };

  gphoto2fs = builderDefsPackage ../applications/misc/gphoto2/gphotofs.nix {
    inherit libgphoto2 fuse pkgconfig glib libtool;
  };

  gramps = callPackage ../applications/misc/gramps { };

  graphicsmagick = callPackage ../applications/graphics/graphicsmagick { };
  graphicsmagick_q16 = callPackage ../applications/graphics/graphicsmagick { quantumdepth = 16; };

  graphicsmagick137 = callPackage ../applications/graphics/graphicsmagick/1.3.7.nix {
    libpng = libpng12;
  };

  gtkpod = callPackage ../applications/audio/gtkpod {
    gnome = gnome3;
    inherit (gnome) libglade;
  };

  jbidwatcher = callPackage ../applications/misc/jbidwatcher {
    java = if stdenv.isLinux then jre else jdk;
  };

  qrdecode = builderDefsPackage (import ../tools/graphics/qrdecode) {
    libpng = libpng12;
    opencv = opencv_2_1;
  };

  qrencode = callPackage ../tools/graphics/qrencode { };

  gecko_mediaplayer = callPackage ../applications/networking/browsers/mozilla-plugins/gecko-mediaplayer {
    inherit (gnome) GConf;
    browser = firefox;
  };

  geeqie = callPackage ../applications/graphics/geeqie { };

  gigedit = callPackage ../applications/audio/gigedit { };

  gqview = callPackage ../applications/graphics/gqview { };

  gmpc = callPackage ../applications/audio/gmpc {
    inherit (xlibs) libSM libICE;
  };

  gmtk = callPackage ../applications/networking/browsers/mozilla-plugins/gmtk {
    inherit (gnome) GConf;
  };

  googleearth = callPackage_i686 ../applications/misc/googleearth { };

  google_talk_plugin = callPackage ../applications/networking/browsers/mozilla-plugins/google-talk-plugin {
    libpng = libpng12;
  };

  gosmore = callPackage ../applications/misc/gosmore { };

  gpsbabel = callPackage ../applications/misc/gpsbabel { };

  gpscorrelate = callPackage ../applications/misc/gpscorrelate { };

  gpsd = callPackage ../servers/gpsd { };

  gtk2fontsel = callPackage ../applications/misc/gtk2fontsel {
    inherit (gnome2) gtk;
  };

  guitone = callPackage ../applications/version-management/guitone {
    graphviz = graphviz_2_32;
  };

  gv = callPackage ../applications/misc/gv { };

  guvcview = callPackage ../os-specific/linux/guvcview { };

  hello = callPackage ../applications/misc/hello/ex-2 { };

  helmholtz = callPackage ../applications/audio/pd-plugins/helmholtz { };

  herbstluftwm = callPackage ../applications/window-managers/herbstluftwm { };

  hexchat = callPackage ../applications/networking/irc/hexchat { };

  hexedit = callPackage ../applications/editors/hexedit { };

  hipchat = callPackage ../applications/networking/instant-messengers/hipchat { };

  homebank = callPackage ../applications/office/homebank {
    gtk = gtk3;
  };

  htmldoc = callPackage ../applications/misc/htmldoc {
    fltk = fltk13;
  };

  hugin = callPackage ../applications/graphics/hugin {
    boost = boost155;
  };

  hydrogen = callPackage ../applications/audio/hydrogen { };

  spectrwm = callPackage ../applications/window-managers/spectrwm { };

  i3 = callPackage ../applications/window-managers/i3 {
    xcb-util-cursor = if stdenv.isDarwin then xcb-util-cursor-HEAD else xcb-util-cursor;
  };

  i3lock = callPackage ../applications/window-managers/i3/lock.nix {
    inherit (xorg) libxkbfile;
    cairo = cairo.override { xcbSupport = true; };
  };

  i3minator = callPackage ../tools/misc/i3minator { };

  i3status = callPackage ../applications/window-managers/i3/status.nix { };

  i810switch = callPackage ../os-specific/linux/i810switch { };

  icewm = callPackage ../applications/window-managers/icewm { };

  id3v2 = callPackage ../applications/audio/id3v2 { };

  ifenslave = callPackage ../os-specific/linux/ifenslave { };

  ii = callPackage ../applications/networking/irc/ii { };

  ike = callPackage ../applications/networking/ike { };

  ikiwiki = callPackage ../applications/misc/ikiwiki {
    inherit (perlPackages) TextMarkdown URI HTMLParser HTMLScrubber
      HTMLTemplate TimeDate CGISession DBFile CGIFormBuilder LocaleGettext
      RpcXML XMLSimple PerlMagick YAML YAMLLibYAML HTMLTree Filechdir
      AuthenPassphrase NetOpenIDConsumer LWPxParanoidAgent CryptSSLeay;
  };

  imagemagick_light = imagemagick.override {
    libcl = null;
    perl = null;
    jemalloc = null;
    bzip2 = null;
    zlib = null;
    libX11 = null;
    libXext = null;
    libXt = null;
    dejavu_fonts = null;
    fftw = null;
    libfpx = null;
    djvulibre = null;
    fontconfig = null;
    freetype = null;
    ghostscript = null;
    graphviz = null;
    jbigkit = null;
    libjpeg = null;
    lcms2 = null;
    openjpeg = null;
    liblqr1 = null;
    xz = null;
    openexr = null;
    pango = null;
    libpng = null;
    librsvg = null;
    libtiff = null;
    libwebp = null;
    libxml2 = null;
  };

  imagemagick = callPackage ../applications/graphics/ImageMagick {
    ghostscript = if stdenv.isDarwin then null else ghostscript;
    perl = null; # Currently Broken
  };

  imagemagickBig = imagemagick;

  # Impressive, formerly known as "KeyJNote".
  impressive = callPackage ../applications/office/impressive {
    # XXX These are the PyOpenGL dependencies, which we need here.
    inherit (pythonPackages) pyopengl;
  };

  inferno = callPackage_i686 ../applications/inferno { };

  inkscape = callPackage ../applications/graphics/inkscape {
    inherit (pythonPackages) lxml;
    lcms = lcms2;
  };

  ion3 = callPackage ../applications/window-managers/ion-3 {
    lua = lua5;
  };

  ipe = callPackage ../applications/graphics/ipe { };

  iptraf = callPackage ../applications/networking/iptraf { };

  irssi = callPackage ../applications/networking/irc/irssi { };

  irssi_fish = callPackage ../applications/networking/irc/irssi/fish { };

  irssi_otr = callPackage ../applications/networking/irc/irssi/otr { };

  ir.lv2 = callPackage ../applications/audio/ir.lv2 { };

  bip = callPackage ../applications/networking/irc/bip { };

  jabref = callPackage ../applications/office/jabref/default.nix { };

  jack_capture = callPackage ../applications/audio/jack-capture { };

  jack_oscrolloscope = callPackage ../applications/audio/jack-oscrolloscope { };

  jack_rack = callPackage ../applications/audio/jack-rack { };

  jackmeter = callPackage ../applications/audio/jackmeter { };

  jalv = callPackage ../applications/audio/jalv { };

  jedit = callPackage ../applications/editors/jedit { };

  jigdo = callPackage ../applications/misc/jigdo { };

  jitsi = callPackage ../applications/networking/instant-messengers/jitsi { };

  joe = callPackage ../applications/editors/joe { };

  jbrout = callPackage ../applications/graphics/jbrout {
    inherit (pythonPackages) lxml;
  };

  jumanji = callPackage ../applications/networking/browsers/jumanji {
    webkitgtk = webkitgtk24x;
    gtk = gtk3;
  };

  jwm = callPackage ../applications/window-managers/jwm { };

  k3d = callPackage ../applications/graphics/k3d {
    inherit (pkgs.gnome2) gtkglext;
    boost = boost155;
  };

  kdeApps_15_04 = recurseIntoAttrs (callPackage ../applications/kde-apps-15.04 {
    kf5 = kf59;
  });
  kdeApps_stable = kdeApps_15_04;
  kdeApps_latest = kdeApps_15_04;

  keepnote = callPackage ../applications/office/keepnote {
    pygtk = pyGtkGlade;
  };

  kermit = callPackage ../tools/misc/kermit { };

  keyfinder = callPackage ../applications/audio/keyfinder { };

  keyfinder-cli = callPackage ../applications/audio/keyfinder-cli { };

  keymon = callPackage ../applications/video/key-mon { };

  khal = callPackage ../applications/misc/khal {
    pythonPackages = python3Packages;
  };

  kid3 = callPackage ../applications/audio/kid3 {
    qt = qt4;
  };

  kino = callPackage ../applications/video/kino {
    inherit (gnome) libglade;
  };

  koji = callPackage ../tools/package-management/koji { };

  kubernetes = callPackage ../applications/networking/cluster/kubernetes { };

  lame = callPackage ../development/libraries/lame { };

  larswm = callPackage ../applications/window-managers/larswm { };

  lash = callPackage ../applications/audio/lash { };

  ladspaH = callPackage ../applications/audio/ladspa-plugins/ladspah.nix { };

  ladspaPlugins = callPackage ../applications/audio/ladspa-plugins {
    fftw = fftwSinglePrec;
  };

  caps = callPackage ../applications/audio/caps { };

  lastwatch = callPackage ../applications/audio/lastwatch { };

  lastfmsubmitd = callPackage ../applications/audio/lastfmsubmitd { };

  lbdb = callPackage ../tools/misc/lbdb { };

  lbzip2 = callPackage ../tools/compression/lbzip2 { };

  lci = callPackage ../applications/science/logic/lci {};

  ldcpp = callPackage ../applications/networking/p2p/ldcpp {
    inherit (gnome) libglade;
  };

  libowfat = callPackage ../development/libraries/libowfat { };

  librecad = callPackage ../applications/misc/librecad { };

  librecad2 = callPackage ../applications/misc/librecad/2.0.nix { };

  libreoffice = callPackage ../applications/office/libreoffice {
    inherit (perlPackages) ArchiveZip CompressZlib;
    inherit (gnome) GConf ORBit2 gnome_vfs;
    zip = zip.override { enableNLS = false; };
    #boost = boost155;
    #glm = glm_0954;
    bluez5 = bluez5_28;
    fontsConf = makeFontsConf {
      fontDirectories = [
        freefont_ttf xorg.fontmiscmisc xorg.fontbhttf
      ];
    };
    clucene_core = clucene_core_2;
    lcms = lcms2;
    harfbuzz = harfbuzz.override {
      withIcu = true; withGraphite2 = true;
    };
  };

  liferea = callPackage ../applications/networking/newsreaders/liferea {
    webkitgtk = webkitgtk24x;
  };

  lingot = callPackage ../applications/audio/lingot {
    inherit (gnome) libglade;
  };

  links = callPackage ../applications/networking/browsers/links { };

  ledger2 = callPackage ../applications/office/ledger/2.6.3.nix { };
  ledger3 = callPackage ../applications/office/ledger { };
  ledger = ledger3;

  lighttable = callPackage ../applications/editors/lighttable {};

  links2 = callPackage ../applications/networking/browsers/links2 { };

  linphone = callPackage ../applications/networking/instant-messengers/linphone rec { };

  linuxsampler = callPackage ../applications/audio/linuxsampler {
    bison = bison2;
  };

  llpp = callPackage ../applications/misc/llpp {
    inherit (ocamlPackages_4_02_1) lablgl findlib;
    ocaml = ocaml_4_02_1;
  };

  lmms = callPackage ../applications/audio/lmms { };

  lrzsz = callPackage ../tools/misc/lrzsz { };

  luakit = callPackage ../applications/networking/browsers/luakit {
      inherit (lua51Packages) luafilesystem luasqlite3;
      lua5 = lua5_1;
      gtk = gtk3;
      webkit = webkitgtk2;
  };

  luminanceHDR = callPackage ../applications/graphics/luminance-hdr { };

  lxdvdrip = callPackage ../applications/video/lxdvdrip { };

  handbrake = callPackage ../applications/video/handbrake {
    webkitgtk = webkitgtk24x;
  };

  lilyterm = callPackage ../applications/misc/lilyterm {
    inherit (gnome) vte;
    gtk = gtk2;
  };

  lynx = callPackage ../applications/networking/browsers/lynx { };

  lyx = callPackage ../applications/misc/lyx { };

  makeself = callPackage ../applications/misc/makeself { };

  marathon = callPackage ../applications/networking/cluster/marathon { };

  matchbox = callPackage ../applications/window-managers/matchbox { };

  mcpp = callPackage ../development/compilers/mcpp { };

  mda_lv2 = callPackage ../applications/audio/mda-lv2 { };

  mediainfo = callPackage ../applications/misc/mediainfo { };

  mediainfo-gui = callPackage ../applications/misc/mediainfo-gui { };

  meld = callPackage ../applications/version-management/meld { };

  mcomix = callPackage ../applications/graphics/mcomix { };

  mendeley = callPackage ../applications/office/mendeley { };

  mercurial = callPackage ../applications/version-management/mercurial {
    inherit (pythonPackages) curses docutils;
    guiSupport = false; # use mercurialFull to get hgk GUI
  };

  mercurialFull = appendToName "full" (pkgs.mercurial.override { guiSupport = true; });

  merkaartor = callPackage ../applications/misc/merkaartor { };

  meshlab = callPackage ../applications/graphics/meshlab { };

  metersLv2 = callPackage ../applications/audio/meters_lv2 { };

  mhwaveedit = callPackage ../applications/audio/mhwaveedit {};

  mid2key = callPackage ../applications/audio/mid2key { };

  midori = callPackage ../applications/networking/browsers/midori {
    webkitgtk = webkitgtk24x;
  };

  midoriWrapper = wrapFirefox
    { browser = midori; browserName = "midori"; desktopName = "Midori";
      icon = "${midori}/share/icons/hicolor/22x22/apps/midori.png";
    };

  mikmod = callPackage ../applications/audio/mikmod { };

  minicom = callPackage ../tools/misc/minicom { };

  minimodem = callPackage ../applications/audio/minimodem { };

  minidjvu = callPackage ../applications/graphics/minidjvu { };

  mimms = callPackage ../applications/audio/mimms {};

  mirage = callPackage ../applications/graphics/mirage {};

  mixxx = callPackage ../applications/audio/mixxx {
    inherit (vamp) vampSDK;
  };

  mjpg-streamer = callPackage ../applications/video/mjpg-streamer { };

  mmex = callPackage ../applications/office/mmex { };

  moc = callPackage ../applications/audio/moc { };

  monero = callPackage ../applications/misc/monero { };

  monkeysAudio = callPackage ../applications/audio/monkeys-audio { };

  monodevelop = callPackage ../applications/editors/monodevelop {};

  monotone = callPackage ../applications/version-management/monotone {
    lua = lua5;
  };

  monotoneViz = builderDefsPackage (import ../applications/version-management/monotone-viz/mtn-head.nix) {
    inherit graphviz pkgconfig autoconf automake libtool glib gtk;
    inherit (ocamlPackages_4_01_0) lablgtk ocaml;
    inherit (gnome) libgnomecanvas;
  };

  mopidy = callPackage ../applications/audio/mopidy { };

  mopidy-spotify = callPackage ../applications/audio/mopidy-spotify { };

  mopidy-moped = callPackage ../applications/audio/mopidy-moped { };

  mopidy-mopify = callPackage ../applications/audio/mopidy-mopify { };

  mozplugger = builderDefsPackage (import ../applications/networking/browsers/mozilla-plugins/mozplugger) {
    inherit firefox;
    inherit (xlibs) libX11 xproto;
  };

  easytag = callPackage ../applications/audio/easytag {
    inherit (gnome3) gnome_icon_theme dconf;
  };

  mp3gain = callPackage ../applications/audio/mp3gain { };

  mp3info = callPackage ../applications/audio/mp3info { };

  mp3splt = callPackage ../applications/audio/mp3splt { };

  mpc123 = callPackage ../applications/audio/mpc123 { };

  mpg123 = callPackage ../applications/audio/mpg123 { };

  mpg321 = callPackage ../applications/audio/mpg321 { };

  mpc_cli = callPackage ../applications/audio/mpc { };

  ncmpc = callPackage ../applications/audio/ncmpc { };

  ncmpcpp = callPackage ../applications/audio/ncmpcpp { };

  normalize = callPackage ../applications/audio/normalize { };

  mplayer = callPackage ../applications/video/mplayer ({
    pulseSupport = config.pulseaudio or false;
  } // (config.mplayer or {}));

  MPlayerPlugin = browser:
    callPackage ../applications/networking/browsers/mozilla-plugins/mplayerplug-in {
      inherit browser;
      inherit (xlibs) libXpm;
      # !!! should depend on MPlayer
    };

  mpv = callPackage ../applications/video/mpv {
    lua = lua5_1;
    lua5_sockets = lua5_1_sockets;
    bs2bSupport = config.mpv.bs2bSupport or true;
    youtubeSupport = config.mpv.youtubeSupport or true;
    cacaSupport = config.mpv.cacaSupport or true;
    vaapiSupport = config.mpv.vaapiSupport or false;
  };

  mrpeach = callPackage ../applications/audio/pd-plugins/mrpeach { };

  mrxvt = callPackage ../applications/misc/mrxvt { };

  mudlet = callPackage ../games/mudlet {
    inherit (lua51Packages) luafilesystem lrexlib luazip luasqlite3;
  };

  multisync = callPackage ../applications/misc/multisync {
    inherit (gnome) ORBit2 libbonobo libgnomeui GConf;
  };

  mumble = callPackage ../applications/networking/mumble {
    avahi = avahi.override {
      withLibdnssdCompat = true;
    };
    jackSupport = config.mumble.jackSupport or false;
    speechdSupport = config.mumble.speechdSupport or false;
    pulseSupport = config.pulseaudio or false;
  };

  murmur = callPackage ../applications/networking/mumble/murmur.nix {
    avahi = avahi.override {
      withLibdnssdCompat = true;
    };
    iceSupport = config.murmur.iceSupport or true;
  };

  musescore = callPackage ../applications/audio/musescore { };

  mutt = callPackage ../applications/networking/mailreaders/mutt { };
  mutt-with-sidebar = callPackage ../applications/networking/mailreaders/mutt {
    withSidebar = true;
  };

  mutt-kz = callPackage ../applications/networking/mailreaders/mutt-kz { };

  panamax_api = callPackage ../applications/networking/cluster/panamax/api {
    ruby = ruby_2_1;
  };
  panamax_ui = callPackage ../applications/networking/cluster/panamax/ui {
    ruby = ruby_2_1;
  };

  pcmanfm = callPackage ../applications/misc/pcmanfm { };

  pig = callPackage ../applications/networking/cluster/pig { };

  shotcut = callPackage ../applications/video/shotcut { mlt = mlt-qt5; };

  smplayer = callPackage ../applications/video/smplayer { };

  smtube = callPackage ../applications/video/smtube {};

  sup = callPackage ../applications/networking/mailreaders/sup {
    ruby = ruby_1_9_3.override { cursesSupport = true; };
  };

  synfigstudio = callPackage ../applications/graphics/synfigstudio {
    fontsConf = makeFontsConf { fontDirectories = [ freefont_ttf ]; };
  };

  librep = callPackage ../development/libraries/librep { };

  rep-gtk = callPackage ../development/libraries/rep-gtk { };

  sawfish = callPackage ../applications/window-managers/sawfish { };

  sxhkd = callPackage ../applications/window-managers/sxhkd { };

  msmtp = callPackage ../applications/networking/msmtp { };

  imapfilter = callPackage ../applications/networking/mailreaders/imapfilter.nix {
    lua = lua5;
 };

  maxlib = callPackage ../applications/audio/pd-plugins/maxlib { };

  mupdf = callPackage ../applications/misc/mupdf {
    openjpeg = openjpeg_2_0_1;
  };

  mypaint = callPackage ../applications/graphics/mypaint { };

  mythtv = callPackage ../applications/video/mythtv { };

  tvtime = callPackage ../applications/video/tvtime {
    kernel = linux;
  };

  nano = callPackage ../applications/editors/nano { };

  nanoblogger = callPackage ../applications/misc/nanoblogger { };

  navipowm = callPackage ../applications/misc/navipowm { };

  navit = callPackage ../applications/misc/navit { };

  netbeans = callPackage ../applications/editors/netbeans { };

  ncdu = callPackage ../tools/misc/ncdu { };

  ncdc = callPackage ../applications/networking/p2p/ncdc { };

  nedit = callPackage ../applications/editors/nedit {
    motif = lesstif;
  };

  netsurfBrowser = netsurf.browser;
  netsurf = recurseIntoAttrs (import ../applications/networking/browsers/netsurf { inherit pkgs; });

  notmuch = callPackage ../applications/networking/mailreaders/notmuch {
    # No need to build Emacs - notmuch.el works just fine without
    # byte-compilation. Use emacs24Packages.notmuch if you want to
    # byte-compiled files
    emacs = null;
    sphinx = pythonPackages.sphinx;
  };

  nova = callPackage ../applications/virtualization/nova { };

  novaclient = callPackage ../applications/virtualization/nova/client.nix { };

  nova-filters =  callPackage ../applications/audio/nova-filters { };

  nspluginwrapper = callPackage ../applications/networking/browsers/mozilla-plugins/nspluginwrapper {};

  nvi = callPackage ../applications/editors/nvi { };

  nvpy = callPackage ../applications/editors/nvpy { };

  obconf = callPackage ../tools/X11/obconf {
    inherit (gnome) libglade;
  };

  obs-studio = callPackage ../applications/video/obs-studio { };

  ocrad = callPackage ../applications/graphics/ocrad { };

  offrss = callPackage ../applications/networking/offrss { };

  ogmtools = callPackage ../applications/video/ogmtools { };

  omxplayer = callPackage ../applications/video/omxplayer { };

  oneteam = callPackage ../applications/networking/instant-messengers/oneteam {};

  openbox = callPackage ../applications/window-managers/openbox { };

  openbox-menu = callPackage ../applications/misc/openbox-menu { };

  openimageio = callPackage ../applications/graphics/openimageio { };

  openjump = callPackage ../applications/misc/openjump { };

  openscad = callPackage ../applications/graphics/openscad {};

  opera = callPackage ../applications/networking/browsers/opera {
    inherit (pkgs.kde4) kdelibs;
  };

  opusfile = callPackage ../applications/audio/opusfile { };

  opusTools = callPackage ../applications/audio/opus-tools { };

  pamixer = callPackage ../applications/audio/pamixer { };

  pan = callPackage ../applications/networking/newsreaders/pan {
    spellChecking = false;
  };

  panotools = callPackage ../applications/graphics/panotools { };

  paprefs = callPackage ../applications/audio/paprefs {
    inherit (gnome) libglademm gconfmm;
  };

  pavucontrol = callPackage ../applications/audio/pavucontrol { };

  paraview = callPackage ../applications/graphics/paraview { };

  pencil = callPackage ../applications/graphics/pencil { };

  petrifoo = callPackage ../applications/audio/petrifoo {
    inherit (gnome) libgnomecanvas;
  };

  pdftk = callPackage ../tools/typesetting/pdftk { };
  pdfgrep  = callPackage ../tools/typesetting/pdfgrep { };

  photoqt = callPackage ../applications/graphics/photoqt { };

  pianobar = callPackage ../applications/audio/pianobar { };

  pianobooster = callPackage ../applications/audio/pianobooster { };

  picard = callPackage ../applications/audio/picard {
    python-libdiscid = pythonPackages.discid;
    mutagen = pythonPackages.mutagen;
  };

  picocom = callPackage ../tools/misc/picocom { };

  pidgin = callPackage ../applications/networking/instant-messengers/pidgin {
    openssl = if config.pidgin.openssl or true then openssl else null;
    gnutls = if config.pidgin.gnutls or false then gnutls else null;
    libgcrypt = if config.pidgin.gnutls or false then libgcrypt else null;
    startupnotification = libstartup_notification;
    inherit (xlibs) libXext libICE libSM;
  };

  pidgin-with-plugins = callPackage ../applications/networking/instant-messengers/pidgin/wrapper.nix {
    plugins = [];
  };

  pidginlatex = callPackage ../applications/networking/instant-messengers/pidgin-plugins/pidgin-latex { };

  pidginlatexSF = pidginlatex;

  pidginmsnpecan = callPackage ../applications/networking/instant-messengers/pidgin-plugins/msn-pecan { };

  pidginotr = callPackage ../applications/networking/instant-messengers/pidgin-plugins/otr { };

  pidginsipe = callPackage ../applications/networking/instant-messengers/pidgin-plugins/sipe { };

  pidginwindowmerge = callPackage ../applications/networking/instant-messengers/pidgin-plugins/window-merge { };

  purple-plugin-pack = callPackage ../applications/networking/instant-messengers/pidgin-plugins/purple-plugin-pack { };

  toxprpl = callPackage ../applications/networking/instant-messengers/pidgin-plugins/tox-prpl { };

  pithos = callPackage ../applications/audio/pithos {
    pythonPackages = python34Packages;
  };

  pinfo = callPackage ../applications/misc/pinfo { };

  pinpoint = callPackage ../applications/office/pinpoint {};

  pinta = callPackage ../applications/graphics/pinta {
    gtksharp = gtk-sharp;
  };

  pommed = callPackage ../os-specific/linux/pommed {
    inherit (xorg) libXpm;
  };

  pond = callPackage ../applications/networking/pond { goPackages = go14Packages; };

  potrace = callPackage ../applications/graphics/potrace {};

  posterazor = callPackage ../applications/misc/posterazor { };

  pqiv = callPackage ../applications/graphics/pqiv { };

  qiv = callPackage ../applications/graphics/qiv { };

  processing = callPackage ../applications/graphics/processing { inherit (xorg) libXxf86vm; };

  # perhaps there are better apps for this task? It's how I had configured my preivous system.
  # And I don't want to rewrite all rules
  procmail = callPackage ../applications/misc/procmail { };

  profanity = callPackage ../applications/networking/instant-messengers/profanity {
    notifySupport   = config.profanity.notifySupport   or true;
    autoAwaySupport = config.profanity.autoAwaySupport or true;
  };

  pstree = callPackage ../applications/misc/pstree { };

  pulseview = callPackage ../applications/science/electronics/pulseview { };

  puredata = callPackage ../applications/audio/puredata { };
  puredata-with-plugins = plugins: callPackage ../applications/audio/puredata/wrapper.nix { inherit plugins; };

  puremapping = callPackage ../applications/audio/pd-plugins/puremapping { };

  pythonmagick = callPackage ../applications/graphics/PythonMagick { };

  qbittorrent = callPackage ../applications/networking/p2p/qbittorrent {
    boost = boost156;
    libtorrentRasterbar = libtorrentRasterbar_0_16;
  };

  eiskaltdcpp = callPackage ../applications/networking/p2p/eiskaltdcpp { lua5 = lua5_1; };

  qemu = callPackage ../applications/virtualization/qemu { };

  qmmp = callPackage ../applications/audio/qmmp { };

  qrcode = callPackage ../tools/graphics/qrcode {};

  qsampler = callPackage ../applications/audio/qsampler { };

  qsynth = callPackage ../applications/audio/qsynth { };

  qtox = callPackage ../applications/networking/instant-messengers/qtox { };

  qtpfsgui = callPackage ../applications/graphics/qtpfsgui { };

  qtractor = callPackage ../applications/audio/qtractor { };

  quassel_qt5 = callPackage ../applications/networking/irc/quassel {
    monolithic = true;
    daemon = false;
    client = false;
    withKDE = false;
    useQt5 = true;
    qt = qt5;
    dconf = gnome3.dconf;
    tag = "-qt5";
  };

  quasselClient_qt5 = quassel_qt5.override {
    monolithic = false;
    client = true;
    tag = "-client-qt5";
  };

  quasselDaemon_qt5 = quassel_qt5.override {
    monolithic = false;
    daemon = true;
    tag = "-daemon-qt5";
  };

  quirc = callPackage ../tools/graphics/quirc {};

  quodlibet = callPackage ../applications/audio/quodlibet {
    inherit (pythonPackages) mutagen;
  };

  quodlibet-with-gst-plugins = callPackage ../applications/audio/quodlibet {
    inherit (pythonPackages) mutagen;
    withGstPlugins = true;
    gst_plugins_bad = null;
  };

  rakarrack = callPackage ../applications/audio/rakarrack {
    inherit (xorg) libXpm libXft;
    fltk = fltk13;
  };

  rapcad = callPackage ../applications/graphics/rapcad {};

  rapidsvn = callPackage ../applications/version-management/rapidsvn { };

  ratox = callPackage ../applications/networking/instant-messengers/ratox { };

  ratpoison = callPackage ../applications/window-managers/ratpoison { };

  rawtherapee = callPackage ../applications/graphics/rawtherapee {
    fftw = fftwSinglePrec;
  };

  rcs = callPackage ../applications/version-management/rcs { };

  rdesktop = callPackage ../applications/networking/remote/rdesktop { };

  recode = callPackage ../tools/text/recode { };

  remotebox = callPackage ../applications/virtualization/remotebox { };

  retroshare = callPackage ../applications/networking/p2p/retroshare {
    qt = qt4;
  };

  retroshare06 = lowPrio (callPackage ../applications/networking/p2p/retroshare/0.6.nix {
    qt = qt4;
  });

  rofi = callPackage ../applications/misc/rofi {
    automake = automake114x;
  };

  rstudio = callPackage ../applications/editors/rstudio { };

  rsync = callPackage ../applications/networking/sync/rsync {
    enableACLs = !(stdenv.isDarwin || stdenv.isSunOS || stdenv.isFreeBSD);
    enableCopyDevicesPatch = (config.rsync.enableCopyDevicesPatch or false);
  };

  rtl-sdr = callPackage ../applications/misc/rtl-sdr { };

  rtv = callPackage ../applications/misc/rtv { };

  rubyripper = callPackage ../applications/audio/rubyripper {};

  rxvt = callPackage ../applications/misc/rxvt { };

  # = urxvt
  rxvt_unicode = callPackage ../applications/misc/rxvt_unicode {
    perlSupport = true;
    gdkPixbufSupport = true;
    unicode3Support = true;
  };

  # urxvt plugins
  urxvt_perls = callPackage ../applications/misc/rxvt_unicode-plugins/urxvt-perls { };
  urxvt_tabbedex = callPackage ../applications/misc/rxvt_unicode-plugins/urxvt-tabbedex { };

  rxvt_unicode-with-plugins = callPackage ../applications/misc/rxvt_unicode/wrapper.nix {
    plugins = [ urxvt_perls urxvt_tabbedex ];
  };

  # FIXME: remove somewhere in future
  rxvt_unicode_with-plugins = rxvt_unicode-with-plugins;

  sakura = callPackage ../applications/misc/sakura {
    inherit (gnome3) vte;
  };

  sbagen = callPackage ../applications/misc/sbagen { };

  scantailor = callPackage ../applications/graphics/scantailor {
    boost = boost155;
  };

  scim = callPackage ../applications/misc/scim { };

  scite = callPackage ../applications/editors/scite { };

  scribus = callPackage ../applications/office/scribus {
    inherit (gnome) libart_lgpl;
  };

  seafile-client = callPackage ../applications/networking/seafile-client { };

  seeks = callPackage ../tools/networking/p2p/seeks {
    protobuf = protobuf2_5;
  };

  seg3d = callPackage ../applications/graphics/seg3d {
    wxGTK = wxGTK28.override { unicode = false; };
  };

  seq24 = callPackage ../applications/audio/seq24 { };

  setbfree = callPackage ../applications/audio/setbfree { };

  sflphone = callPackage ../applications/networking/instant-messengers/sflphone {
    gtk = gtk3;
  };

  simple-scan = callPackage ../applications/graphics/simple-scan { };

  siproxd = callPackage ../applications/networking/siproxd { };

  skype = callPackage_i686 ../applications/networking/instant-messengers/skype { };

  skype4pidgin = callPackage ../applications/networking/instant-messengers/pidgin-plugins/skype4pidgin { };

  skype_call_recorder = callPackage ../applications/networking/instant-messengers/skype-call-recorder { };

  slmenu = callPackage ../applications/misc/slmenu {};

  slrn = callPackage ../applications/networking/newsreaders/slrn { };

  sooperlooper = callPackage ../applications/audio/sooperlooper { };

  sorcer = callPackage ../applications/audio/sorcer { };

  sound-juicer = callPackage ../applications/audio/sound-juicer { };

  spideroak = callPackage ../applications/networking/spideroak { };

  ssvnc = callPackage ../applications/networking/remote/ssvnc { };

  viber = callPackage ../applications/networking/instant-messengers/viber { };

  st = callPackage ../applications/misc/st {
    conf = config.st.conf or null;
  };

  stag = callPackage ../applications/misc/stag {
    curses = ncurses;
  };

  stella = callPackage ../misc/emulators/stella { };

  linuxstopmotion = callPackage ../applications/video/linuxstopmotion { };

  sweethome3d = recurseIntoAttrs (  (callPackage ../applications/misc/sweethome3d { })
                                 // (callPackage ../applications/misc/sweethome3d/editors.nix {
                                      sweethome3dApp = sweethome3d.application;
                                    })
                                 );

  sxiv = callPackage ../applications/graphics/sxiv { };

  bittorrentSync = bittorrentSync14;
  bittorrentSync14 = callPackage ../applications/networking/bittorrentsync/1.4.x.nix { };
  bittorrentSync20 = callPackage ../applications/networking/bittorrentsync/2.0.x.nix { };

  copy-com = callPackage ../applications/networking/copy-com { };

  dropbox = callPackage ../applications/networking/dropbox { };

  dropbox-cli = callPackage ../applications/networking/dropbox-cli { };

  lightdm = callPackage ../applications/display-managers/lightdm {
    qt4 = null;
    qt5 = null;
  };

  lightdm_qt = lightdm.override { qt5 = qt5; };

  lightdm_gtk_greeter = callPackage ../applications/display-managers/lightdm-gtk-greeter { };

  slic3r = callPackage ../applications/misc/slic3r { };

  curaengine = callPackage ../applications/misc/curaengine { };

  cura = callPackage ../applications/misc/cura { };

  printrun = callPackage ../applications/misc/printrun { };

  sddm = callPackage ../applications/display-managers/sddm { };

  slim = callPackage ../applications/display-managers/slim {
    libpng = libpng12;
  };

  smartgithg = callPackage ../applications/version-management/smartgithg { };

  slimThemes = recurseIntoAttrs (import ../applications/display-managers/slim/themes.nix {
    inherit stdenv fetchurl slim;
  });

  smartdeblur = callPackage ../applications/graphics/smartdeblur { };

  snapper = callPackage ../tools/misc/snapper { };

  snd = callPackage ../applications/audio/snd { };

  shntool = callPackage ../applications/audio/shntool { };

  sipp = callPackage ../development/tools/misc/sipp { };

  sonic-visualiser = callPackage ../applications/audio/sonic-visualiser {
    inherit (pkgs.vamp) vampSDK;
    inherit (pkgs.xlibs) libX11;
    fftw = pkgs.fftwSinglePrec;
  };

  sox = callPackage ../applications/misc/audio/sox { };

  soxr = callPackage ../applications/misc/audio/soxr { };

  spek = callPackage ../applications/audio/spek { };

  spotify = callPackage ../applications/audio/spotify {
    inherit (gnome) GConf;
    libpng = libpng12;
  };

  libspotify = callPackage ../development/libraries/libspotify {
    apiKey = config.libspotify.apiKey or null;
  };

  src = callPackage ../applications/version-management/src/default.nix {
    git = gitMinimal;
  };

  stalonetray = callPackage ../applications/window-managers/stalonetray {};

  stp = callPackage ../applications/science/logic/stp {};

  stumpwm = callPackage ../applications/window-managers/stumpwm {
    sbcl = sbcl_1_2_5;
    lispPackages = lispPackagesFor (wrapLisp sbcl_1_2_5);
  };

  sublime = callPackage ../applications/editors/sublime { };

  sublime3 = lowPrio (callPackage ../applications/editors/sublime3 { });

  subversion = callPackage ../applications/version-management/subversion/default.nix {
    bdbSupport = true;
    httpServer = false;
    httpSupport = true;
    pythonBindings = false;
    perlBindings = false;
    javahlBindings = false;
    saslSupport = false;
    sasl = cyrus_sasl;
  };

  subversionClient = appendToName "client" (subversion.override {
    bdbSupport = false;
    perlBindings = true;
    pythonBindings = true;
  });

  surf = callPackage ../applications/misc/surf {
    webkit = webkitgtk2;
  };

  svk = perlPackages.SVK;

  swh_lv2 = callPackage ../applications/audio/swh-lv2 { };

  sylpheed = callPackage ../applications/networking/mailreaders/sylpheed { };

  symlinks = callPackage ../tools/system/symlinks { };

  syncthing = callPackage ../applications/networking/syncthing { };

  # linux only by now
  synergy = callPackage ../applications/misc/synergy { };

  tabbed = callPackage ../applications/window-managers/tabbed { };

  tagainijisho = callPackage ../applications/office/tagainijisho {};

  tahoelafs = callPackage ../tools/networking/p2p/tahoe-lafs {
    inherit (pythonPackages) twisted foolscap simplejson nevow zfec
      pycryptopp sqlite3 darcsver setuptoolsTrial setuptoolsDarcs
      numpy pyasn1 mock;
  };

  tailor = builderDefsPackage (import ../applications/version-management/tailor) {
    inherit makeWrapper python;
  };

  tangogps = callPackage ../applications/misc/tangogps {
    gconf = gnome.GConf;
  };

  teamspeak_client = callPackage ../applications/networking/instant-messengers/teamspeak/client.nix { };
  teamspeak_server = callPackage ../applications/networking/instant-messengers/teamspeak/server.nix { };

  taskjuggler = callPackage ../applications/misc/taskjuggler { };

  taskwarrior = callPackage ../applications/misc/taskwarrior { };

  taskserver = callPackage ../servers/misc/taskserver { };

  telegram-cli = callPackage ../applications/networking/instant-messengers/telegram-cli/default.nix { };

  telepathy_gabble = callPackage ../applications/networking/instant-messengers/telepathy/gabble { };

  telepathy_haze = callPackage ../applications/networking/instant-messengers/telepathy/haze {};

  telepathy_logger = callPackage ../applications/networking/instant-messengers/telepathy/logger {};

  telepathy_mission_control = callPackage ../applications/networking/instant-messengers/telepathy/mission-control { };

  telepathy_rakia = callPackage ../applications/networking/instant-messengers/telepathy/rakia { };

  telepathy_salut = callPackage ../applications/networking/instant-messengers/telepathy/salut {};

  telepathy_idle = callPackage ../applications/networking/instant-messengers/telepathy/idle {};

  terminal-notifier = callPackage ../applications/misc/terminal-notifier {};

  terminator = callPackage ../applications/misc/terminator {
    vte = gnome.vte.override { pythonSupport = true; };
    inherit (pythonPackages) notify;
  };

  termite = callPackage ../applications/misc/termite {
    gtk = gtk3;
    vte = gnome3_16.vte-select-text;
   };

  tesseract = callPackage ../applications/graphics/tesseract { };

  thinkingRock = callPackage ../applications/misc/thinking-rock { };

  thunderbird = callPackage ../applications/networking/mailreaders/thunderbird {
    inherit (gnome) libIDL;
    inherit (pythonPackages) pysqlite;
    libpng = libpng_apng;
  };

  thunderbird-bin = callPackage ../applications/networking/mailreaders/thunderbird-bin {
    gconf = pkgs.gnome.GConf;
    inherit (pkgs.gnome) libgnome libgnomeui;
    inherit (pkgs.xlibs) libX11 libXScrnSaver libXext
      libXinerama libXrender libXt;
  };

  tig = gitAndTools.tig;

  tilda = callPackage ../applications/misc/tilda {
    vte = gnome3.vte;
    gtk = gtk3;
  };

  timbreid = callPackage ../applications/audio/pd-plugins/timbreid { };

  timidity = callPackage ../tools/misc/timidity { };

  tint2 = callPackage ../applications/misc/tint2 { };

  tkcvs = callPackage ../applications/version-management/tkcvs { };

  tla = callPackage ../applications/version-management/arch { };

  tlp = callPackage ../tools/misc/tlp {
    enableRDW = config.networking.networkmanager.enable or false;
  };

  todo-txt-cli = callPackage ../applications/office/todo.txt-cli { };

  tomahawk = callPackage ../applications/audio/tomahawk {
    inherit (pkgs.kde4) kdelibs;
    enableXMPP      = config.tomahawk.enableXMPP      or true;
    enableKDE       = config.tomahawk.enableKDE       or false;
    enableTelepathy = config.tomahawk.enableTelepathy or false;
  };

  torchat = callPackage ../applications/networking/instant-messengers/torchat {
    wrapPython = pythonPackages.wrapPython;
  };

  toxic = callPackage ../applications/networking/instant-messengers/toxic { };

  transcode = callPackage ../applications/audio/transcode { };

  transmission = callPackage ../applications/networking/p2p/transmission { };
  transmission_gtk = transmission.override { enableGTK3 = true; };

  transmission_remote_gtk = callPackage ../applications/networking/p2p/transmission-remote-gtk {};

  trayer = callPackage ../applications/window-managers/trayer { };

  tree = callPackage ../tools/system/tree {};

  trezor-bridge = callPackage ../applications/networking/browsers/mozilla-plugins/trezor { };

  tribler = callPackage ../applications/networking/p2p/tribler { };

  tuxguitar = callPackage ../applications/editors/music/tuxguitar { };

  twister = callPackage ../applications/networking/p2p/twister { };

  twmn = callPackage ../applications/misc/twmn { };

  twinkle = callPackage ../applications/networking/instant-messengers/twinkle { };

  umurmur = callPackage ../applications/networking/umurmur { };

  unison = callPackage ../applications/networking/sync/unison {
    inherit (ocamlPackages) lablgtk;
    enableX11 = config.unison.enableX11 or true;
  };

  unpaper = callPackage ../tools/graphics/unpaper { };

  uucp = callPackage ../tools/misc/uucp { };

  uvccapture = callPackage ../applications/video/uvccapture { };

  uwimap = callPackage ../tools/networking/uwimap { };

  uzbl = callPackage ../applications/networking/browsers/uzbl {
    webkit = webkitgtk2;
  };

  utox = callPackage ../applications/networking/instant-messengers/utox { };

  vanitygen = callPackage ../applications/misc/vanitygen { };

  vanubi = callPackage ../applications/editors/vanubi { vala = vala_0_26; };

  vbindiff = callPackage ../applications/editors/vbindiff { };

  vcprompt = callPackage ../applications/version-management/vcprompt { };

 vdirsyncer = callPackage ../tools/misc/vdirsyncer {
   pythonPackages = python3Packages;
 };

  vdpauinfo = callPackage ../tools/X11/vdpauinfo { };

  veracity = callPackage ../applications/version-management/veracity {};

  viewMtn = builderDefsPackage (import ../applications/version-management/viewmtn/0.10.nix)
  {
    inherit monotone cheetahTemplate highlight ctags
      makeWrapper graphviz which python;
    flup = pythonPackages.flup;
  };

  vim = callPackage ../applications/editors/vim { };

  macvim = callPackage ../applications/editors/vim/macvim.nix { stdenv = clangStdenv; };

  vimHugeX = vim_configurable;

  vim_configurable = vimUtils.makeCustomizable (callPackage ../applications/editors/vim/configurable.nix {
    inherit (pkgs) fetchurl fetchhg stdenv ncurses pkgconfig gettext
      composableDerivation lib config glib gtk python perl tcl ruby;
    inherit (pkgs.xlibs) libX11 libXext libSM libXpm libXt libXaw libXau libXmu
      libICE;

    features = "huge"; # one of  tiny, small, normal, big or huge
    lua = pkgs.lua5_1;
    gui = config.vim.gui or "auto";

    # optional features by flags
    flags = [ "python" "X11" ]; # only flag "X11" by now
  });

  vimNox = lowPrio (vim_configurable.override { source = "vim-nox"; });

  qpdfview = callPackage ../applications/misc/qpdfview {};

  qvim = lowPrio (callPackage ../applications/editors/vim/qvim.nix {
    inherit (pkgs) fetchgit stdenv ncurses pkgconfig gettext
      composableDerivation lib config python perl tcl ruby qt4;
    inherit (pkgs.xlibs) libX11 libXext libSM libXpm libXt libXaw libXau libXmu
      libICE;

    inherit (pkgs) stdenvAdapters;

    features = "huge"; # one of  tiny, small, normal, big or huge
    lua = pkgs.lua5;
    flags = [ "python" "X11" ]; # only flag "X11" by now
  });

  vimpc = callPackage ../applications/audio/vimpc { };

  neovim = callPackage ../applications/editors/neovim {
    inherit (lua52Packages) lpeg luaMessagePack luabitop;
  };

  virtviewer = callPackage ../applications/virtualization/virt-viewer {
    gtkvnc = gtkvnc.override { enableGTK3 = true; };
    spice_gtk = spice_gtk.override { enableGTK3 = true; };
  };
  virtmanager = callPackage ../applications/virtualization/virt-manager {
    inherit (gnome) gnome_python;
    vte = gnome3.vte;
    dconf = gnome3.dconf;
    gtkvnc = gtkvnc.override { enableGTK3 = true; };
    spice_gtk = spice_gtk.override { enableGTK3 = true; };
  };

  virtinst = callPackage ../applications/virtualization/virtinst {};

  virtualgl = callPackage ../tools/X11/virtualgl { };

  primus = callPackage ../tools/X11/primus {
    primusLib = callPackage ../tools/X11/primus/lib.nix {
      nvidia = linuxPackages.nvidia_x11;
    };

    primusLib_i686 = if system == "x86_64-linux"
      then callPackage_i686 ../tools/X11/primus/lib.nix {
             nvidia = pkgsi686Linux.linuxPackages.nvidia_x11.override { libsOnly = true; };
           }
      else null;
  };

  bumblebee = callPackage ../tools/X11/bumblebee {
    nvidia_x11 = linuxPackages.nvidia_x11;
    nvidia_x11_i686 = if system == "x86_64-linux"
      then pkgsi686Linux.linuxPackages.nvidia_x11.override { libsOnly = true; }
      else null;
    virtualgl = virtualgl;
    virtualgl_i686 = if system == "x86_64-linux"
      then pkgsi686Linux.virtualgl
      else null;
  };

  # use if you intend to connect the nvidia card to a monitor
  bumblebee_display = bumblebee.override {
    useDisplayDevice = true;
  };

  vkeybd = callPackage ../applications/audio/vkeybd {
    inherit (xlibs) libX11;
  };

  vlc = callPackage ../applications/video/vlc {
    ffmpeg = ffmpeg_2;
  };

  vlc_qt5 = vlc.override {
    qt4 = null;
    withQt5 = true;
    inherit qt5;
  };

  vmpk = callPackage ../applications/audio/vmpk { };

  vnstat = callPackage ../applications/networking/vnstat { };

  vorbisTools = callPackage ../applications/audio/vorbis-tools { };

  vue = callPackage ../applications/misc/vue { };

  vwm = callPackage ../applications/window-managers/vwm { };

  vym = callPackage ../applications/misc/vym { };

  w3m = callPackage ../applications/networking/browsers/w3m {
    graphicsSupport = false;
  };

  weechat = callPackage ../applications/networking/irc/weechat { };

  westonLite = callPackage ../applications/window-managers/weston {
    pango = null;
    freerdp = null;
    libunwind = null;
    vaapi = null;
    libva = null;
    libwebp = null;
    xwayland = null;
  };

  weston = callPackage ../applications/window-managers/weston {
    freerdp = freerdpUnstable;
  };

  windowmaker = callPackage ../applications/window-managers/windowmaker { };

  alsamixer.app = callPackage ../applications/window-managers/windowmaker/dockapps/alsamixer.app.nix { };

  wmcalclock = callPackage ../applications/window-managers/windowmaker/dockapps/wmcalclock.nix { };

  wmsm.app = callPackage ../applications/window-managers/windowmaker/dockapps/wmsm.app.nix { };

  wmsystemtray = callPackage ../applications/window-managers/windowmaker/dockapps/wmsystemtray.nix { };

  winswitch = callPackage ../tools/X11/winswitch { };

  wings = callPackage ../applications/graphics/wings {
    erlang = erlangR14;
    esdl = esdl.override { erlang = erlangR14; };
  };

  wmname = callPackage ../applications/misc/wmname { };

  wmctrl = callPackage ../tools/X11/wmctrl { };

  # I'm keen on wmiimenu only  >wmii-3.5 no longer has it...
  wmiimenu = import ../applications/window-managers/wmii31 {
    libixp = libixp_for_wmii;
    inherit fetchurl /* fetchhg */ stdenv gawk;
    inherit (xlibs) libX11;
  };

  wmiiSnap = import ../applications/window-managers/wmii {
    libixp = libixp_for_wmii;
    inherit fetchurl /* fetchhg */ stdenv gawk;
    inherit (xlibs) libX11 xextproto libXt libXext;
    includeUnpack = config.stdenv.includeUnpack or false;
  };

  wordnet = callPackage ../applications/misc/wordnet { };

  workrave = callPackage ../applications/misc/workrave {
    inherit (gnome) GConf gconfmm;
    inherit (python27Packages) cheetah;
  };

  wrapFirefox =
    { browser, browserName ? "firefox", desktopName ? "Firefox", nameSuffix ? ""
    , icon ? "${browser}/lib/${browser.name}/browser/icons/mozicon128.png" }:
    let
      cfg = stdenv.lib.attrByPath [ browserName ] {} config;
      enableAdobeFlash = cfg.enableAdobeFlash or false;
      enableGnash = cfg.enableGnash or false;
      jre = cfg.jre or false;
      icedtea = cfg.icedtea or false;
    in
    import ../applications/networking/browsers/firefox/wrapper.nix {
      inherit stdenv lib makeWrapper makeDesktopItem browser browserName desktopName nameSuffix icon;
      libtrick = true;
      plugins =
         assert !(enableGnash && enableAdobeFlash);
         assert !(jre && icedtea);
         ([ ]
          ++ lib.optional enableGnash gnash
          ++ lib.optional enableAdobeFlash flashplayer
          ++ lib.optional (cfg.enableDjvu or false) (djview4)
          ++ lib.optional (cfg.enableMPlayer or false) (MPlayerPlugin browser)
          ++ lib.optional (cfg.enableGeckoMediaPlayer or false) gecko_mediaplayer
          ++ lib.optional (supportsJDK && jre && jrePlugin ? mozillaPlugin) jrePlugin
          ++ lib.optional icedtea icedtea_web
          ++ lib.optional (cfg.enableGoogleTalkPlugin or false) google_talk_plugin
          ++ lib.optional (cfg.enableFriBIDPlugin or false) fribid
          ++ lib.optional (cfg.enableGnomeExtensions or false) gnome3.gnome_shell
          ++ lib.optional (cfg.enableTrezor or false) trezor-bridge
         );
      libs = [ gstreamer gst_plugins_base ] ++ lib.optionals (cfg.enableQuakeLive or false)
             (with xlibs; [ stdenv.cc libX11 libXxf86dga libXxf86vm libXext libXt alsaLib zlib ])
             ++ lib.optional (enableAdobeFlash && (cfg.enableAdobeFlashDRM or false)) hal-flash;
      gst_plugins = [ gst_plugins_base gst_plugins_good gst_plugins_bad gst_plugins_ugly gst_ffmpeg ];
      gtk_modules = [ libcanberra ];
    };

  retroArchCores =
    let
      cfg = config.retroarch or {};
      inherit (lib) optional;
    in with libretro;
      ([ ]
      ++ optional (cfg.enable4do or false) _4do
      ++ optional (cfg.enableBsnesMercury or false) bsnes-mercury
      ++ optional (cfg.enableDesmume or false) desmume
      ++ optional (cfg.enableFBA or false) fba
      ++ optional (cfg.enableFceumm or false) fceumm
      ++ optional (cfg.enableGambatte or false) gambatte
      ++ optional (cfg.enableGenesisPlusGX or false) genesis-plus-gx
      ++ optional (cfg.enableMednafenPCEFast or false) mednafen-pce-fast
      ++ optional (cfg.enableMupen64Plus or false) mupen64plus
      ++ optional (cfg.enableNestopia or false) nestopia
      ++ optional (cfg.enablePicodrive or false) picodrive
      ++ optional (cfg.enablePrboom or false) prboom
      ++ optional (cfg.enablePPSSPP or false) ppsspp
      ++ optional (cfg.enableQuickNES or false) quicknes
      ++ optional (cfg.enableScummVM or false) scummvm
      ++ optional (cfg.enableSnes9x or false) snes9x
      ++ optional (cfg.enableSnes9xNext or false) snes9x-next
      ++ optional (cfg.enableStella or false) stella
      ++ optional (cfg.enableVbaNext or false) vba-next
      ++ optional (cfg.enableVbaM or false) vba-m
      );

  wrapRetroArch = { retroarch }: import ../misc/emulators/retroarch/wrapper.nix {
    inherit stdenv lib makeWrapper retroarch;
    cores = retroArchCores;
  };

  wrapKodi = { kodi }: import ../applications/video/kodi/wrapper.nix {
    inherit stdenv lib makeWrapper kodi;
    plugins = let inherit (lib) optional; in with kodiPlugins;
      ([]
      ++ optional (config.kodi.enableAdvancedLauncher or false) advanced-launcher
      ++ optional (config.kodi.enableGenesis or false) genesis
      ++ optional (config.kodi.enableSVTPlay or false) svtplay
      );
  };

  wxhexeditor = callPackage ../applications/editors/wxhexeditor { };

  wxcam = callPackage ../applications/video/wxcam {
    inherit (gnome) libglade;
    inherit intltool;
    wxGTK = wxGTK28;
    gtk = gtk2;
  };

  x11vnc = callPackage ../tools/X11/x11vnc { };

  x2goclient = callPackage ../applications/networking/remote/x2goclient { };

  x2vnc = callPackage ../tools/X11/x2vnc { };

  xaos = builderDefsPackage (import ../applications/graphics/xaos) {
    inherit (xlibs) libXt libX11 libXext xextproto xproto;
    inherit gsl aalib zlib intltool gettext perl;
    libpng = libpng12;
  };

  xara = callPackage ../applications/graphics/xara { };

  xawtv = callPackage ../applications/video/xawtv { };

  xbindkeys = callPackage ../tools/X11/xbindkeys { };

  xbindkeys-config = callPackage ../tools/X11/xbindkeys-config/default.nix {
    gtk = gtk2;
  };

  kodiPlain = callPackage ../applications/video/kodi { };
  xbmcPlain = kodiPlain;

  kodiPlugins = recurseIntoAttrs (callPackage ../applications/video/kodi/plugins.nix {
    kodi = kodiPlain;
  });
  xbmcPlugins = kodiPlugins;

  kodi = wrapKodi {
    kodi = kodiPlain;
  };
  xbmc = kodi;

  kodi-retroarch-advanced-launchers =
    callPackage ../misc/emulators/retroarch/kodi-advanced-launchers.nix {
      cores = retroArchCores;
  };
  xbmc-retroarch-advanced-launchers = kodi-retroarch-advanced-launchers;

  xca = callPackage ../applications/misc/xca { };

  xcalib = callPackage ../tools/X11/xcalib { };

  xcape = callPackage ../tools/X11/xcape { };

  xchainkeys = callPackage ../tools/X11/xchainkeys { };

  xchat = callPackage ../applications/networking/irc/xchat { };

  xchm = callPackage ../applications/misc/xchm { };

  xcompmgr = callPackage ../applications/window-managers/xcompmgr { };

  compton = callPackage ../applications/window-managers/compton { };

  compton-git = callPackage ../applications/window-managers/compton/git.nix { };

  xdaliclock = callPackage ../tools/misc/xdaliclock {};

  xdg-user-dirs = callPackage ../tools/X11/xdg-user-dirs { };

  xdg_utils = callPackage ../tools/X11/xdg-utils { };

  xdotool = callPackage ../tools/X11/xdotool { };

  xen_4_4_1 = callPackage ../applications/virtualization/xen/4.4.1.nix { };
  xen_4_5_0 = callPackage ../applications/virtualization/xen/4.5.0.nix { };
  xen_xenServer = callPackage ../applications/virtualization/xen/4.5.0.nix { xenserverPatched = true; };
  xen = xen_4_5_0;

  xfe = callPackage ../applications/misc/xfe {
    fox = fox_1_6;
  };

  xfig = callPackage ../applications/graphics/xfig { };

  xineUI = callPackage ../applications/video/xine-ui { };

  xneur_0_13 = callPackage ../applications/misc/xneur { };

  xneur_0_8 = callPackage ../applications/misc/xneur/0.8.nix { };

  xneur = xneur_0_13;

  gxneur = callPackage ../applications/misc/gxneur  {
    inherit (gnome) libglade GConf;
  };

  xiphos = callPackage ../applications/misc/xiphos {
    gconf = gnome2.GConf;
    inherit (gnome2) gtkhtml libgtkhtml libglade scrollkeeper;
    python = python27;
    webkitgtk = webkitgtk2;
  };

  xournal = callPackage ../applications/graphics/xournal {
    inherit (gnome) libgnomeprint libgnomeprintui libgnomecanvas;
  };

  xpdf = callPackage ../applications/misc/xpdf {
    motif = lesstif;
    base14Fonts = "${ghostscript}/share/ghostscript/fonts";
  };

  xkb_switch = callPackage ../tools/X11/xkb-switch { };

  xkblayout-state = callPackage ../applications/misc/xkblayout-state { };

  xmonad-with-packages = callPackage ../applications/window-managers/xmonad/wrapper.nix {
    inherit (haskellPackages) ghcWithPackages;
    packages = self: [];
  };

  xmonad_log_applet_gnome2 = callPackage ../applications/window-managers/xmonad-log-applet {
    desktopSupport = "gnome2";
    inherit (xfce) libxfce4util xfce4panel;
    gnome2_panel = gnome2.gnome_panel;
    GConf2 = gnome2.GConf;
  };

  xmonad_log_applet_gnome3 = callPackage ../applications/window-managers/xmonad-log-applet {
    desktopSupport = "gnome3";
    inherit (xfce) libxfce4util xfce4panel;
    gnome2_panel = gnome2.gnome_panel;
    GConf2 = gnome2.GConf;
  };

  xmonad_log_applet_xfce = callPackage ../applications/window-managers/xmonad-log-applet {
    desktopSupport = "xfce4";
    inherit (xfce) libxfce4util xfce4panel;
    gnome2_panel = gnome2.gnome_panel;
    GConf2 = gnome2.GConf;
  };

  libxpdf = callPackage ../applications/misc/xpdf/libxpdf.nix { };

  xpra = callPackage ../tools/X11/xpra { inherit (texFunctions) fontsConf; };
  libfakeXinerama = callPackage ../tools/X11/xpra/libfakeXinerama.nix { inherit (xlibs) libXinerama; };
  #TODO: 'pil' is not available for python3, yet
  xpraGtk3 = callPackage ../tools/X11/xpra/gtk3.nix { inherit (texFunctions) fontsConf; inherit (python3Packages) buildPythonPackage python cython pygobject3 pycairo; };

  xrestop = callPackage ../tools/X11/xrestop { };

  xscreensaver = callPackage ../misc/screensavers/xscreensaver {
    inherit (gnome) libglade;
  };

  xss-lock = callPackage ../misc/screensavers/xss-lock { };

  xsynth_dssi = callPackage ../applications/audio/xsynth-dssi { };

  xterm = callPackage ../applications/misc/xterm { };

  finalterm = callPackage ../applications/misc/finalterm { };

  roxterm = callPackage ../applications/misc/roxterm {
    inherit (pythonPackages) lockfile;
    inherit (gnome3) vte gsettings_desktop_schemas;
  };

  xtrace = callPackage ../tools/X11/xtrace { };

  xlaunch = callPackage ../tools/X11/xlaunch { };

  xmacro = callPackage ../tools/X11/xmacro { };

  xmove = callPackage ../applications/misc/xmove { };

  xmp = callPackage ../applications/audio/xmp { };

  xnee = callPackage ../tools/X11/xnee { };

  xvidcap = callPackage ../applications/video/xvidcap {
    inherit (gnome) scrollkeeper libglade;
  };

  yate = callPackage ../applications/misc/yate { };

  inherit (gnome3) yelp;

  qgis = callPackage ../applications/gis/qgis {};

  qtbitcointrader = callPackage ../applications/misc/qtbitcointrader {
    qt = qt4;
  };

  yed = callPackage ../applications/graphics/yed {};

  ykpers = callPackage ../applications/misc/ykpers {};

  yoshimi = callPackage ../applications/audio/yoshimi {
    fltk = fltk13;
  };

  zam-plugins = callPackage ../applications/audio/zam-plugins { inherit (xlibs) libX11; };

  zathuraCollection = recurseIntoAttrs
    (let callPackage = newScope pkgs.zathuraCollection; in
      import ../applications/misc/zathura {
        inherit callPackage pkgs fetchurl lib;
        stdenv = overrideCC stdenv gcc49;
        useMupdf = config.zathura.useMupdf or false;
      });

  zathura = zathuraCollection.zathuraWrapper;

  zed = callPackage ../applications/editors/zed { };

  zeroc_ice = callPackage ../development/libraries/zeroc-ice { };

  zexy = callPackage ../applications/audio/pd-plugins/zexy  { };

  girara = callPackage ../applications/misc/girara {
    gtk = gtk3;
    stdenv = overrideCC stdenv gcc49;
  };

  girara-light = callPackage ../applications/misc/girara {
    gtk = gtk3;
    withBuildColors = false;
    ncurses = null;
  };

  zgrviewer = callPackage ../applications/graphics/zgrviewer {};

  zim = callPackage ../applications/office/zim {
    pygtk = pyGtkGlade;
  };

  zotero = callPackage ../applications/office/zotero {};

  zynaddsubfx = callPackage ../applications/audio/zynaddsubfx { };

  ### GAMES

  alienarena = callPackage ../games/alienarena { };

  andyetitmoves = if stdenv.isLinux then callPackage ../games/andyetitmoves {} else null;

  anki = callPackage ../games/anki { };

  asc = callPackage ../games/asc {
    lua = lua5_1;
    libsigcxx = libsigcxx12;
  };

  astromenace = callPackage ../games/astromenace { };

  atanks = callPackage ../games/atanks {};

  ballAndPaddle = callPackage ../games/ball-and-paddle {
    guile = guile_1_8;
  };

  bitsnbots = callPackage ../games/bitsnbots {
    lua = lua5;
  };

  blackshades = callPackage ../games/blackshades { };

  blackshadeselite = callPackage ../games/blackshadeselite { };

  blobby = callPackage ../games/blobby { };

  bsdgames = callPackage ../games/bsdgames { };

  btanks = callPackage ../games/btanks { };

  bzflag = callPackage ../games/bzflag { };

  castle_combat = callPackage ../games/castle-combat { };

  chessdb = callPackage ../games/chessdb { };

  construoBase = lowPrio (callPackage ../games/construo {
    mesa = null;
    freeglut = null;
  });

  construo = construoBase.override {
    inherit mesa freeglut;
  };

  crack_attack = callPackage ../games/crack-attack { };

  crafty = callPackage ../games/crafty { };
  craftyFull = appendToName "full" (crafty.override { fullVariant = true; });

  crrcsim = callPackage ../games/crrcsim {};

  dhewm3 = callPackage ../games/dhewm3 {};

  drumkv1 = callPackage ../applications/audio/drumkv1 { };

  dwarf_fortress = callPackage_i686 ../games/dwarf-fortress {
    SDL_image = pkgsi686Linux.SDL_image.override {
      libpng = pkgsi686Linux.libpng12;
    };
  };

  dwarf-therapist = callPackage ../games/dwarf-therapist { };

  d1x_rebirth = callPackage ../games/d1x-rebirth { };

  d2x_rebirth = callPackage ../games/d2x-rebirth { };

  eboard = callPackage ../games/eboard { };

  eduke32 = callPackage ../games/eduke32 { };

  egoboo = callPackage ../games/egoboo { };

  exult = callPackage ../games/exult { };

  fairymax = callPackage ../games/fairymax {};

  flightgear = callPackage ../games/flightgear { };

  freeciv = callPackage ../games/freeciv { };

  freeciv_gtk = callPackage ../games/freeciv {
    gtkClient = true;
    sdlClient = false;
  };

  freedink = callPackage ../games/freedink { };

  fsg = callPackage ../games/fsg {
    wxGTK = wxGTK28.override { unicode = false; };
  };

  gemrb = callPackage ../games/gemrb { };

  gl117 = callPackage ../games/gl-117 {};

  glestae = callPackage ../games/glestae {};

  globulation2 = callPackage ../games/globulation {
    boost = boost155;
  };

  gltron = callPackage ../games/gltron { };

  gnubg = callPackage ../games/gnubg { };

  gnuchess = callPackage ../games/gnuchess { };

  gnugo = callPackage ../games/gnugo { };

  gtypist = callPackage ../games/gtypist { };

  hedgewars = callPackage ../games/hedgewars {
    inherit (haskellPackages) ghcWithPackages;
  };

  hexen = callPackage ../games/hexen { };

  icbm3d = callPackage ../games/icbm3d { };

  ingen = callPackage ../applications/audio/ingen {
    inherit (pythonPackages) rdflib;
  };

  instead = callPackage ../games/instead {
    lua = lua5;
  };

  kobodeluxe = callPackage ../games/kobodeluxe { };

  lincity = builderDefsPackage (import ../games/lincity) {
    inherit (xlibs) libX11 libXext xextproto
      libICE libSM xproto;
    inherit libpng zlib;
  };

  lincity_ng = callPackage ../games/lincity/ng.nix {};

  mars = callPackage ../games/mars { };

  megaglest = callPackage ../games/megaglest {};

  micropolis = callPackage ../games/micropolis { };

  mnemosyne = callPackage ../games/mnemosyne {
    inherit (pythonPackages) matplotlib cherrypy sqlite3;
  };

  n2048 = callPackage ../games/n2048 {};

  naev = callPackage ../games/naev { };

  nexuiz = callPackage ../games/nexuiz { };

  njam = callPackage ../games/njam { };

  oilrush = callPackage ../games/oilrush { };

  openra = callPackage ../games/openra { lua = lua5_1; };

  openttd = callPackage ../games/openttd {
    zlib = zlibStatic;
  };

  opentyrian = callPackage ../games/opentyrian { };

  openxcom = callPackage ../games/openxcom { };

  performous = callPackage ../games/performous { };

  pingus = callPackage ../games/pingus {};

  pioneers = callPackage ../games/pioneers { };

  pong3d = callPackage ../games/pong3d { };

  prboom = callPackage ../games/prboom { };

  quake3demo = callPackage ../games/quake3/wrapper {
    name = "quake3-demo-${quake3game.name}";
    description = "Demo of Quake 3 Arena, a classic first-person shooter";
    game = quake3game;
    paks = [quake3demodata];
  };

  quake3demodata = callPackage ../games/quake3/demo { };

  quake3game = callPackage ../games/quake3/game { };

  quantumminigolf = callPackage ../games/quantumminigolf {};

  racer = callPackage ../games/racer { };

  residualvm = callPackage ../games/residualvm {
    openglSupport = mesaSupported;
  };

  rigsofrods = callPackage ../games/rigsofrods {
    mygui = myguiSvn;
  };

  rili = callPackage ../games/rili { };

  rogue = callPackage ../games/rogue { };

  saga = callPackage ../applications/gis/saga { };

  samplv1 = callPackage ../applications/audio/samplv1 { };

  sauerbraten = callPackage ../games/sauerbraten {};

  scid = callPackage ../games/scid { };

  scummvm = callPackage ../games/scummvm { };

  scorched3d = callPackage ../games/scorched3d { };

  sdlmame = callPackage ../games/sdlmame { };

  sgtpuzzles = builderDefsPackage (import ../games/sgt-puzzles) {
    inherit pkgconfig fetchsvn perl gtk;
    inherit (xlibs) libX11;
  };

  simutrans = callPackage ../games/simutrans { };
  # get binaries without data built by Hydra
  simutrans_binaries = lowPrio simutrans.binaries;

  soi = callPackage ../games/soi {};

  # You still can override by passing more arguments.
  spaceOrbit = callPackage ../games/orbit { };

  spring = callPackage ../games/spring {
    boost = boost155;
  };

  springLobby = callPackage ../games/spring/springlobby.nix { };

  stardust = callPackage ../games/stardust {};

  steam-original = callPackage ../games/steam { };

  steam = callPackage ../games/steam/chrootenv.nix { };

  stuntrally = callPackage ../games/stuntrally { };

  superTux = callPackage ../games/super-tux { };

  superTuxKart = callPackage ../games/super-tux-kart { };

  synthv1 = callPackage ../applications/audio/synthv1 { };

  the-powder-toy = callPackage ../games/the-powder-toy {
    lua = lua5_1;
  };

  tbe = callPackage ../games/the-butterfly-effect { };

  teetertorture = callPackage ../games/teetertorture { };

  teeworlds = callPackage ../games/teeworlds { };

  tennix = callPackage ../games/tennix { };

  tibia = callPackage_i686 ../games/tibia { };

  tintin = callPackage ../games/tintin { };

  tpm = callPackage ../games/thePenguinMachine { };

  tremulous = callPackage ../games/tremulous { };

  speed_dreams = callPackage ../games/speed-dreams {
    # Torcs wants to make shared libraries linked with plib libraries (it provides static).
    # i686 is the only platform I know than can do that linking without plib built with -fPIC
    plib = plib.override { enablePIC = !stdenv.isi686; };
    libpng = libpng12;
  };

  torcs = callPackage ../games/torcs {
    # Torcs wants to make shared libraries linked with plib libraries (it provides static).
    # i686 is the only platform I know than can do that linking without plib built with -fPIC
    plib = plib.override { enablePIC = !stdenv.isi686; };
  };

  trigger = callPackage ../games/trigger { };

  typespeed = callPackage ../games/typespeed { };

  ufoai = callPackage ../games/ufoai { };

  ultimatestunts = callPackage ../games/ultimatestunts { };

  ultrastardx = callPackage ../games/ultrastardx {
    ffmpeg = ffmpeg_0_10;
    lua = lua5;
  };

  unvanquished = callPackage ../games/unvanquished { };

  uqm = callPackage ../games/uqm { };

  urbanterror = callPackage ../games/urbanterror { };

  ue4demos = recurseIntoAttrs (callPackage ../games/ue4demos { });

  ut2004demo = callPackage ../games/ut2004demo { };

  vdrift = callPackage ../games/vdrift { };

  vectoroids = callPackage ../games/vectoroids { };

  vessel = callPackage_i686 ../games/vessel { };

  warmux = callPackage ../games/warmux { };

  warsow = callPackage ../games/warsow {
    libjpeg = libjpeg62;
  };

  warzone2100 = callPackage ../games/warzone2100 { };

  widelands = callPackage ../games/widelands {
    lua = lua5_1;
  };

  worldofgoo_demo = callPackage ../games/worldofgoo {
    demo = true;
  };

  worldofgoo = callPackage ../games/worldofgoo { };

  xboard =  callPackage ../games/xboard { };

  xconq = callPackage ../games/xconq {};

  # TODO: the corresponding nix file is missing
  # xracer = callPackage ../games/xracer { };

  xonotic = callPackage ../games/xonotic { };

  xskat = callPackage ../games/xskat { };

  xsnow = callPackage ../games/xsnow { };

  xsokoban = builderDefsPackage (import ../games/xsokoban) {
    inherit (xlibs) libX11 xproto libXpm libXt;
  };

  zdoom = callPackage ../games/zdoom { };

  zod = callPackage ../games/zod { };

  zoom = callPackage ../games/zoom { };

  keen4 = callPackage ../games/keen4 { };

  zeroad = callPackage ../games/0ad { };

  ### DESKTOP ENVIRONMENTS

  cinnamon = recurseIntoAttrs rec {
    callPackage = newScope pkgs.cinnamon;
    inherit (gnome3) gnome_common libgnomekbd gnome-menus zenity;

    muffin = callPackage ../desktops/cinnamon/muffin.nix { } ;

    cinnamon-control-center = callPackage ../desktops/cinnamon/cinnamon-control-center.nix{ };

    cinnamon-settings-daemon = callPackage ../desktops/cinnamon/cinnamon-settings-daemon.nix{ };

    cinnamon-session = callPackage ../desktops/cinnamon/cinnamon-session.nix{ } ;

    cinnamon-desktop = callPackage ../desktops/cinnamon/cinnamon-desktop.nix { };

    cinnamon-translations = callPackage ../desktops/cinnamon/cinnamon-translations.nix { };

    cjs = callPackage ../desktops/cinnamon/cjs.nix { };
  };

  clearlooks-phenix = callPackage ../misc/themes/gtk3/clearlooks-phenix { };

  enlightenment = callPackage ../desktops/enlightenment { };

  e19 = recurseIntoAttrs (
    let callPackage = newScope pkgs.e19; in
    import ../desktops/e19 { inherit callPackage pkgs; }
  );

  gnome2 = callPackage ../desktops/gnome-2 {
    callPackage = pkgs.newScope pkgs.gnome2;
    self = pkgs.gnome2;
  }  // pkgs.gtkLibs // {
    # Backwards compatibility;
    inherit (pkgs) libsoup libwnck gtk_doc gnome_doc_utils;
  };

  gnome3_12 = recurseIntoAttrs (callPackage ../desktops/gnome-3/3.12 {
    callPackage = pkgs.newScope pkgs.gnome3_12;
  });

  gnome3_16 = recurseIntoAttrs (callPackage ../desktops/gnome-3/3.16 {
    callPackage = pkgs.newScope pkgs.gnome3_16;
    self = pkgs.gnome3_16;
  });

  gnome3 = gnome3_12;

  gnome = recurseIntoAttrs gnome2;

  hsetroot = callPackage ../tools/X11/hsetroot { };

  kakasi = callPackage ../tools/text/kakasi { };

  kde4 = recurseIntoAttrs pkgs.kde414;

  kde414 =
    kdePackagesFor
      {
        libusb = libusb1;
        libcanberra = libcanberra_kde;
        boost = boost156;
        kdelibs = kdeApps_stable.kdelibs;
      }
      ../desktops/kde-4.14;


  kdePackagesFor = extra: dir:
    let
      # list of extra packages not included in KDE
      # the real work in this function is done below this list
      extraPackages = callPackage:
        rec {
          amarok = callPackage ../applications/audio/amarok { };

          bangarang = callPackage ../applications/video/bangarang { };

          basket = callPackage ../applications/office/basket { };

          bluedevil = callPackage ../tools/bluetooth/bluedevil { };

          calligra = callPackage ../applications/office/calligra { eigen = eigen2; };

          choqok = callPackage ../applications/networking/instant-messengers/choqok { };

          colord-kde = callPackage ../tools/misc/colord-kde { };

          digikam = if builtins.compareVersions "4.9" kde4.release == 1 then
              callPackage ../applications/graphics/digikam/2.nix { }
            else
              callPackage ../applications/graphics/digikam { };

          eventlist = callPackage ../applications/office/eventlist {};

          k3b = callPackage ../applications/misc/k3b {
            cdrtools = cdrkit;
          };

          kadu = callPackage ../applications/networking/instant-messengers/kadu { };

          kbibtex = callPackage ../applications/office/kbibtex { };

          kde_gtk_config = callPackage ../tools/misc/kde-gtk-config { };

          kde_wacomtablet = callPackage ../applications/misc/kde-wacomtablet { };

          kdeconnect = callPackage ../applications/misc/kdeconnect { };

          kdenlive = callPackage ../applications/video/kdenlive { mlt = mlt-qt4; };

          kdesvn = callPackage ../applications/version-management/kdesvn { };

          kdevelop = callPackage ../applications/editors/kdevelop { };

          kdevplatform = callPackage ../development/libraries/kdevplatform {
            boost = boost156;
          };

          kdiff3 = callPackage ../tools/text/kdiff3 { };

          kgraphviewer = callPackage ../applications/graphics/kgraphviewer { };

          kile = callPackage ../applications/editors/kile { };

          kmplayer = callPackage ../applications/video/kmplayer { };

          kmymoney = callPackage ../applications/office/kmymoney { };

          kipi_plugins = callPackage ../applications/graphics/kipi-plugins { };

          konversation = callPackage ../applications/networking/irc/konversation { };

          kvirc = callPackage ../applications/networking/irc/kvirc { };

          krename = callPackage ../applications/misc/krename { };

          krusader = callPackage ../applications/misc/krusader { };

          ksshaskpass = callPackage ../tools/security/ksshaskpass {};

          ktorrent = callPackage ../applications/networking/p2p/ktorrent { };

          kuickshow = callPackage ../applications/graphics/kuickshow { };

          libalkimia = callPackage ../development/libraries/libalkimia { };

          libktorrent = callPackage ../development/libraries/libktorrent {
            boost = boost156;
          };

          libkvkontakte = callPackage ../development/libraries/libkvkontakte { };

          liblikeback = callPackage ../development/libraries/liblikeback { };

          libmm-qt = callPackage ../development/libraries/libmm-qt { };

          libnm-qt = callPackage ../development/libraries/libnm-qt { };

          massif-visualizer = callPackage ../development/tools/analysis/massif-visualizer { };

          networkmanagement = callPackage ../tools/networking/networkmanagement { };

          partitionManager = callPackage ../tools/misc/partition-manager { };

          plasma-nm = callPackage ../tools/networking/plasma-nm { };

          polkit_kde_agent = callPackage ../tools/security/polkit-kde-agent { };

          psi = callPackage ../applications/networking/instant-messengers/psi { };

          qtcurve = callPackage ../misc/themes/qtcurve { };

          quassel = callPackage ../applications/networking/irc/quassel rec {
            monolithic = true;
            daemon = false;
            client = false;
            withKDE = stdenv.isLinux;
            qt = if withKDE then qt4 else qt5; # KDE supported quassel cannot build with qt5 yet (maybe in 0.12.0)
            dconf = gnome3.dconf;
          };

          quasselWithoutKDE = (quassel.override {
            monolithic = true;
            daemon = false;
            client = false;
            withKDE = false;
            #qt = qt5;
            tag = "-without-kde";
          });

          quasselDaemon = (quassel.override {
            monolithic = false;
            daemon = true;
            client = false;
            withKDE = false;
            #qt = qt5;
            tag = "-daemon";
          });

          quasselClient = (quassel.override {
            monolithic = false;
            daemon = false;
            client = true;
            tag = "-client";
          });

          quasselClientWithoutKDE = (quasselClient.override {
            monolithic = false;
            daemon = false;
            client = true;
            withKDE = false;
            #qt = qt5;
            tag = "-client-without-kde";
          });

          rekonq = callPackage ../applications/networking/browsers/rekonq { };

          kwebkitpart = callPackage ../applications/networking/browsers/kwebkitpart { };

          rsibreak = callPackage ../applications/misc/rsibreak { };

          semnotes = callPackage ../applications/misc/semnotes { };

          skrooge = callPackage ../applications/office/skrooge { };

          telepathy = callPackage ../applications/networking/instant-messengers/telepathy/kde {};

          yakuake = callPackage ../applications/misc/yakuake { };

          zanshin = callPackage ../applications/office/zanshin { };

          kwooty = callPackage ../applications/networking/newsreaders/kwooty { };
        };

      callPackageOrig = newScope extra;

      makePackages = extra:
        let
          callPackage = newScope (extra // self);
          kde4 = callPackageOrig dir { inherit callPackage callPackageOrig; };
          self =
            kde4
            // extraPackages callPackage
            // {
              inherit kde4;
              wrapper = callPackage ../build-support/kdewrapper {};
              recurseForRelease = true;
            };
        in self;

    in makeOverridable makePackages extra;

  pantheon = recurseIntoAttrs rec {
    callPackage = newScope pkgs.pantheon;
    pantheon-terminal = callPackage ../desktops/pantheon/apps/pantheon-terminal { };
  };

  redshift = callPackage ../applications/misc/redshift {
    inherit (xorg) libX11 libXrandr libxcb randrproto libXxf86vm
      xf86vidmodeproto;
    inherit (gnome) GConf;
    inherit (pythonPackages) pyxdg;
    geoclue = geoclue2;
  };

  orion = callPackage ../misc/themes/orion {};

  oxygen-gtk2 = callPackage ../misc/themes/gtk2/oxygen-gtk { };

  oxygen-gtk3 = callPackage ../misc/themes/gtk3/oxygen-gtk3 { };

  oxygen_gtk = oxygen-gtk2; # backwards compatibility

  gtk_engines = callPackage ../misc/themes/gtk2/gtk-engines { };

  gtk-engine-murrine = callPackage ../misc/themes/gtk2/gtk-engine-murrine { };

  gnome_themes_standard = gnome3.gnome_themes_standard;

  mate-icon-theme = callPackage ../misc/themes/mate-icon-theme { };

  mate-themes = callPackage ../misc/themes/mate-themes { };

  numix-gtk-theme = callPackage ../misc/themes/gtk3/numix-gtk-theme { };

  plasma53 = recurseIntoAttrs (callPackage ../desktops/plasma-5.3 {
    kf5 = kf59;
  });
  plasma5_latest = plasma53;
  plasma5_stable = plasma53;

  kde5 = kf5_stable // plasma5_stable // kdeApps_stable;

  xfce = xfce4-12;
  xfce4-12 = recurseIntoAttrs (import ../desktops/xfce { inherit config pkgs newScope; });

  xrandr-invert-colors = callPackage ../applications/misc/xrandr-invert-colors { };

  ### SCIENCE

  ### SCIENCE/GEOMETRY

  drgeo = builderDefsPackage (import ../applications/science/geometry/drgeo) {
    inherit (gnome) libglade;
    inherit libxml2 perl intltool libtool pkgconfig gtk;
    guile = guile_1_8;
  };

  tetgen = callPackage ../applications/science/geometry/tetgen { };


  ### SCIENCE/BIOLOGY

  alliance = callPackage ../applications/science/electronics/alliance {
    motif = lesstif;
  };

  arb = callPackage ../applications/science/biology/arb {
    lesstif = lesstif93;
  };

  archimedes = callPackage ../applications/science/electronics/archimedes { };

  emboss = callPackage ../applications/science/biology/emboss { };

  mrbayes = callPackage ../applications/science/biology/mrbayes { };

  ncbiCTools = builderDefsPackage ../development/libraries/ncbi {
    inherit tcsh mesa lesstif;
    inherit (xlibs) libX11 libXaw xproto libXt libSM libICE
      libXmu libXext;
  };

  ncbi_tools = callPackage ../applications/science/biology/ncbi-tools { };

  paml = callPackage ../applications/science/biology/paml { };

  pal2nal = callPackage ../applications/science/biology/pal2nal { };

  plink = callPackage ../applications/science/biology/plink/default.nix { };


  ### SCIENCE/MATH

  arpack = callPackage ../development/libraries/science/math/arpack { };

  atlas = callPackage ../development/libraries/science/math/atlas {
    # The build process measures CPU capabilities and optimizes the
    # library to perform best on that particular machine. That is a
    # great feature, but it's of limited use with pre-built binaries
    # coming from a central build farm.
    tolerateCpuTimingInaccuracy = true;
    liblapack = liblapack_3_5_0;
    withLapack = false;
  };

  atlasWithLapack = atlas.override { withLapack = true; };

  blas = callPackage ../development/libraries/science/math/blas { };

  content = builderDefsPackage ../applications/science/math/content {
    inherit mesa lesstif;
    inherit (xlibs) libX11 libXaw xproto libXt libSM libICE
      libXmu libXext libXcursor;
  };

  jags = callPackage ../applications/science/math/jags { };

  liblapack = callPackage ../development/libraries/science/math/liblapack { };
  liblapack_3_5_0 = callPackage ../development/libraries/science/math/liblapack/3.5.0.nix { };

  liblbfgs = callPackage ../development/libraries/science/math/liblbfgs { };

  openblas = callPackage ../development/libraries/science/math/openblas {
    liblapack = liblapack_3_5_0;
  };

  mathematica = callPackage ../applications/science/math/mathematica { };
  mathematica9 = callPackage ../applications/science/math/mathematica/9.nix { };

  sage = callPackage ../applications/science/math/sage { };

  suitesparse_4_2 = callPackage ../development/libraries/science/math/suitesparse/4.2.nix { };
  suitesparse_4_4_1 = callPackage ../development/libraries/science/math/suitesparse {};

  ipopt = callPackage ../development/libraries/science/math/ipopt { };

  ### SCIENCE/MOLECULAR-DYNAMICS

  gromacs = callPackage ../applications/science/molecular-dynamics/gromacs {
    singlePrec = true;
    fftw = fftwSinglePrec;
    cmake = cmakeCurses;
  };

  gromacsDouble = lowPrio (callPackage ../applications/science/molecular-dynamics/gromacs {
    singlePrec = false;
    fftw = fftw;
    cmake = cmakeCurses;
  });

  ### SCIENCE/PROGRAMMING

  kframework = callPackage ../applications/science/programming/kframework { };

  plm = callPackage ../applications/science/programming/plm { };

  ### SCIENCE/LOGIC

  abc-verifier = callPackage ../applications/science/logic/abc {};

  abella = callPackage ../applications/science/logic/abella {};

  alt-ergo = callPackage ../applications/science/logic/alt-ergo {};

  coq = callPackage ../applications/science/logic/coq {
    inherit (ocamlPackages_4_01_0) ocaml findlib lablgtk;
    camlp5 = ocamlPackages_4_01_0.camlp5_transitional;
  };

  coq_HEAD = callPackage ../applications/science/logic/coq/HEAD.nix {
    inherit (ocamlPackages) findlib lablgtk;
    camlp5 = ocamlPackages.camlp5_transitional;
  };

  coq_8_5 = callPackage ../applications/science/logic/coq/8.5.nix {
    inherit (ocamlPackages) findlib lablgtk;
    camlp5 = ocamlPackages.camlp5_transitional;
  };

  coq_8_3 = callPackage ../applications/science/logic/coq/8.3.nix {
    inherit (ocamlPackages_3_12_1) ocaml findlib;
    camlp5 = ocamlPackages_3_12_1.camlp5_transitional;
    lablgtk = ocamlPackages_3_12_1.lablgtk_2_14;
  };

  mkCoqPackages_8_4 = self: let callPackage = newScope self; in {

    bedrock = callPackage ../development/coq-modules/bedrock {};

    contribs =
      let contribs =
        import ../development/coq-modules/contribs
        contribs
        callPackage { };
      in
        recurseIntoAttrs contribs;

    coqExtLib = callPackage ../development/coq-modules/coq-ext-lib {};

    coqeal = callPackage ../development/coq-modules/coqeal {};

    domains = callPackage ../development/coq-modules/domains {};

    fiat = callPackage ../development/coq-modules/fiat {};

    flocq = callPackage ../development/coq-modules/flocq {};

    heq = callPackage ../development/coq-modules/heq {};

    interval = callPackage ../development/coq-modules/interval {};

    mathcomp = callPackage ../development/coq-modules/mathcomp {};

    paco = callPackage ../development/coq-modules/paco {};

    ssreflect = callPackage ../development/coq-modules/ssreflect {};

    tlc = callPackage ../development/coq-modules/tlc {};

    unimath = callPackage ../development/coq-modules/unimath {};

    ynot = callPackage ../development/coq-modules/ynot {};

  };

  mkCoqPackages_8_5 = self: let callPackage = newScope self; in rec {

    mathcomp = callPackage ../development/coq-modules/mathcomp/1.5.nix {
      coq = coq_8_5;
      ssreflect = ssreflect;
    };

    ssreflect = callPackage ../development/coq-modules/ssreflect/1.5.nix {
      coq = coq_8_5;
    };

  };

  coqPackages = recurseIntoAttrs (mkCoqPackages_8_4 coqPackages);
  coqPackages_8_5 = recurseIntoAttrs (mkCoqPackages_8_5 coqPackages);

  cvc3 = callPackage ../applications/science/logic/cvc3 {};
  cvc4 = callPackage ../applications/science/logic/cvc4 {};

  ekrhyper = callPackage ../applications/science/logic/ekrhyper {};

  eprover = callPackage ../applications/science/logic/eprover {
    texLive = texLiveAggregationFun {
      paths = [
        texLive texLiveExtra
      ];
    };
  };

  ginac = callPackage ../applications/science/math/ginac { };

  hol = callPackage ../applications/science/logic/hol { };

  hol_light = callPackage ../applications/science/logic/hol_light {
    inherit (ocamlPackages) findlib;
    camlp5 = ocamlPackages.camlp5_strict;
  };

  isabelle = import ../applications/science/logic/isabelle {
    inherit (pkgs) stdenv fetchurl nettools perl polyml;
    inherit (pkgs.emacs24Packages) proofgeneral;
    java = if stdenv.isLinux then jre else jdk;
  };

  iprover = callPackage ../applications/science/logic/iprover {};

  lean = callPackage ../applications/science/logic/lean {};

  leo2 = callPackage ../applications/science/logic/leo2 {};

  logisim = callPackage ../applications/science/logic/logisim {};

  ltl2ba = callPackage ../applications/science/logic/ltl2ba {};

  matita = callPackage ../applications/science/logic/matita {
    ocaml = ocaml_3_11_2;
    inherit (ocamlPackages_3_11_2) findlib lablgtk ocaml_expat gmetadom ocaml_http
            lablgtkmathview ocaml_mysql ocaml_sqlite3 ocamlnet camlzip ocaml_pcre;
    ulex08 = ocamlPackages_3_11_2.ulex08.override { camlp5 = ocamlPackages_3_11_2.camlp5_old_transitional; };
  };

  matita_130312 = lowPrio (callPackage ../applications/science/logic/matita/130312.nix {
    inherit (ocamlPackages) findlib lablgtk ocaml_expat gmetadom ocaml_http
            ocaml_mysql ocamlnet ulex08 camlzip ocaml_pcre;
  });

  minisat = callPackage ../applications/science/logic/minisat {};

  opensmt = callPackage ../applications/science/logic/opensmt { };

  ott = callPackage ../applications/science/logic/ott {
    camlp5 = ocamlPackages.camlp5_transitional;
  };

  otter = callPackage ../applications/science/logic/otter {};

  picosat = callPackage ../applications/science/logic/picosat {};

  prooftree = callPackage ../applications/science/logic/prooftree {
    inherit (ocamlPackages_4_01_0) ocaml findlib lablgtk;
    camlp5 = ocamlPackages_4_01_0.camlp5_transitional;
  };

  prover9 = callPackage ../applications/science/logic/prover9 { };

  satallax = callPackage ../applications/science/logic/satallax {};

  spass = callPackage ../applications/science/logic/spass {};

  tptp = callPackage ../applications/science/logic/tptp {};

  twelf = callPackage ../applications/science/logic/twelf {
    smlnj = if stdenv.isDarwin
      then smlnjBootstrap
      else smlnj;
  };

  verifast = callPackage ../applications/science/logic/verifast {};

  veriT = callPackage ../applications/science/logic/verit {};

  why3 = callPackage ../applications/science/logic/why3 {};

  yices = callPackage ../applications/science/logic/yices {};

  z3 = callPackage ../applications/science/logic/z3 {};

  boolector   = boolector15;
  boolector15 = callPackage ../applications/science/logic/boolector {};
  boolector16 = lowPrio (callPackage ../applications/science/logic/boolector {
    useV16 = true;
  });

  ### SCIENCE / ELECTRONICS

  eagle = callPackage_i686 ../applications/science/electronics/eagle { };

  caneda = callPackage ../applications/science/electronics/caneda { };

  gtkwave = callPackage ../applications/science/electronics/gtkwave { };

  kicad = callPackage ../applications/science/electronics/kicad {
    wxGTK = wxGTK29;
  };

  ngspice = callPackage ../applications/science/electronics/ngspice { };

  qucs = callPackage ../applications/science/electronics/qucs { };

  xoscope = callPackage ../applications/science/electronics/xoscope { };


  ### SCIENCE / MATH

  ecm = callPackage ../applications/science/math/ecm { };

  eukleides = callPackage ../applications/science/math/eukleides {
    texinfo = texinfo4;
  };

  fricas = callPackage ../applications/science/math/fricas { };

  gap = callPackage ../applications/science/math/gap { };

  maxima = callPackage ../applications/science/math/maxima { };

  wxmaxima = callPackage ../applications/science/math/wxmaxima { };

  pari = callPackage ../applications/science/math/pari {};

  pcalc = callPackage ../applications/science/math/pcalc { };

  pspp = callPackage ../applications/science/math/pssp {
    inherit (gnome) libglade gtksourceview;
  };

  singular = callPackage ../applications/science/math/singular {};

  scilab = callPackage ../applications/science/math/scilab {
    withXaw3d = false;
    withTk = true;
    withGtk = false;
    withOCaml = true;
    withX = true;
  };

  msieve = callPackage ../applications/science/math/msieve { };

  weka = callPackage ../applications/science/math/weka { };

  yad = callPackage ../tools/misc/yad { };

  yacas = callPackage ../applications/science/math/yacas { };

  speedcrunch = callPackage ../applications/science/math/speedcrunch {
    qt = qt4;
    cmake = cmakeCurses;
  };


  ### SCIENCE / MISC

  boinc = callPackage ../applications/science/misc/boinc { };

  celestia = callPackage ../applications/science/astronomy/celestia {
    lua = lua5_1;
    inherit (xlibs) libXmu;
    inherit (pkgs.gnome) gtkglext;
  };

  fityk = callPackage ../applications/science/misc/fityk { };

  gravit = callPackage ../applications/science/astronomy/gravit { };

  golly = callPackage ../applications/science/misc/golly { };

  megam = callPackage ../applications/science/misc/megam { };

  root = callPackage ../applications/science/misc/root { };

  simgrid = callPackage ../applications/science/misc/simgrid { };

  spyder = callPackage ../applications/science/spyder {
    inherit (pythonPackages) pyflakes rope sphinx numpy scipy matplotlib; # recommended
    inherit (pythonPackages) ipython pep8; # optional
    inherit pylint;
  };

  stellarium = callPackage ../applications/science/astronomy/stellarium { };

  tulip = callPackage ../applications/science/misc/tulip { };

  vite = enableDebugging (callPackage ../applications/science/misc/vite { });

  xplanet = callPackage ../applications/science/astronomy/xplanet { };

  ### SCIENCE / PHYSICS

  geant4 = callPackage ../development/libraries/physics/geant4 {
    enableMultiThreading = true;
    enableG3toG4         = false;
    enableInventor       = false;
    enableGDML           = false;
    enableQT             = false;
    enableXM             = false;
    enableOpenGLX11      = true;
    enableRaytracerX11   = false;

    # Optional system packages, otherwise internal GEANT4 packages are used.
    clhep = null;
    expat = expat;
    zlib  = null;

    # For enableGDML.
    xercesc = null;

    # For enableQT.
    qt = null; # qt4SDK or qt5SDK

    # For enableXM.
    motif = null; # motif or lesstif

    # For enableQT, enableXM, enableOpenGLX11, enableRaytracerX11.
    mesa = mesa;
    x11  = x11;
    inherit (xlibs) libXmu;
  };

  g4py = callPackage ../development/libraries/physics/geant4/g4py { };

  ### MISC

  atari800 = callPackage ../misc/emulators/atari800 { };

  ataripp = callPackage ../misc/emulators/atari++ { };

  auctex = callPackage ../tools/typesetting/tex/auctex { };

  beep = callPackage ../misc/beep { };

  cups = callPackage ../misc/cups { libusb = libusb1; };

  cups_filters = callPackage ../misc/cups/filters.nix { };

  crashplan = callPackage ../applications/backup/crashplan { };

  gutenprint = callPackage ../misc/drivers/gutenprint { };

  gutenprintBin = callPackage ../misc/drivers/gutenprint/bin.nix { };

  cupsBjnp = callPackage ../misc/cups/drivers/cups-bjnp { };

  darcnes = callPackage ../misc/emulators/darcnes { };

  dbacl = callPackage ../tools/misc/dbacl { };

  dblatex = callPackage ../tools/typesetting/tex/dblatex {
    enableAllFeatures = false;
  };

  dblatexFull = appendToName "full" (dblatex.override {
    enableAllFeatures = true;
  });

  dosbox = callPackage ../misc/emulators/dosbox { };

  dpkg = callPackage ../tools/package-management/dpkg { };

  ekiga = newScope pkgs.gnome ../applications/networking/instant-messengers/ekiga { };

  emulationstation = callPackage ../misc/emulators/emulationstation { };

  electricsheep = callPackage ../misc/screensavers/electricsheep { };

  fakenes = callPackage ../misc/emulators/fakenes { };

  faust = callPackage ../applications/audio/faust { };

  faust2alqt = callPackage ../applications/audio/faust/faust2alqt.nix { };

  faust2alsa = callPackage ../applications/audio/faust/faust2alsa.nix { };

  faust2csound = callPackage ../applications/audio/faust/faust2csound.nix { };

  faust2firefox = callPackage ../applications/audio/faust/faust2firefox.nix { };

  faust2jack = callPackage ../applications/audio/faust/faust2jack.nix { };

  faust2jaqt = callPackage ../applications/audio/faust/faust2jaqt.nix { };

  faust2lv2 = callPackage ../applications/audio/faust/faust2lv2.nix { };

  fceux = callPackage ../misc/emulators/fceux { };

  foldingathome = callPackage ../misc/foldingathome { };

  foo2zjs = callPackage ../misc/drivers/foo2zjs {};

  foomatic_filters = callPackage ../misc/drivers/foomatic-filters {};

  freestyle = callPackage ../misc/freestyle { };

  gajim = callPackage ../applications/networking/instant-messengers/gajim { };

  gammu = callPackage ../applications/misc/gammu { };

  gensgs = callPackage_i686 ../misc/emulators/gens-gs { };

  ghostscript = callPackage ../misc/ghostscript {
    x11Support = false;
    cupsSupport = config.ghostscript.cups or (!stdenv.isDarwin);
  };

  ghostscriptX = appendToName "with-X" (ghostscript.override {
    x11Support = true;
  });

  gnuk = callPackage ../misc/gnuk { };
  gnuk-unstable = callPackage ../misc/gnuk/unstable.nix { };
  gnuk-git = callPackage ../misc/gnuk/git.nix { };

  guix = callPackage ../tools/package-management/guix { };

  gxemul = callPackage ../misc/emulators/gxemul { };

  hatari = callPackage ../misc/emulators/hatari { };

  hplip = callPackage ../misc/drivers/hplip { };

  hplipWithPlugin = hplip.override { withPlugin = true; };

  # using the new configuration style proposal which is unstable
  jack1 = callPackage ../misc/jackaudio/jack1.nix { };

  jack2 = callPackage ../misc/jackaudio {
    libopus = libopus.override { withCustomModes = true; };
  };
  libjack2 = jack2.override { prefix = "lib"; };

  keynav = callPackage ../tools/X11/keynav { };

  lazylist = callPackage ../tools/typesetting/tex/lazylist { };

  lilypond = callPackage ../misc/lilypond { guile = guile_1_8; };

  mailcore2 = callPackage ../development/libraries/mailcore2 { };

  martyr = callPackage ../development/libraries/martyr { };

  mess = callPackage ../misc/emulators/mess {
    inherit (pkgs.gnome) GConf;
  };

  mupen64plus = callPackage ../misc/emulators/mupen64plus { };

  mupen64plus1_5 = callPackage ../misc/emulators/mupen64plus/1.5.nix { };

  nix = nixStable;

  nixStable = callPackage ../tools/package-management/nix {
    storeDir = config.nix.storeDir or "/nix/store";
    stateDir = config.nix.stateDir or "/nix/var";
  };

  nixUnstable = callPackage ../tools/package-management/nix/unstable.nix {
    storeDir = config.nix.storeDir or "/nix/store";
    stateDir = config.nix.stateDir or "/nix/var";
  };

  nixops = callPackage ../tools/package-management/nixops { };

  nixopsUnstable = callPackage ../tools/package-management/nixops/unstable.nix { };

  nixui = callPackage ../tools/package-management/nixui { node_webkit = node_webkit_0_11; };

  nix-prefetch-scripts = callPackage ../tools/package-management/nix-prefetch-scripts { };

  nix-template-rpm = callPackage ../build-support/templaterpm { inherit (pythonPackages) python toposort; };

  nix-repl = callPackage ../tools/package-management/nix-repl { };

  nix-serve = callPackage ../tools/package-management/nix-serve { };

  # Remember to check the default lightdm wallpaper
  nixos-artwork = fetchgit {
    url = "git://github.com/NixOS/nixos-artwork";
    rev = "e71b6846023919136795ede22b16d73b2cf1693d";
    sha256 = "167yvhm2qy7qgyrqqs4hv98mmlarhgxpcsyv0r8a9g3vkblfdczb";
  };

  nut = callPackage ../applications/misc/nut { };

  solfege = callPackage ../misc/solfege {
      pysqlite = pkgs.pythonPackages.sqlite3;
  };

  disnix = callPackage ../tools/package-management/disnix { };

  dysnomia = callPackage ../tools/package-management/disnix/dysnomia {
    enableApacheWebApplication = config.disnix.enableApacheWebApplication or false;
    enableAxis2WebService = config.disnix.enableAxis2WebService or false;
    enableEjabberdDump = config.disnix.enableEjabberdDump or false;
    enableMySQLDatabase = config.disnix.enableMySQLDatabase or false;
    enablePostgreSQLDatabase = config.disnix.enablePostgreSQLDatabase or false;
    enableSubversionRepository = config.disnix.enableSubversionRepository or false;
    enableTomcatWebApplication = config.disnix.enableTomcatWebApplication or false;
  };

  disnixos = callPackage ../tools/package-management/disnix/disnixos { };

  DisnixWebService = callPackage ../tools/package-management/disnix/DisnixWebService { };

  latex2html = callPackage ../tools/typesetting/tex/latex2html/default.nix {
    tex = tetex;
  };

  lkproof = callPackage ../tools/typesetting/tex/lkproof { };

  mysqlWorkbench = newScope gnome ../applications/misc/mysql-workbench {
    lua = lua5_1;
    libctemplate = libctemplate_2_2;
    inherit (pythonPackages) pexpect paramiko;
  };

  robomongo = callPackage ../applications/misc/robomongo { };

  opkg = callPackage ../tools/package-management/opkg { };

  opkg-utils = callPackage ../tools/package-management/opkg-utils { };

  pgadmin = callPackage ../applications/misc/pgadmin { };

  pgf = pgf2;

  # Keep the old PGF since some documents don't render properly with
  # the new one.
  pgf1 = callPackage ../tools/typesetting/tex/pgf/1.x.nix { };

  pgf2 = callPackage ../tools/typesetting/tex/pgf/2.x.nix { };

  pgf3 = callPackage ../tools/typesetting/tex/pgf/3.x.nix { };

  pgfplots = callPackage ../tools/typesetting/tex/pgfplots { };

  phabricator = callPackage ../misc/phabricator { };

  physlock = callPackage ../misc/screensavers/physlock { };

  pjsip = callPackage ../applications/networking/pjsip { };

  polytable = callPackage ../tools/typesetting/tex/polytable { };

  PPSSPP = callPackage ../misc/emulators/ppsspp { };

  uae = callPackage ../misc/emulators/uae { };

  fsuae = callPackage ../misc/emulators/fs-uae { };

  putty = callPackage ../applications/networking/remote/putty { };

  retroarchBare = callPackage ../misc/emulators/retroarch { };

  retroarch = wrapRetroArch { retroarch = retroarchBare; };

  libretro = recurseIntoAttrs (callPackage ../misc/emulators/retroarch/cores.nix {
    retroarch = retroarchBare;
  });

  rss-glx = callPackage ../misc/screensavers/rss-glx { };

  runit = callPackage ../tools/system/runit { };

  refind = callPackage ../tools/bootloaders/refind { };

  xlockmore = callPackage ../misc/screensavers/xlockmore { };

  sails = callPackage ../misc/sails { };

  samsungUnifiedLinuxDriver = import ../misc/cups/drivers/samsung {
    inherit fetchurl stdenv;
    inherit cups ghostscript glibc patchelf;
    gcc = import ../development/compilers/gcc/4.4 {
      inherit stdenv fetchurl gmp mpfr noSysDirs gettext which;
      texinfo = texinfo4;
      profiledCompiler = true;
    };
  };

  saneBackends = callPackage ../applications/graphics/sane/backends.nix {
    gt68xxFirmware = config.sane.gt68xxFirmware or null;
    snapscanFirmware = config.sane.snapscanFirmware or null;
    hotplugSupport = config.sane.hotplugSupport or true;
    libusb = libusb1;
  };

  saneBackendsGit = callPackage ../applications/graphics/sane/backends-git.nix {
    gt68xxFirmware = config.sane.gt68xxFirmware or null;
    snapscanFirmware = config.sane.snapscanFirmware or null;
    hotplugSupport = config.sane.hotplugSupport or true;
  };

  mkSaneConfig = callPackage ../applications/graphics/sane/config.nix { };

  saneFrontends = callPackage ../applications/graphics/sane/frontends.nix { };

  seafile-shared = callPackage ../misc/seafile-shared { };

  slock = callPackage ../misc/screensavers/slock { };

  soundOfSorting = callPackage ../misc/sound-of-sorting { };

  sourceAndTags = import ../misc/source-and-tags {
    inherit pkgs stdenv unzip lib ctags;
    hasktags = haskellPackages.hasktags;
  };

  splix = callPackage ../misc/cups/drivers/splix { };

  streamripper = callPackage ../applications/audio/streamripper { };

  sqsh = callPackage ../development/tools/sqsh { };

  tetex = callPackage ../tools/typesetting/tex/tetex { libpng = libpng12; };

  tex4ht = callPackage ../tools/typesetting/tex/tex4ht { };

  texFunctions = import ../tools/typesetting/tex/nix pkgs;

  texLive = builderDefsPackage (import ../tools/typesetting/tex/texlive) {
    inherit builderDefs zlib bzip2 ncurses libpng ed lesstif ruby potrace
      gd t1lib freetype icu perl expat curl xz pkgconfig zziplib texinfo
      libjpeg bison python fontconfig flex poppler libpaper graphite2
      makeWrapper gmp mpfr xpdf;
    inherit (xlibs) libXaw libX11 xproto libXt libXpm
      libXmu libXext xextproto libSM libICE;
    ghostscript = ghostscriptX;
    harfbuzz = harfbuzz.override {
      withIcu = true; withGraphite2 = true;
    };
  };

  texLiveFull = lib.setName "texlive-full" (texLiveAggregationFun {
    paths = [ texLive texLiveExtra lmodern texLiveCMSuper texLiveLatexXColor
              texLivePGF texLiveBeamer texLiveModerncv tipa tex4ht texinfo
              texLiveModerntimeline texLiveContext ];
  });

  /* Look in configurations/misc/raskin.nix for usage example (around revisions
  where TeXLive was added)

  (texLiveAggregationFun {
    paths = [texLive texLiveExtra texLiveCMSuper
      texLiveBeamer
    ];
  })

  You need to use texLiveAggregationFun to regenerate, say, ls-R (TeX-related file list)
  Just installing a few packages doesn't work.
  */
  texLiveAggregationFun = params:
    builderDefsPackage (import ../tools/typesetting/tex/texlive/aggregate.nix)
      ({inherit poppler perl makeWrapper;} // params);

  texDisser = callPackage ../tools/typesetting/tex/disser {};

  texLiveContext = builderDefsPackage (import ../tools/typesetting/tex/texlive/context.nix) {
    inherit texLive;
  };

  texLiveExtra = builderDefsPackage (import ../tools/typesetting/tex/texlive/extra.nix) {
    inherit texLive xz;
  };

  texLiveCMSuper = builderDefsPackage (import ../tools/typesetting/tex/texlive/cm-super.nix) {
    inherit texLive;
  };

  texLiveLatexXColor = builderDefsPackage (import ../tools/typesetting/tex/texlive/xcolor.nix) {
    inherit texLive;
  };

  texLivePGF = pgf3;

  texLiveBeamer = builderDefsPackage (import ../tools/typesetting/tex/texlive/beamer.nix) {
    inherit texLiveLatexXColor texLivePGF texLive;
  };

  texLiveModerncv = builderDefsPackage (import ../tools/typesetting/tex/texlive/moderncv.nix) {
    inherit texLive unzip;
  };

  texLiveModerntimeline = builderDefsPackage (import ../tools/typesetting/tex/texlive/moderntimeline.nix) {
    inherit texLive unzip;
  };

  thermald = callPackage ../tools/system/thermald { };

  thinkfan = callPackage ../tools/system/thinkfan { };

  tup = callPackage ../development/tools/build-managers/tup { };

  utf8proc = callPackage ../development/libraries/utf8proc { };

  vice = callPackage ../misc/emulators/vice {
    libX11 = xlibs.libX11;
    giflib = giflib_4_1;
  };

  viewnior = callPackage ../applications/graphics/viewnior { };

  vimUtils = callPackage ../misc/vim-plugins/vim-utils.nix { inherit writeText; };

  vimPlugins = recurseIntoAttrs (callPackage ../misc/vim-plugins { });

  vimprobable2 = callPackage ../applications/networking/browsers/vimprobable2 {
    webkit = webkitgtk2;
  };

  vimprobable2Wrapper = wrapFirefox
    { browser = vimprobable2; browserName = "vimprobable2"; desktopName = "Vimprobable2";
    };

  rekonqWrapper = wrapFirefox {
    browser = kde4.rekonq; browserName = "rekonq"; desktopName = "Rekonq";
  };

  vimb = callPackage ../applications/networking/browsers/vimb {
    webkit = webkitgtk2;
  };

  vimbWrapper = wrapFirefox {
    browser = vimb;
    browserName = "vimb";
    desktopName = "Vimb";
  };

  vips = callPackage ../tools/graphics/vips { };
  nip2 = callPackage ../tools/graphics/nip2 { };

  VisualBoyAdvance = callPackage ../misc/emulators/VisualBoyAdvance { };

  # Wine cannot be built in 64-bit; use a 32-bit build instead.
  wineStable = callPackage_i686 ../misc/emulators/wine/stable.nix {
    bison = bison2;
  };

  wineUnstable = lowPrio (callPackage_i686 ../misc/emulators/wine/unstable.nix {
    bison = bison2;
  });

  wine = wineStable;

  wineStaging = callPackage_i686 ../misc/emulators/wine/staging.nix {
    wine = pkgsi686Linux.wineUnstable;
    # Patent issues
    libtxc_dxtn = pkgsi686Linux.libtxc_dxtn_s2tc;
  };

  winetricks = callPackage ../misc/emulators/wine/winetricks.nix {
    inherit (gnome2) zenity;
  };

  wmutils-core = callPackage ../tools/X11/wmutils-core { };

  wxmupen64plus = callPackage ../misc/emulators/wxmupen64plus { };

  x2x = callPackage ../tools/X11/x2x { };

  xboxdrv = callPackage ../misc/drivers/xboxdrv { };

  xinput_calibrator = callPackage ../tools/X11/xinput_calibrator {
    inherit (xlibs) libXi inputproto;
  };

  xosd = callPackage ../misc/xosd { };

  xsane = callPackage ../applications/graphics/sane/xsane.nix {
    libpng = libpng12;
    saneBackends = saneBackends;
  };

  xwiimote = callPackage ../misc/drivers/xwiimote {
    bluez = pkgs.bluez5.override {
      enableWiimote = true;
    };
  };

  yafc = callPackage ../applications/networking/yafc { };

  yandex-disk = callPackage ../tools/filesystems/yandex-disk { };

  zdfmediathk = callPackage ../applications/video/zdfmediathk { };

  myEnvFun = import ../misc/my-env {
    inherit substituteAll pkgs;
    inherit (stdenv) mkDerivation;
  };

  # patoline requires a rather large ocaml compilation environment.
  # this is why it is build as an environment and not just a normal package.
  # remark : the emacs mode is also installed, but you have to adjust your load-path.
  PatolineEnv = pack: myEnvFun {
      name = "patoline";
      buildInputs = [ stdenv ncurses mesa freeglut libzip gcc
                                   pack.ocaml pack.findlib pack.camomile
                                   pack.dypgen pack.ocaml_sqlite3 pack.camlzip
                                   pack.lablgtk pack.camlimages pack.ocaml_cairo
                                   pack.lablgl pack.ocamlnet pack.cryptokit
                                   pack.ocaml_pcre pack.patoline
                                   ];
    # this is to circumvent the bug with libgcc_s.so.1 which is
    # not found when using thread
    extraCmds = ''
       LD_LIBRARY_PATH=\$LD_LIBRARY_PATH:${gcc.cc}/lib
       export LD_LIBRARY_PATH
    '';
  };

  patoline = PatolineEnv ocamlPackages_4_00_1;

  znc = callPackage ../applications/networking/znc { };

  zncModules = recurseIntoAttrs (
    callPackage ../applications/networking/znc/modules.nix { }
  );

  zsnes = callPackage_i686 ../misc/emulators/zsnes { };

  snes9x-gtk = callPackage ../misc/emulators/snes9x-gtk { };

  higan = callPackage ../misc/emulators/higan {
    profile = config.higan.profile or "performance";
    guiToolkit = config.higan.guiToolkit or "gtk";
  };

  misc = import ../misc/misc.nix { inherit pkgs stdenv; };

  bullet = callPackage ../development/libraries/bullet {};

  dart = callPackage ../development/interpreters/dart { };

  httrack = callPackage ../tools/backup/httrack { };

  mg = callPackage ../applications/editors/mg { };


  # Attributes for backward compatibility.
  adobeReader = adobe-reader;
  arduino_core = arduino-core;  # added 2015-02-04
  asciidocFull = asciidoc-full;  # added 2014-06-22
  bridge_utils = bridge-utils;  # added 2015-02-20
  clangAnalyzer = clang-analyzer;  # added 2015-02-20
  lttngTools = lttng-tools;  # added 2014-07-31
  lttngUst = lttng-ust;  # added 2014-07-31
  jquery_ui = jquery-ui;  # added 2014-09-07
  youtubeDL = youtube-dl;  # added 2014-10-26
  rdiff_backup = rdiff-backup;  # added 2014-11-23
  htmlTidy = html-tidy;  # added 2014-12-06
  libtidy = html-tidy;  # added 2014-12-21
  speedtest_cli = speedtest-cli;  # added 2015-02-17
  sqliteInteractive = sqlite-interactive;  # added 2014-12-06
  nfsUtils = nfs-utils;  # added 2014-12-06
  buildbotSlave = buildbot-slave;  # added 2014-12-09
  cool-old-term = cool-retro-term; # added 2015-01-31
  rssglx = rss-glx; #added 2015-03-25
  haskell-ng = haskell;                 # 2015-04-19
  haskellngPackages = haskellPackages;  # 2015-04-19

  opentsdb = callPackage ../tools/misc/opentsdb {};

  hbase = callPackage ../servers/hbase {};

}; in self; in pkgs<|MERGE_RESOLUTION|>--- conflicted
+++ resolved
@@ -5792,7 +5792,6 @@
   ffmpeg_2 = ffmpeg_2_6;
   ffmpeg = ffmpeg_2;
 
-<<<<<<< HEAD
   ffmpeg-full = callPackage ../development/libraries/ffmpeg-full {
     # The following need to be fixed on Darwin
     frei0r = if stdenv.isDarwin then null else frei0r;
@@ -5810,9 +5809,8 @@
     x265 = if stdenv.isDarwin then null else x265;
     xavs = if stdenv.isDarwin then null else xavs;
   };
-=======
+
   ffmpegthumbnailer = callPackage ../development/libraries/ffmpegthumbnailer { };
->>>>>>> 10bb715c
 
   ffms = callPackage ../development/libraries/ffms { };
 
