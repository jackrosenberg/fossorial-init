--- conflicted
+++ resolved
@@ -5409,13 +5409,11 @@
 
   libharu = callPackage ../development/libraries/libharu { };
 
-<<<<<<< HEAD
   libHX = callPackage ../development/libraries/libHX { };
-=======
+
   libibmad = callPackage ../development/libraries/libibmad { };
 
   libibumad = callPackage ../development/libraries/libibumad { };
->>>>>>> 5c80997e
 
   libical = callPackage ../development/libraries/libical { };
 
