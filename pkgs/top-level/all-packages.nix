/* This file composes the Nix Packages collection.  That is, it
   imports the functions that build the various packages, and calls
   them with appropriate arguments.  The result is a set of all the
   packages in the Nix Packages collection for some particular
   platform. */


{ # The system (e.g., `i686-linux') for which to build the packages.
  system ? builtins.currentSystem

  # Usually, the system type uniquely determines the stdenv and thus
  # how to build the packages.  But on some platforms we have
  # different stdenvs, leading to different ways to build the
  # packages.  For instance, on Windows we support both Cygwin and
  # Mingw builds.  In both cases, `system' is `i686-cygwin'.  The
  # attribute `stdenvType' is used to select the specific kind of
  # stdenv to use, e.g., `i686-mingw'.
, stdenvType ? system

, # The standard environment to use.  Only used for bootstrapping.  If
  # null, the default standard environment is used.
  bootStdenv ? null

  # More flags for the bootstrapping of stdenv.
, noSysDirs ? true
, gccWithCC ? true
, gccWithProfiling ? true

, # Allow a configuration attribute set to be passed in as an
  # argument.  Otherwise, it's read from $NIXPKGS_CONFIG or
  # ~/.nixpkgs/config.nix.
  config ? null

, crossSystem ? null
, platform ? null
}:


let config_ = config; platform_ = platform; in # rename the function arguments

let

  lib = import ../lib;

  # The contents of the configuration file found at $NIXPKGS_CONFIG or
  # $HOME/.nixpkgs/config.nix.
  # for NIXOS (nixos-rebuild): use nixpkgs.config option
  config =
    let
      toPath = builtins.toPath;
      getEnv = x: if builtins ? getEnv then builtins.getEnv x else "";
      pathExists = name:
        builtins ? pathExists && builtins.pathExists (toPath name);

      configFile = getEnv "NIXPKGS_CONFIG";
      homeDir = getEnv "HOME";
      configFile2 = homeDir + "/.nixpkgs/config.nix";

      configExpr =
        if config_ != null then config_
        else if configFile != "" && pathExists configFile then import (toPath configFile)
        else if homeDir != "" && pathExists configFile2 then import (toPath configFile2)
        else {};

    in
      # allow both:
      # { /* the config */ } and
      # { pkgs, ... } : { /* the config */ }
      if builtins.isFunction configExpr
        then configExpr { inherit pkgs; }
        else configExpr;

  # Allow setting the platform in the config file. Otherwise, let's use a reasonable default (pc)
  platform = if platform_ != null then platform_ 
    else getConfig [ "platform" ] (import ./platforms.nix).pc;

  # Return an attribute from the Nixpkgs configuration file, or
  # a default value if the attribute doesn't exist.
  getConfig = attrPath: default: lib.attrByPath attrPath default config;


  # Helper functions that are exported through `pkgs'.
  helperFunctions =
    stdenvAdapters //
    (import ../build-support/trivial-builders.nix { inherit (pkgs) stdenv; inherit (pkgs.xorg) lndir; });

  stdenvAdapters =
    import ../stdenv/adapters.nix { inherit (pkgs) dietlibc fetchurl runCommand; };


  # Allow packages to be overriden globally via the `packageOverrides'
  # configuration option, which must be a function that takes `pkgs'
  # as an argument and returns a set of new or overriden packages.
  # The `packageOverrides' function is called with the *original*
  # (un-overriden) set of packages, allowing packageOverrides
  # attributes to refer to the original attributes (e.g. "foo =
  # ... pkgs.foo ...").
  pkgs = applyGlobalOverrides (getConfig ["packageOverrides"] (pkgs: {}));


  # Return the complete set of packages, after applying the overrides
  # returned by the `overrider' function (see above).
  applyGlobalOverrides = overrider:
    let
      # Call the overrider function.  We don't want stdenv overrides
      # in the case of cross-building, or otherwise the basic
      # overrided packages will not be built with the crossStdenv
      # adapter.
      overrides = overrider pkgsOrig //
        (lib.optionalAttrs (pkgsOrig.stdenv ? overrides && crossSystem == null) pkgsOrig.stdenv.overrides);

      # The un-overriden packages, passed to `overrider'.
      pkgsOrig = pkgsFun pkgs {};

      # The overriden, final packages.
      pkgs = pkgsFun pkgs overrides;
    in pkgs;


  # The package compositions.  Yes, this isn't properly indented.
  pkgsFun = pkgs: __overrides:
    with helperFunctions;
    let defaultScope = pkgs // pkgs.xorg; in
    helperFunctions // rec {

  # `__overrides' is a magic attribute that causes the attributes in
  # its value to be added to the surrounding `rec'.  We'll remove this
  # eventually.
  inherit __overrides;


  # We use `callPackage' to be able to omit function arguments that
  # can be obtained from `pkgs' or `pkgs.xorg' (i.e. `defaultScope').
  # Use `newScope' for sets of packages in `pkgs' (see e.g. `gtkLibs'
  # below).
  callPackage = newScope {};

  newScope = extra: lib.callPackageWith (defaultScope // extra);


  # Override system. This is useful to build i686 packages on x86_64-linux.
  forceSystem = system: (import ./all-packages.nix) {
    inherit system;
    inherit bootStdenv noSysDirs gccWithCC gccWithProfiling config;
  };


  # Used by wine, firefox with debugging version of Flash, ...
  pkgsi686Linux = forceSystem "i686-linux";

  callPackage_i686 = lib.callPackageWith (pkgsi686Linux // pkgsi686Linux.xorg);


  # For convenience, allow callers to get the path to Nixpkgs.
  path = ../..;


  ### Symbolic names.


  x11 = xlibsWrapper;

  # `xlibs' is the set of X library components.  This used to be the
  # old modular X libraries project (called `xlibs') but now it's just
  # the set of packages in the modular X.org tree (which also includes
  # non-library components like the server, drivers, fonts, etc.).
  xlibs = xorg // {xlibs = xlibsWrapper;};


  ### Helper functions.


  inherit lib config getConfig stdenvAdapters;

  inherit (lib) lowPrio hiPrio appendToName makeOverridable;

  # Applying this to an attribute set will cause nix-env to look
  # inside the set for derivations.
  recurseIntoAttrs = attrs: attrs // {recurseForDerivations = true;};

  # Return the first available value in the order: pkg.val, val, or default.
  getPkgConfig = pkg : val : default : (getConfig [ pkg val ] (getConfig [ val ] default));

  builderDefs = lib.composedArgsAndFun (import ../build-support/builder-defs/builder-defs.nix) {
    inherit stringsWithDeps lib stdenv writeScript
      fetchurl fetchmtn fetchgit;
  };

  builderDefsPackage = builderDefs.builderDefsPackage builderDefs;

  stringsWithDeps = lib.stringsWithDeps;


  ### STANDARD ENVIRONMENT


  allStdenvs = import ../stdenv {
    inherit system stdenvType platform;
    allPackages = args: import ./all-packages.nix ({ inherit config; } // args);
  };

  defaultStdenv = allStdenvs.stdenv // { inherit platform; };

  stdenvCross = makeStdenvCross defaultStdenv crossSystem binutilsCross
    gccCrossStageFinal;

  stdenv =
    if bootStdenv != null then (bootStdenv // {inherit platform;}) else
      let changer = getConfig ["replaceStdenv"] null;
      in if changer != null then
        changer {
          stdenv = stdenvCross;
          overrideSetup = overrideSetup;
        }
      else if crossSystem != null then
        stdenvCross
      else
        defaultStdenv;

  forceBuildDrv = drv : if (crossSystem == null) then drv else
    (drv // { hostDrv = drv.buildDrv; });

  # A stdenv capable of building 32-bit binaries.  On x86_64-linux,
  # it uses GCC compiled with multilib support; on i686-linux, it's
  # just the plain stdenv.
  stdenv_32bit =
    if system == "x86_64-linux" then
      overrideGCC stdenv gcc43_multi
    else
      stdenv;


  ### BUILD SUPPORT

  attrSetToDir = arg : import ../build-support/upstream-updater/attrset-to-dir.nix {
    inherit writeTextFile stdenv lib;
    theAttrSet = arg;
  };

  buildEnvScript = ../build-support/buildenv/builder.pl;
  buildEnv = import ../build-support/buildenv {
    inherit stdenv perl;
  };

  dotnetenv = import ../build-support/dotnetenv {
    inherit stdenv;
    dotnetfx = dotnetfx35;
  };

  vsenv = callPackage ../build-support/vsenv {
    vs = vs90wrapper;
  };

  fetchbzr = import ../build-support/fetchbzr {
    inherit stdenv bazaar;
  };

  fetchcvs = import ../build-support/fetchcvs {
    inherit stdenv cvs;
  };

  fetchdarcs = import ../build-support/fetchdarcs {
    inherit stdenv darcs nix;
  };

  fetchgit = import ../build-support/fetchgit {
    inherit stdenv git;
  };

  fetchmtn = import ../build-support/fetchmtn {
    inherit monotone stdenv;
    cacheDB = getConfig ["fetchmtn" "cacheDB"] "";
    defaultDBMirrors = getConfig ["fetchmtn" "defaultDBMirrors"] [];
  };

  fetchsvn = import ../build-support/fetchsvn {
    inherit stdenv subversion openssh;
    sshSupport = true;
  };

  fetchsvnssh = import ../build-support/fetchsvnssh {
    inherit stdenv subversion openssh expect;
    sshSupport = true;
  };

  fetchhg = import ../build-support/fetchhg {
    inherit stdenv mercurial nix;
  };

  # `fetchurl' downloads a file from the network.
  fetchurl = import ../build-support/fetchurl {
    inherit curl stdenv;
  };

  # fetchurlBoot is used for curl and its dependencies in order to
  # prevent a cyclic dependency (curl depends on curl.tar.bz2,
  # curl.tar.bz2 depends on fetchurl, fetchurl depends on curl).  It
  # uses the curl from the previous bootstrap phase (e.g. a statically
  # linked curl in the case of stdenv-linux).
  fetchurlBoot = stdenv.fetchurlBoot;

  resolveMirrorURLs = {url}: fetchurl {
    showURLs = true;
    inherit url;
  };

  makeDesktopItem = import ../build-support/make-desktopitem {
    inherit stdenv;
  };

  makeInitrd = {contents}: import ../build-support/kernel/make-initrd.nix {
    inherit stdenv perl cpio contents ubootChooser;
  };

  makeWrapper = makeSetupHook ../build-support/make-wrapper/make-wrapper.sh;

  makeModulesClosure = {kernel, rootModules, allowMissing ? false}:
    import ../build-support/kernel/modules-closure.nix {
      inherit stdenv module_init_tools kernel nukeReferences
        rootModules allowMissing;
    };

  pathsFromGraph = ../build-support/kernel/paths-from-graph.pl;

  srcOnly = args: (import ../build-support/src-only) ({inherit stdenv; } // args);

  substituteAll = import ../build-support/substitute/substitute-all.nix {
    inherit stdenv;
  };

  nukeReferences = callPackage ../build-support/nuke-references/default.nix { };

  vmTools = import ../build-support/vm/default.nix {
    inherit pkgs;
  };

  releaseTools = import ../build-support/release/default.nix {
    inherit pkgs;
  };

  composableDerivation = (import ../lib/composable-derivation.nix) {
    inherit pkgs lib;
  };

  platforms = import ./platforms.nix;

  ### TOOLS

  acct = callPackage ../tools/system/acct { };

  aefs = callPackage ../tools/filesystems/aefs { };

  aircrackng = callPackage ../tools/networking/aircrack-ng { };

  asymptote = builderDefsPackage ../tools/graphics/asymptote {
    inherit freeglut ghostscriptX imagemagick fftw boehmgc
      mesa ncurses readline gsl libsigsegv python zlib perl
      texinfo lzma;
    texLive = texLiveAggregationFun {
      paths = [
        texLive texLiveExtra
      ];
    };
  };

  ec2apitools = callPackage ../tools/virtualization/amazon-ec2-api-tools { };

  ec2amitools = callPackage ../tools/virtualization/amazon-ec2-ami-tools { };

  altermime = callPackage ../tools/networking/altermime {};

  amule = callPackage ../tools/networking/p2p/amule { };

  amuleDaemon = amule.override {
    monolithic = false;
    daemon = true;
  };

  amuleGui = amule.override {
    monolithic = false;
    client = true;
  };

  aria = builderDefsPackage (import ../tools/networking/aria) {
  };

  aria2 = callPackage ../tools/networking/aria2 { };

  at = callPackage ../tools/system/at { };

  autogen = callPackage ../development/tools/misc/autogen { };

  autojump = callPackage ../tools/misc/autojump { };

  avahi =
    let qt4Support = getConfig [ "avahi" "qt4Support" ] false;
    in
      makeOverridable (import ../development/libraries/avahi) {
        inherit stdenv fetchurl pkgconfig libdaemon dbus perl perlXMLParser
          expat gettext intltool lib;
        inherit (gtkLibs) glib gtk;
        inherit qt4Support;
        qt4 = if qt4Support then qt4 else null;
      };

  axel = callPackage ../tools/networking/axel { };

  azureus = callPackage ../tools/networking/p2p/azureus { };

  barcode = callPackage ../tools/graphics/barcode {};

  bc = callPackage ../tools/misc/bc { };

  bfr = callPackage ../tools/misc/bfr { };

  bootchart = callPackage ../tools/system/bootchart { };

  btrfsProgs = builderDefsPackage (import ../tools/filesystems/btrfsprogs) {
    inherit libuuid zlib acl;
  };

  catdoc = callPackage ../tools/text/catdoc { };

  eggdrop = callPackage ../tools/networking/eggdrop { };

  mcrl = callPackage ../tools/misc/mcrl { };

  mcrl2 = callPackage ../tools/misc/mcrl2 { };

  syslogng = callPackage ../tools/misc/syslog-ng { };

  asciidoc = callPackage ../tools/typesetting/asciidoc { };

  autossh = callPackage ../tools/networking/autossh { };

  bibtextools = callPackage ../tools/typesetting/bibtex-tools {
    inherit (strategoPackages016) strategoxt sdf;
  };

  bittorrent = callPackage ../tools/networking/p2p/bittorrent {
    wxPython = wxPython26;
    gui = true;
  };

  bittornado = callPackage ../tools/networking/p2p/bit-tornado { };

  blueman = callPackage ../tools/bluetooth/blueman {
    inherit (pythonPackages) notify;
  };

  bmrsa = builderDefsPackage (import ../tools/security/bmrsa/11.nix) {
    inherit unzip;
  };

  bogofilter = callPackage ../tools/misc/bogofilter {
    bdb = db4;
  };

  bsdiff = callPackage ../tools/compression/bsdiff { };

  bzip2 = callPackage ../tools/compression/bzip2 { };

  cabextract = callPackage ../tools/archivers/cabextract { };

  ccid = callPackage ../tools/security/ccid { };

  ccrypt = callPackage ../tools/security/ccrypt { };

  cdecl = callPackage ../development/tools/cdecl { };

  cdrdao = callPackage ../tools/cd-dvd/cdrdao { };

  cdrkit = callPackage ../tools/cd-dvd/cdrkit { };

  cfdg = builderDefsPackage ../tools/graphics/cfdg {
    inherit libpng bison flex;
  };

  checkinstall = callPackage ../tools/package-management/checkinstall { };

  cheetahTemplate = builderDefsPackage (import ../tools/text/cheetah-template/2.0.1.nix) {
    inherit makeWrapper python;
  };

  chkrootkit = callPackage ../tools/security/chkrootkit { };

  cksfv = callPackage ../tools/networking/cksfv { };

  convertlit = callPackage ../tools/text/convertlit { };

  unifdef = callPackage ../development/tools/misc/unifdef { };

  usb_modeswitch = callPackage ../development/tools/misc/usb-modeswitch { };

  cloogppl = callPackage ../development/libraries/cloog-ppl { };

  convmv = callPackage ../tools/misc/convmv { };

  coreutils = callPackage (if stdenv ? isDietLibC
      then ../tools/misc/coreutils-5
      else ../tools/misc/coreutils)
    {
      # TODO: Add ACL support for cross-Linux.
      aclSupport = crossSystem == null && stdenv.isLinux;
    };

  cpio = callPackage ../tools/archivers/cpio { };

  cromfs = callPackage ../tools/archivers/cromfs { };

  cron = callPackage ../tools/system/cron {  # see also fcron
  };

  curl = makeOverridable (import ../tools/networking/curl) rec {
    fetchurl = fetchurlBoot;
    inherit stdenv zlib openssl libssh2;
    zlibSupport = ! ((stdenv ? isDietLibC) || (stdenv ? isStatic));
    sslSupport = zlibSupport;
    scpSupport = zlibSupport && !stdenv.isSunOS && !stdenv.isCygwin;
  };

  curlftpfs = callPackage ../tools/filesystems/curlftpfs { };

  dadadodo = builderDefsPackage (import ../tools/text/dadadodo) {
  };

  dar = callPackage ../tools/archivers/dar { };

  davfs2 = callPackage ../tools/filesystems/davfs2 {
    neon = neon028;
  };

  dcraw = callPackage ../tools/graphics/dcraw { };

  debootstrap = callPackage ../tools/misc/debootstrap { };

  detox = callPackage ../tools/misc/detox { };

  ddclient = callPackage ../tools/networking/ddclient { };

  ddrescue = callPackage ../tools/system/ddrescue { };

  desktop_file_utils = callPackage ../tools/misc/desktop-file-utils { };

  dev86 = callPackage ../development/compilers/dev86 { };

  dnsmasq = callPackage ../tools/networking/dnsmasq {
    # TODO i18n can be installed as well, implement it?
  };

  dhcp = callPackage ../tools/networking/dhcp { };

  dhcpcd = callPackage ../tools/networking/dhcpcd { };

  diffstat = callPackage ../tools/text/diffstat { };

  diffutils = callPackage ../tools/text/diffutils { };

  dirmngr = callPackage ../tools/security/dirmngr { };

  docbook2x = callPackage ../tools/typesetting/docbook2x {
    inherit (perlPackages) XMLSAX XMLParser XMLNamespaceSupport;
    libiconv = if stdenv.isDarwin then libiconv else null;
  };

  dosfstools = callPackage ../tools/filesystems/dosfstools { };

  dotnetfx35 = callPackage ../development/libraries/dotnetfx35 { };

  dropbear = callPackage ../tools/networking/dropbear {
    enableStatic = true;
    zlib = zlibStatic;
  };

  duplicity = callPackage ../tools/backup/duplicity {
    inherit (pythonPackages) boto;
    gnupg = gnupg1;
  };

  dvdplusrwtools = callPackage ../tools/cd-dvd/dvd+rw-tools { };

  e2fsprogs = callPackage ../tools/filesystems/e2fsprogs { };

  ebook_tools = callPackage ../tools/text/ebook-tools { };

  ecryptfs = callPackage ../tools/security/ecryptfs { };

  enblendenfuse = callPackage ../tools/graphics/enblend-enfuse { };

  enscript = callPackage ../tools/text/enscript { };

  ethtool = callPackage ../tools/misc/ethtool { };

  exif = callPackage ../tools/graphics/exif { };

  exiftags = callPackage ../tools/graphics/exiftags { };

  expect = callPackage ../tools/misc/expect { };

  fcron = callPackage ../tools/system/fcron {  # see also cron
  };

  fdisk = callPackage ../tools/system/fdisk { };

  fdm = callPackage ../tools/networking/fdm {};

  figlet = callPackage ../tools/misc/figlet { };

  file = callPackage ../tools/misc/file { };

  findutils =
    if stdenv.isDarwin
    then findutils4227
    else callPackage ../tools/misc/findutils { };

  findutils4227 = callPackage ../tools/misc/findutils/4.2.27.nix { };

  finger_bsd = callPackage ../tools/networking/bsd-finger { };

  fontforge = callPackage ../tools/misc/fontforge { };

  fontforgeX = callPackage ../tools/misc/fontforge {
    withX11 = true;
  };

  ftgl = callPackage ../development/libraries/ftgl { };

  dos2unix = callPackage ../tools/text/dos2unix { };

  unix2dos = callPackage ../tools/text/unix2dos { };

  uni2ascii = callPackage ../tools/text/uni2ascii { };

  gawk = callPackage ../tools/text/gawk { };

  gdmap = callPackage ../tools/system/gdmap {
    inherit (gtkLibs216) gtk;
  };

  genext2fs = callPackage ../tools/filesystems/genext2fs { };

  gengetopt = callPackage ../development/tools/misc/gengetopt { };

  getmail = callPackage ../tools/networking/getmail {
    python = pythonFull;
  };

  getopt = callPackage ../tools/misc/getopt { };

  gftp = callPackage ../tools/networking/gftp { };

  gifsicle = callPackage ../tools/graphics/gifsicle { };

  glusterfs = builderDefsPackage ../tools/filesystems/glusterfs {
    inherit fuse;
    bison = bison24;
    flex = flex2535;
  };

  glxinfo = callPackage ../tools/graphics/glxinfo { };

  gnokii = builderDefsPackage (import ../tools/misc/gnokii) {
    inherit intltool perl gettext libusb pkgconfig;
    inherit (gtkLibs) gtk glib;
  };

  gnugrep = callPackage ../tools/text/gnugrep { };

  gnupatch = callPackage ../tools/text/gnupatch { };

  gnupg1orig = callPackage ../tools/security/gnupg1 {
    ideaSupport = false;
  };

  gnupg1compat = callPackage ../tools/security/gnupg1compat { };

  # use config.packageOverrides if you prefer original gnupg1
  gnupg1 = gnupg1compat;

  gnupg = callPackage ../tools/security/gnupg { };

  gnuplot = callPackage ../tools/graphics/gnuplot {
    inherit (gtkLibs) pango;
    texLive = null;
    lua = null;
  };

  gnused = callPackage ../tools/text/gnused { };

  gnused_4_2 = callPackage ../tools/text/gnused/4.2.nix { };

  gnutar = callPackage ../tools/archivers/gnutar { };

  gnuvd = callPackage ../tools/misc/gnuvd { };

  gource = callPackage ../tools/misc/gource { };

  graphviz = callPackage ../tools/graphics/graphviz {
    inherit (gtkLibs) pango;
  };

  /* Readded by Michael Raskin. There are programs in the wild
   * that do want 2.0 but not 2.22. Please give a day's notice for
   * objections before removal.
   */
  graphviz_2_0 = callPackage ../tools/graphics/graphviz/2.0.nix {
    inherit (gtkLibs) pango;
  };

  groff = callPackage ../tools/text/groff {
    ghostscript = null;
  };

  grub = import ../tools/misc/grub {
    inherit fetchurl autoconf automake;
    stdenv = stdenv_32bit;
    buggyBiosCDSupport = (getConfig ["grub" "buggyBiosCDSupport"] true);
  };

  grub2 = callPackage ../tools/misc/grub/1.9x.nix { };

  gssdp = callPackage ../development/libraries/gssdp {
    inherit (gnome) libsoup;
  };

  gt5 = callPackage ../tools/system/gt5 { };

  gtkgnutella = callPackage ../tools/networking/p2p/gtk-gnutella { };

  gupnp = callPackage ../development/libraries/gupnp {
    inherit (gnome) libsoup;
  };

  gupnptools = callPackage ../tools/networking/gupnp-tools {
    inherit (gnome) libsoup libglade gnomeicontheme;
  };

  gvpe = builderDefsPackage ../tools/networking/gvpe {
    inherit openssl gmp nettools iproute;
  };

  gzip = callPackage ../tools/compression/gzip { };

  pigz = callPackage ../tools/compression/pigz { };

  halibut = callPackage ../tools/typesetting/halibut { };

  hddtemp = callPackage ../tools/misc/hddtemp { };

  hdf5 = callPackage ../tools/misc/hdf5 { };

  hevea = callPackage ../tools/typesetting/hevea { };

  highlight = callPackage ../tools/text/highlight { };

  host = callPackage ../tools/networking/host { };

  httpfs2 = callPackage ../tools/filesystems/httpfs { };

  iasl = callPackage ../development/compilers/iasl { };

  idutils = callPackage ../tools/misc/idutils { };

  iftop = callPackage ../tools/networking/iftop { };

  imapsync = callPackage ../tools/networking/imapsync {
    inherit (perlPackages) MailIMAPClient;
  };

  inetutils = callPackage ../tools/networking/inetutils { };

  iodine = callPackage ../tools/networking/iodine { };

  iperf = callPackage ../tools/networking/iperf { };

  ipmitool = callPackage ../tools/system/ipmitool {
    static = false;
  };

  jdiskreport = callPackage ../tools/misc/jdiskreport { };

  jfsrec = callPackage ../tools/filesystems/jfsrec { };

  jfsutils = callPackage ../tools/filesystems/jfsutils { };

  jhead = callPackage ../tools/graphics/jhead { };

  jing = callPackage ../tools/text/xml/jing { };

  jing_tools = callPackage ../tools/text/xml/jing/jing-script.nix { };

  jnettop = callPackage ../tools/networking/jnettop {
    inherit (gnome) glib;
  };

  jwhois = callPackage ../tools/networking/jwhois { };

  kdiff3 = newScope pkgs.kde4 ../tools/text/kdiff3 { };

  keychain = callPackage ../tools/misc/keychain { };

  kismet = callPackage ../applications/networking/sniffers/kismet { };

  less = callPackage ../tools/misc/less { };

  most = callPackage ../tools/misc/most { };

  lftp = callPackage ../tools/networking/lftp { };

  libtorrent = callPackage ../tools/networking/p2p/libtorrent { };

  logrotate = callPackage ../tools/system/logrotate { };

  lout = callPackage ../tools/typesetting/lout { };

  lrzip = callPackage ../tools/compression/lrzip { };

  lsh = callPackage ../tools/networking/lsh { };

  lzma = xz;

  xz = callPackage ../tools/compression/xz { };

  lzop = callPackage ../tools/compression/lzop { };

  mailutils = callPackage ../tools/networking/mailutils { };

  man = callPackage ../tools/misc/man { };

  man_db = callPackage ../tools/misc/man-db { };

  memtest86 = callPackage ../tools/misc/memtest86 { };

  mc = callPackage ../tools/misc/mc { };

  mcabber = callPackage ../applications/networking/instant-messengers/mcabber { };

  mcron = callPackage ../tools/system/mcron { };

  mdbtools = callPackage ../tools/misc/mdbtools {
    flex = flex2535;
  };

  mdbtools_git = callPackage ../tools/misc/mdbtools/git.nix {
    flex = flex2535;
  };

  miniupnpd = callPackage ../tools/networking/miniupnpd { };

  mjpegtools = callPackage ../tools/video/mjpegtools { };

  mkisofs = callPackage ../tools/cd-dvd/mkisofs { };

  mktemp = callPackage ../tools/security/mktemp { };

  mldonkey = callPackage ../applications/networking/p2p/mldonkey { };

  monit = builderDefsPackage ../tools/system/monit {
    flex = flex2535;
    bison = bison24;
    inherit openssl;
  };

  mpage = callPackage ../tools/text/mpage { };

  msf = builderDefsPackage (import ../tools/security/metasploit/3.1.nix) {
    inherit ruby makeWrapper;
  };

  mssys = callPackage ../tools/misc/mssys { };

  mtdutils = callPackage ../tools/filesystems/mtdutils { };

  mtools = callPackage ../tools/filesystems/mtools { };

  multitran = recurseIntoAttrs (let callPackage = newScope pkgs.multitran; in rec {
    multitrandata = callPackage ../tools/text/multitran/data { };

    libbtree = callPackage ../tools/text/multitran/libbtree { };

    libmtsupport = callPackage ../tools/text/multitran/libmtsupport { };

    libfacet = callPackage ../tools/text/multitran/libfacet { };

    libmtquery = callPackage ../tools/text/multitran/libmtquery { };

    mtutils = callPackage ../tools/text/multitran/mtutils { };
  });

  muscleframework = callPackage ../tools/security/muscleframework { };

  muscletool = callPackage ../tools/security/muscletool { };

  mysql2pgsql = callPackage ../tools/misc/mysql2pgsql { };

  namazu = callPackage ../tools/text/namazu { };

  nbd = callPackage ../tools/networking/nbd {
    glib = gtkLibs.glib.override {
      stdenv = makeStaticBinaries stdenv;
    };
  };

  nc6 = callPackage ../tools/networking/nc6 { };

  ncat = callPackage ../tools/networking/ncat { };

  ncftp = callPackage ../tools/networking/ncftp { };

  ncompress = callPackage ../tools/compression/ncompress { };

  netcat = callPackage ../tools/networking/netcat { };

  netkittftp = callPackage ../tools/networking/netkit/tftp { };

  netpbm = callPackage ../tools/graphics/netpbm { };

  netselect = callPackage ../tools/networking/netselect { };

  nilfs_utils = callPackage ../tools/filesystems/nilfs-utils {};

  nmap = callPackage ../tools/security/nmap {
    inherit (pythonPackages) pysqlite;
  };

  ntfs3g = callPackage ../tools/filesystems/ntfs-3g { };

  ntfsprogs = callPackage ../tools/filesystems/ntfsprogs { };

  ntp = callPackage ../tools/networking/ntp { };

  nssmdns = callPackage ../tools/networking/nss-mdns { };

  nylon = callPackage ../tools/networking/nylon { };

  obex_data_server = callPackage ../tools/bluetooth/obex-data-server { };

  obexd = callPackage ../tools/bluetooth/obexd { };

  obexfs = callPackage ../tools/bluetooth/obexfs { };

  obexftp = callPackage ../tools/bluetooth/obexftp { };

  offlineimap = import ../tools/networking/offlineimap {
    inherit fetchurl;
    # I did not find any better way of reusing buildPythonPackage+setuptools
    # for a python with openssl support
    buildPythonPackage = assert pythonFull.opensslSupport;
      import ../development/python-modules/generic {
        inherit makeWrapper lib;
        python = pythonFull;
        setuptools = builderDefsPackage (import ../development/python-modules/setuptools) {
          inherit makeWrapper;
          python = pythonFull;
        };
      };
  };

  opendbx = callPackage ../development/libraries/opendbx { };

  opendkim = callPackage ../development/libraries/opendkim { };

  openjade = callPackage ../tools/text/sgml/openjade {
    stdenv = overrideGCC stdenv gcc33;
    opensp = opensp.override { stdenv = overrideGCC stdenv gcc33; };
  };

  openobex = callPackage ../tools/bluetooth/openobex { };

  opensc_0_11_7 = callPackage ../tools/security/opensc/0.11.7.nix { };

  opensc = opensc_0_11_7;

  opensc_dnie_wrapper = callPackage ../tools/security/opensc-dnie-wrapper { };

  openssh = callPackage ../tools/networking/openssh {
    hpnSupport = false;
    etcDir = "/etc/ssh";
  };

  opensp = callPackage ../tools/text/sgml/opensp { };

  openvpn = callPackage ../tools/networking/openvpn { };

  optipng = callPackage ../tools/graphics/optipng { };

  p7zip = callPackage ../tools/archivers/p7zip { };

  pal = callPackage ../tools/misc/pal { };

  panomatic = callPackage ../tools/graphics/panomatic { };

  par2cmdline = callPackage ../tools/networking/par2cmdline { };

  parallel = callPackage ../tools/misc/parallel { };

  patchutils = callPackage ../tools/text/patchutils { };

  parted = callPackage ../tools/misc/parted { };

  patch = gnupatch;

  pbzip2 = callPackage ../tools/compression/pbzip2 { };

  pciutils = callPackage ../tools/system/pciutils { };

  pcsclite = callPackage ../tools/security/pcsclite { };

  pdf2djvu = callPackage ../tools/typesetting/pdf2djvu { };

  pdfjam = callPackage ../tools/typesetting/pdfjam { };

  pdfread = callPackage ../tools/graphics/pdfread { };

  pg_top = callPackage ../tools/misc/pg_top { };

  pdsh = callPackage ../tools/networking/pdsh {
    rsh = true;          # enable internal rsh implementation
    ssh = openssh;
  };

  pfstools = callPackage ../tools/graphics/pfstools {
    qt = qt3;
  };

  philter = callPackage ../tools/networking/philter { };

  pinentry = callPackage ../tools/misc/pinentry {
    inherit (gnome) glib gtk;
  };

  pius = callPackage ../tools/security/pius { };

  pk2cmd = callPackage ../tools/misc/pk2cmd { };

  plan9port = callPackage ../tools/system/plan9port { };

  ploticus = callPackage ../tools/graphics/ploticus { };

  plotutils = callPackage ../tools/graphics/plotutils { };

  pngnq = callPackage ../tools/graphics/pngnq { };

  povray = callPackage ../tools/graphics/povray { };

  ppl = callPackage ../development/libraries/ppl { };

  /* WARNING: this version is unsuitable for using with a setuid wrapper */
  ppp = builderDefsPackage (import ../tools/networking/ppp) {
  };

  proxychains = callPackage ../tools/networking/proxychains { };

  proxytunnel = callPackage ../tools/misc/proxytunnel { };

  psmisc = callPackage ../tools/misc/psmisc { };

  pstoedit = callPackage ../tools/graphics/pstoedit { };

  pv = callPackage ../tools/misc/pv { };

  pwgen = callPackage ../tools/security/pwgen { };

  pydb = callPackage ../tools/pydb { };

  pystringtemplate = callPackage ../development/python-modules/stringtemplate { };

  pythonDBus = builderDefsPackage (import ../development/python-modules/dbus) {
    inherit python pkgconfig dbus_glib;
    dbus = dbus.libs;
  };

  pythonIRClib = builderDefsPackage (import ../development/python-modules/irclib) {
    inherit python;
  };

  pythonSexy = builderDefsPackage (import ../development/python-modules/libsexy) {
    inherit python libsexy pkgconfig libxml2 pygtk;
    inherit (gtkLibs) pango gtk glib;
  };

  openmpi = callPackage ../development/libraries/openmpi { };

  qdu = callPackage ../tools/misc/qdu { };

  qhull = callPackage ../development/libraries/qhull { };

  qshowdiff = callPackage ../tools/text/qshowdiff {
    qt = qt4;
  };

  rtmpdump = callPackage ../tools/video/rtmpdump { };

  reiser4progs = callPackage ../tools/filesystems/reiser4progs { };

  reiserfsprogs = callPackage ../tools/filesystems/reiserfsprogs { };

  relfs = callPackage ../tools/filesystems/relfs {
    inherit (gnome) gnomevfs GConf;
  };

  remind = callPackage ../tools/misc/remind { };

  replace = callPackage ../tools/text/replace { };

  /*
  rdiff_backup = callPackage ../tools/backup/rdiff-backup {
    python=python;  };
  */

  ripmime = callPackage ../tools/networking/ripmime {};

  rsnapshot = callPackage ../tools/backup/rsnapshot {

    # For the `logger' command, we can use either `utillinux' or
    # GNU Inetutils.  The latter is more portable.
    logger = inetutils;
  };

  rlwrap = callPackage ../tools/misc/rlwrap { };

  rpPPPoE = builderDefsPackage (import ../tools/networking/rp-pppoe) {
    inherit ppp;
  };

  rpm = callPackage ../tools/package-management/rpm {
    db4 = db45;
  };

  rrdtool = callPackage ../tools/misc/rrdtool {
    inherit (gtkLibs) pango;
  };

  rtorrent = callPackage ../tools/networking/p2p/rtorrent { };

  rubber = callPackage ../tools/typesetting/rubber { };

  rxp = callPackage ../tools/text/xml/rxp { };

  rzip = callPackage ../tools/compression/rzip { };

  s3backer = callPackage ../tools/filesystems/s3backer { };

  s3sync = callPackage ../tools/networking/s3sync { };

  sablotron = callPackage ../tools/text/xml/sablotron { };

  screen = callPackage ../tools/misc/screen { };

  scrot = callPackage ../tools/graphics/scrot { };

  seccure = callPackage ../tools/security/seccure/0.4.nix { };

  setserial = builderDefsPackage (import ../tools/system/setserial) {
    inherit groff;
  };

  sg3_utils = callPackage ../tools/system/sg3_utils { };

  sharutils = callPackage ../tools/archivers/sharutils { };

  shebangfix = callPackage ../tools/misc/shebangfix { };

  slimrat = callPackage ../tools/networking/slimrat {
    inherit (perlPackages) WWWMechanize LWP;
  };

  slsnif = callPackage ../tools/misc/slsnif { };

  smartmontools = callPackage ../tools/system/smartmontools { };

  fusesmb = callPackage ../tools/filesystems/fusesmb { };

  socat = callPackage ../tools/networking/socat { };

  sourceHighlight = callPackage ../tools/text/source-highlight { };

  socat2pre = builderDefsPackage ../tools/networking/socat/2.0.0-b3.nix {
    inherit fetchurl stdenv openssl;
  };

  squashfsTools = callPackage ../tools/filesystems/squashfs { };

  sshfsFuse = callPackage ../tools/filesystems/sshfs-fuse { };

  sudo = callPackage ../tools/security/sudo { };

  suidChroot = builderDefsPackage (import ../tools/system/suid-chroot) {
  };

  ssmtp = callPackage ../tools/networking/ssmtp {
    tlsSupport = true;
  };

  ssss = callPackage ../tools/security/ssss { };

  stun = callPackage ../tools/networking/stun { };

  stunnel = callPackage ../tools/networking/stunnel { };

  su = shadow;

  swec = callPackage ../tools/networking/swec {
    inherit (perlPackages) LWP URI HTMLParser HTTPServerSimple Parent;
  };

  svnfs = callPackage ../tools/filesystems/svnfs { };

  system_config_printer = callPackage ../tools/misc/system-config-printer { };

  sitecopy = callPackage ../tools/networking/sitecopy { };

  privoxy = callPackage ../tools/networking/privoxy {
    autoconf = autoconf213;
  };

  tcpdump = callPackage ../tools/networking/tcpdump { };

  tcng = callPackage ../tools/networking/tcng {
    kernel = linux_2_6_28;
  };

  telnet = callPackage ../tools/networking/telnet { };

  texmacs = callPackage ../applications/editors/texmacs {
    tex = texLive; /* tetex is also an option */
    extraFonts = true;
  };

  tor = callPackage ../tools/security/tor { };

  torsocks = callPackage ../tools/security/tor/torsocks.nix { };

  ttf2pt1 = callPackage ../tools/misc/ttf2pt1 { };
  ttf2pt1_cl_pdf = callPackage ../tools/misc/ttf2pt1 { };

  ucl = callPackage ../development/libraries/ucl { };

  ufraw = callPackage ../applications/graphics/ufraw {
    inherit (gnome) gtk;
  };

  unetbootin = callPackage ../tools/cd-dvd/unetbootin { };

  upx = callPackage ../tools/compression/upx { };

  usbmuxd = callPackage ../tools/misc/usbmuxd {};

  vacuum = callPackage ../applications/networking/instant-messengers/vacuum {};

  vbetool = builderDefsPackage ../tools/system/vbetool {
    inherit pciutils libx86 zlib;
  };

  viking = callPackage ../applications/misc/viking { };

  vncrec = builderDefsPackage ../tools/video/vncrec {
    inherit (xlibs) imake libX11 xproto gccmakedep libXt
      libXmu libXaw libXext xextproto libSM libICE libXpm
      libXp;
  };

  vpnc = callPackage ../tools/networking/vpnc { };

  vtun = callPackage ../tools/networking/vtun { };

  testdisk = callPackage ../tools/misc/testdisk { };

  htmlTidy = callPackage ../tools/text/html-tidy { };

  tigervnc = callPackage ../tools/admin/tigervnc {
    fontDirectories = [ xorg.fontadobe75dpi xorg.fontmiscmisc xorg.fontcursormisc
      xorg.fontbhlucidatypewriter75dpi ];
  };

  tightvnc = callPackage ../tools/admin/tightvnc {
    fontDirectories = [ xorg.fontadobe75dpi xorg.fontmiscmisc xorg.fontcursormisc
      xorg.fontbhlucidatypewriter75dpi ];
  };

  time = callPackage ../tools/misc/time { };

  tm = callPackage ../tools/system/tm { };

  trang = callPackage ../tools/text/xml/trang { };

  tre = callPackage ../development/libraries/tre { };

  ts = callPackage ../tools/system/ts { };

  transfig = callPackage ../tools/graphics/transfig { };

  truecrypt = callPackage ../applications/misc/truecrypt {
    wxGUI = getConfig [ "truecrypt" "wxGUI" ] true;
  };

  ttmkfdir = callPackage ../tools/misc/ttmkfdir {
    flex = flex2534;
  };

  unbound = callPackage ../tools/networking/unbound { };

  units = callPackage ../tools/misc/units { };

  unrar = callPackage ../tools/archivers/unrar { };

  unshield = callPackage ../tools/archivers/unshield { };

  unzip = unzip552;

  # TODO: remove in the next stdenv update.
  unzip552 = callPackage ../tools/archivers/unzip/5.52.nix { };

  unzip60 = callPackage ../tools/archivers/unzip/6.0.nix { };

  uptimed = callPackage ../tools/system/uptimed { };

  w3cCSSValidator = callPackage ../tools/misc/w3c-css-validator {
    tomcat = tomcat6;
  };

  wdfs = callPackage ../tools/filesystems/wdfs { };

  wdiff = callPackage ../tools/text/wdiff { };

  webalizer = callPackage ../tools/networking/webalizer { };

  webdruid = builderDefsPackage ../tools/admin/webdruid {
    inherit zlib libpng freetype gd which
      libxml2 geoip;
  };

  wget = callPackage ../tools/networking/wget {
    inherit (perlPackages) LWP;
  };

  which = callPackage ../tools/system/which { };

  wicd = callPackage ../tools/networking/wicd { };

  wv = callPackage ../tools/misc/wv { };

  wv2 = callPackage ../tools/misc/wv2 { };

  x11_ssh_askpass = callPackage ../tools/networking/x11-ssh-askpass { };

  xbursttools = import ../tools/misc/xburst-tools {
    inherit stdenv fetchgit autoconf automake libusb confuse;
    # It needs a cross compiler for mipsel to build the firmware it will
    # load into the Ben Nanonote
    gccCross =
      let
        pkgsCross = (import ./all-packages.nix) {
          inherit system;
          inherit bootStdenv noSysDirs gccWithCC gccWithProfiling config;
          # Ben Nanonote system
          crossSystem = {
            config = "mipsel-unknown-linux";
            bigEndian = true;
            arch = "mips";
            float = "soft";
            withTLS = true;
            libc = "uclibc";
            platform = {
              name = "ben_nanonote";
              kernelMajor = "2.6";
              # It's not a bcm47xx processor, but for the headers this should work
              kernelHeadersBaseConfig = "bcm47xx_defconfig";
              kernelArch = "mips";
            };
            gcc = {
              arch = "mips32";
            };
          };
        };
      in
        pkgsCross.gccCrossStageStatic;
  };

  xclip = callPackage ../tools/misc/xclip { };

  xfsprogs = callPackage ../tools/filesystems/xfsprogs { };

  xmlroff = callPackage ../tools/typesetting/xmlroff {
    inherit (gtkLibs) glib pango gtk;
    inherit (gnome) libgnomeprint;
  };

  xmlstarlet = callPackage ../tools/text/xml/xmlstarlet { };

  xmlto = callPackage ../tools/typesetting/xmlto { };

  xmltv = callPackage ../tools/misc/xmltv { };

  xmpppy = builderDefsPackage (import ../development/python-modules/xmpppy) {
    inherit python setuptools;
  };

  xpf = callPackage ../tools/text/xml/xpf {
    libxml2 = libxml2Python;
  };

  xsel = callPackage ../tools/misc/xsel { };

  zdelta = callPackage ../tools/compression/zdelta { };

  zile = callPackage ../applications/editors/zile { };

  zip = callPackage ../tools/archivers/zip { };

  zsync = callPackage ../tools/compression/zsync { };

  ### SHELLS


  bash = lowPrio (callPackage ../shells/bash {
    texinfo = null;
  });

  bashInteractive = appendToName "interactive" (callPackage ../shells/bash {
    interactive = true;
  });

  dash = callPackage ../shells/dash { };

  tcsh = callPackage ../shells/tcsh { };

  rush = callPackage ../shells/rush { };

  zsh = callPackage ../shells/zsh { };


  ### DEVELOPMENT / COMPILERS


  abc =
    abcPatchable [];

  abcPatchable = patches :
    import ../development/compilers/abc/default.nix {
      inherit stdenv fetchurl patches jre apacheAnt;
      javaCup = callPackage ../development/libraries/java/cup { };
    };

  aspectj = callPackage ../development/compilers/aspectj { };

  bigloo = callPackage ../development/compilers/bigloo { };

  ccl = builderDefsPackage ../development/compilers/ccl {};

  clang = llvm.override {
    buildClang = true;
  };

  dylan = callPackage ../development/compilers/gwydion-dylan {
    dylan =
      import ../development/compilers/gwydion-dylan/binary.nix {
        inherit fetchurl stdenv;
  };
  };

  ecl = builderDefsPackage ../development/compilers/ecl {
    inherit gmp mpfr;
  };

  eql = callPackage ../development/compilers/eql {};

  adobe_flex_sdk = callPackage ../development/compilers/adobe-flex-sdk { };

  fpc = callPackage ../development/compilers/fpc { };

  gambit = callPackage ../development/compilers/gambit { };

  gcc = gcc45;

  gcc295 = wrapGCC (import ../development/compilers/gcc-2.95 {
    inherit fetchurl stdenv noSysDirs;
  });

  gcc33 = wrapGCC (import ../development/compilers/gcc-3.3 {
    inherit fetchurl stdenv noSysDirs;
  });

  gcc34 = wrapGCC (import ../development/compilers/gcc-3.4 {
    inherit fetchurl stdenv noSysDirs;
  });

  # XXX: GCC 4.2 (and possibly others) misdetects `makeinfo' when
  # using Texinfo >= 4.10, just because it uses a stupid regexp that
  # expects a single digit after the dot.  As a workaround, we feed
  # GCC with Texinfo 4.9.  Stupid bug, hackish workaround.

  gcc40 = wrapGCC (makeOverridable (import ../development/compilers/gcc-4.0) {
    inherit fetchurl stdenv noSysDirs;
    texinfo = texinfo49;
    profiledCompiler = true;
  });

  gcc41 = wrapGCC (makeOverridable (import ../development/compilers/gcc-4.1) {
    inherit fetchurl stdenv noSysDirs;
    texinfo = texinfo49;
    profiledCompiler = false;
  });

  gcc42 = wrapGCC (makeOverridable (import ../development/compilers/gcc-4.2) {
    inherit fetchurl stdenv noSysDirs;
    profiledCompiler = false;
  });

  gcc43 = lowPrio (wrapGCC (makeOverridable (import ../development/compilers/gcc-4.3) {
    inherit stdenv fetchurl texinfo gmp mpfr noSysDirs;
    profiledCompiler = true;
  }));

  gcc43_realCross = makeOverridable (import ../development/compilers/gcc-4.3) {
    inherit stdenv fetchurl texinfo gmp mpfr noSysDirs;
    binutilsCross = binutilsCross;
    libcCross = libcCross;
    profiledCompiler = false;
    enableMultilib = true;
    crossStageStatic = false;
    cross = assert crossSystem != null; crossSystem;
  };

  gcc44_realCross = lib.addMetaAttrs { platforms = []; }
    (makeOverridable (import ../development/compilers/gcc-4.4) {
      inherit stdenv fetchurl texinfo gmp mpfr /* ppl cloogppl */ noSysDirs
          gettext which;
      binutilsCross = binutilsCross;
      libcCross = libcCross;
      profiledCompiler = false;
      enableMultilib = false;
      crossStageStatic = false;
      cross = assert crossSystem != null; crossSystem;
    });

  gcc45 = gcc45_real;

  gcc45_realCross = lib.addMetaAttrs { platforms = []; }
    (makeOverridable (import ../development/compilers/gcc-4.5) {
      inherit fetchurl stdenv texinfo gmp mpfr mpc libelf zlib
        ppl cloogppl gettext which noSysDirs;
      binutilsCross = binutilsCross;
      libcCross = libcCross;
      profiledCompiler = false;
      enableMultilib = false;
      crossStageStatic = false;
      cross = assert crossSystem != null; crossSystem;
    });

  gcc_realCross = gcc45_realCross;

  gccCrossStageStatic = let
      isMingw = (stdenv.cross.libc == "msvcrt");
      libcCross1 = if isMingw then windows.mingw_headers1 else null;
    in
      wrapGCCCross {
      gcc = forceBuildDrv (lib.addMetaAttrs { platforms = []; } (
        gcc_realCross.override {
          crossStageStatic = true;
          langCC = false;
          libcCross = libcCross1;
          enableShared = false;
        }));
      libc = libcCross1;
      binutils = binutilsCross;
      cross = assert crossSystem != null; crossSystem;
  };

  # Only needed for mingw builds
  gccCrossMingw2 = wrapGCCCross {
    gcc = gccCrossStageStatic.gcc;
    libc = windows.mingw_headers2;
    binutils = binutilsCross;
    cross = assert crossSystem != null; crossSystem;
  };

  gccCrossStageFinal = wrapGCCCross {
    gcc = forceBuildDrv (gcc_realCross.override {
      libpthreadCross =
        # FIXME: Don't explicitly refer to `i586-pc-gnu'.
        if crossSystem != null && crossSystem.config == "i586-pc-gnu"
        then hurdLibpthreadCross
        else null;
     });
    libc = libcCross;
    binutils = binutilsCross;
    cross = assert crossSystem != null; crossSystem;
  };

  gcc43_multi = lowPrio (wrapGCCWith (import ../build-support/gcc-wrapper) glibc_multi (gcc43.gcc.override {
    stdenv = overrideGCC stdenv (wrapGCCWith (import ../build-support/gcc-wrapper) glibc_multi gcc);
    profiledCompiler = false;
    enableMultilib = true;
  }));

  gcc44 = lowPrio (wrapGCC (makeOverridable (import ../development/compilers/gcc-4.4) {
    inherit fetchurl stdenv texinfo gmp mpfr /* ppl cloogppl */
      gettext which noSysDirs;
    profiledCompiler = true;
  }));

  gcc45_real = lowPrio (wrapGCC (makeOverridable (import ../development/compilers/gcc-4.5) {
    inherit fetchurl stdenv texinfo gmp mpfr mpc libelf zlib perl
      ppl cloogppl
      gettext which noSysDirs;
    # bootstrapping a profiled compiler does not work in the sheevaplug:
    # http://gcc.gnu.org/bugzilla/show_bug.cgi?id=43944
    profiledCompiler = if stdenv.system == "armv5tel-linux" then false else true;
  }));

  gccApple =
    wrapGCC ( (if stdenv.system == "i686-darwin" then import ../development/compilers/gcc-apple else import ../development/compilers/gcc-apple64) {
      inherit fetchurl stdenv noSysDirs;
      profiledCompiler = true;
    }) ;

  gccupc40 = wrapGCCUPC (import ../development/compilers/gcc-upc-4.0 {
    inherit fetchurl stdenv bison autoconf gnum4 noSysDirs;
    texinfo = texinfo49;
  });

  gfortran = gfortran45;

  gfortran40 = wrapGCC (gcc40.gcc.override {
    langFortran = true;
    langCC = false;
    inherit gmp mpfr;
  });

  gfortran41 = wrapGCC (gcc41.gcc.override {
    name = "gfortran";
    langFortran = true;
    langCC = false;
    langC = false;
    inherit gmp mpfr;
  });

  gfortran42 = wrapGCC (gcc42.gcc.override {
    name = "gfortran";
    langFortran = true;
    langCC = false;
    langC = false;
    inherit gmp mpfr;
  });

  gfortran43 = wrapGCC (gcc43.gcc.override {
    name = "gfortran";
    langFortran = true;
    langCC = false;
    langC = false;
    profiledCompiler = false;
  });

  gfortran44 = wrapGCC (gcc44.gcc.override {
    name = "gfortran";
    langFortran = true;
    langCC = false;
    langC = false;
    profiledCompiler = false;
  });

  gfortran45 = wrapGCC (gcc45_real.gcc.override {
    name = "gfortran";
    langFortran = true;
    langCC = false;
    langC = false;
    profiledCompiler = false;
  });

  gcj = gcj45;

  gcj44 = wrapGCC (gcc44.gcc.override {
    name = "gcj";
    langJava = true;
    langFortran = false;
    langCC = true;
    langC = false;
    profiledCompiler = false;
    inherit zip unzip zlib boehmgc gettext pkgconfig;
    inherit (gtkLibs) gtk;
    inherit (gnome) libart_lgpl;
    inherit (xlibs) libX11 libXt libSM libICE libXtst libXi libXrender
      libXrandr xproto renderproto xextproto inputproto randrproto;
  });

  gcj45 = wrapGCC (gcc45.gcc.override {
    name = "gcj";
    langJava = true;
    langFortran = false;
    langCC = true;
    langC = false;
    profiledCompiler = false;
    inherit zip unzip zlib boehmgc gettext pkgconfig perl;
    inherit (gtkLibs) gtk;
    inherit (gnome) libart_lgpl;
    inherit (xlibs) libX11 libXt libSM libICE libXtst libXi libXrender
      libXrandr xproto renderproto xextproto inputproto randrproto;
  });

  gnat = gnat45;

  gnat44 = wrapGCC (gcc44.gcc.override {
    name = "gnat";
    langCC = false;
    langC = true;
    langAda = true;
    profiledCompiler = false;
    inherit gnatboot;
    # We can't use the ppl stuff, because we would have
    # libstdc++ problems.
    cloogppl = null;
    ppl = null;
  });

  gnat45 = wrapGCC (gcc45_real.gcc.override {
    name = "gnat";
    langCC = false;
    langC = true;
    langAda = true;
    profiledCompiler = false;
    inherit gnatboot;
    # We can't use the ppl stuff, because we would have
    # libstdc++ problems.
    cloogppl = null;
    ppl = null;
  });

  gnatboot = wrapGCC (import ../development/compilers/gnatboot {
    inherit fetchurl stdenv;
  });

  ghdl = wrapGCC (import ../development/compilers/gcc-4.3 {
    inherit stdenv fetchurl texinfo gmp mpfr noSysDirs gnat;
    name = "ghdl";
    langVhdl = true;
    langCC = false;
    langC = false;
    profiledCompiler = false;
    enableMultilib = false;
  });

  # Not officially supported version for ghdl
  ghdl_gcc44 = lowPrio (wrapGCC (import ../development/compilers/gcc-4.4 {
    inherit stdenv fetchurl texinfo gmp mpfr noSysDirs gnat gettext which
      ppl cloogppl;
    name = "ghdl";
    langVhdl = true;
    langCC = false;
    langC = false;
    profiledCompiler = false;
    enableMultilib = false;
  }));

  gcl = builderDefsPackage ../development/compilers/gcl {
    inherit mpfr m4 binutils fetchcvs emacs zlib which
      gmp texinfo;
    inherit (xlibs) libX11 xproto inputproto libXi
      libXext xextproto libXt libXaw libXmu;
    inherit stdenv;
    texLive = texLiveAggregationFun {
      paths = [
        texLive texLiveExtra
      ];
    };
  };

  # GHC

  # GHC binaries are around for bootstrapping purposes

  # If we'd want to reactivate the 6.6 and 6.8 series of ghc, we'd
  # need to reenable an old binary such as this.
  /*
  ghc642Binary = lowPrio (import ../development/compilers/ghc/6.4.2-binary.nix {
    inherit fetchurl stdenv ncurses gmp;
    readline = if stdenv.system == "i686-linux" then readline4 else readline5;
    perl = perl58;
  });
  */

  ghc6101Binary = lowPrio (import ../development/compilers/ghc/6.10.1-binary.nix {
    inherit fetchurl stdenv perl ncurses gmp libedit;
  });

  ghc6102Binary = lowPrio (import ../development/compilers/ghc/6.10.2-binary.nix {
    inherit fetchurl stdenv perl ncurses gmp libedit;
  });

  # For several compiler versions, we export a large set of Haskell-related
  # packages.

  # This should point to the current default version.
  haskellPackages = haskellPackages_ghc6123;

  # Old versions of ghc that currently don't build because the binary
  # is broken.
  /*
  haskellPackages_ghc642 = callPackage ./haskell-packages.nix {
    ghc = import ../development/compilers/ghc/6.4.2.nix {
      inherit fetchurl stdenv perl ncurses readline m4 gmp;
      ghc = ghc642Binary;  };
  };

  haskellPackages_ghc661 = callPackage ./haskell-packages.nix {
    ghc = import ../development/compilers/ghc/6.6.1.nix {
      inherit fetchurl stdenv readline perl58 gmp ncurses m4;
      ghc = ghc642Binary;
  };
  };

  haskellPackages_ghc682 = callPackage ./haskell-packages.nix {
    ghc = import ../development/compilers/ghc/6.8.2.nix {
      inherit fetchurl stdenv perl gmp ncurses m4;
      readline = readline5;
      ghc = ghc642Binary;
  };
  };

  haskellPackages_ghc683 = recurseIntoAttrs (import ./haskell-packages.nix {
    inherit pkgs;
    ghc = callPackage ../development/compilers/ghc/6.8.3.nix {
      ghc = ghc642Binary;
      haddock = import ../development/tools/documentation/haddock/boot.nix {
        inherit gmp;
        cabal = import ../development/libraries/haskell/cabal/cabal.nix {
          inherit stdenv fetchurl lib;
          ghc = ghc642Binary;    };
      };
    };
  });
  */

  # NOTE: After discussion, we decided to enable recurseIntoAttrs for all
  # currently available ghc versions. (Before, it used to be enabled only
  # for a selected few versions.) If someone complains about nix-env -qa
  # output being spammed by lots of Haskell packages, we can talk about
  # reducing the number or "enabled" versions again.

  # Helper functions to abstract away from repetitive instantiations.
  haskellPackagesFun = ghcPath : profDefault : recurseIntoAttrs (import ./haskell-packages.nix {
    inherit pkgs newScope;
    enableLibraryProfiling = getConfig [ "cabal" "libraryProfiling" ] profDefault;
    ghc = callPackage ghcPath {
      ghc = ghc6101Binary;    };
  });

  # Currently active GHC versions.
  haskellPackages_ghc6101 =
    haskellPackagesFun ../development/compilers/ghc/6.10.1.nix false;

  haskellPackages_ghc6102 =
    haskellPackagesFun ../development/compilers/ghc/6.10.2.nix false;

  haskellPackages_ghc6103 =
    haskellPackagesFun ../development/compilers/ghc/6.10.3.nix false;

  haskellPackages_ghc6104 =
    haskellPackagesFun ../development/compilers/ghc/6.10.4.nix false;

  haskellPackages_ghc6121 =
    haskellPackagesFun ../development/compilers/ghc/6.12.1.nix false;

  haskellPackages_ghc6122 =
    haskellPackagesFun ../development/compilers/ghc/6.12.2.nix false;

  # Current default version.
  haskellPackages_ghc6123 =
    haskellPackagesFun ../development/compilers/ghc/6.12.3.nix false;

  haskellPackages_ghc701 =
    lowPrio (haskellPackagesFun ../development/compilers/ghc/7.0.1.nix false);

  haskellPackages_ghcHEAD =
    lowPrio (haskellPackagesFun ../development/compilers/ghc/head.nix false);

  haxeDist = import ../development/compilers/haxe {
    inherit fetchurl sourceFromHead stdenv lib ocaml zlib makeWrapper neko;
  };
  haxe = haxeDist.haxe;
  haxelib = haxeDist.haxelib;

  falcon = builderDefsPackage (import ../development/interpreters/falcon) {
    inherit cmake;
  };

  go = callPackage ../development/compilers/go { };

  gprolog = callPackage ../development/compilers/gprolog { };

  gwt = callPackage ../development/compilers/gwt {
    inherit (gtkLibs) glib gtk pango atk;
    libstdcpp5 = gcc33.gcc;
  };

  ikarus = callPackage ../development/compilers/ikarus { };

  #TODO add packages http://cvs.haskell.org/Hugs/downloads/2006-09/packages/ and test
  # commented out because it's using the new configuration style proposal which is unstable
  hugs = callPackage ../development/compilers/hugs { };

  path64 = callPackage ../development/compilers/path64 { };

  openjdkDarwin = callPackage ../development/compilers/openjdk-darwin { };

  j2sdk14x = (
    assert system == "i686-linux";
    import ../development/compilers/jdk/default-1.4.nix {
      inherit fetchurl stdenv;
    });

  jdk5 = (
    assert system == "i686-linux" || system == "x86_64-linux";
    import ../development/compilers/jdk/default-5.nix {
      inherit fetchurl stdenv unzip;
    });

  jdk       = if stdenv.isDarwin then openjdkDarwin else jdkdistro true  false;
  jre       = jdkdistro false false;

  jdkPlugin = jdkdistro true true;
  jrePlugin = jdkdistro false true;

  supportsJDK =
    system == "i686-linux" ||
    system == "x86_64-linux" ||
    system == "i686-cygwin" ||
    system == "powerpc-linux";

  jdkdistro = installjdk: pluginSupport:
       (assert supportsJDK;
    (if pluginSupport then appendToName "plugin" else x: x) (import ../development/compilers/jdk {
      inherit fetchurl stdenv unzip installjdk xlibs pluginSupport makeWrapper cabextract;
    }));

  jikes = callPackage ../development/compilers/jikes { };

  lazarus = builderDefsPackage (import ../development/compilers/fpc/lazarus.nix) {
    inherit fpc makeWrapper;
    inherit (gtkLibs) gtk glib pango atk;
    inherit (xlibs) libXi inputproto libX11 xproto libXext xextproto;
  };

  llvm = callPackage ../development/compilers/llvm { };

  mitscheme = callPackage ../development/compilers/mit-scheme { };

  mlton = callPackage ../development/compilers/mlton { };

  mono = callPackage ../development/compilers/mono { };

  monoDLLFixer = callPackage ../build-support/mono-dll-fixer { };

  mozart = callPackage ../development/compilers/mozart { };

  neko = callPackage ../development/compilers/neko { };

  nasm = callPackage ../development/compilers/nasm { };

  ocaml = ocaml_3_11_1;

  ocaml_3_08_0 = callPackage ../development/compilers/ocaml/3.08.0.nix { };

  ocaml_3_10_0 = callPackage ../development/compilers/ocaml/3.10.0.nix { };

  ocaml_3_11_1 = callPackage ../development/compilers/ocaml/3.11.1.nix { };

  opencxx = callPackage ../development/compilers/opencxx {
    gcc = gcc33;
  };

  qcmm = callPackage ../development/compilers/qcmm {
    lua   = lua4;
    ocaml = ocaml_3_08_0;
  };

  roadsend = callPackage ../development/compilers/roadsend { };

  sbcl = builderDefsPackage (import ../development/compilers/sbcl) {
    inherit makeWrapper clisp;
  };

  scala = callPackage ../development/compilers/scala { };

  stalin = callPackage ../development/compilers/stalin { };

  strategoPackages = strategoPackages018;

  strategoPackages016 = callPackage ../development/compilers/strategoxt/0.16.nix {
    stdenv = overrideInStdenv stdenv [gnumake380];
  };

  strategoPackages017 = callPackage ../development/compilers/strategoxt/0.17.nix {
    readline = readline5;
  };

  strategoPackages018 = callPackage ../development/compilers/strategoxt/0.18.nix {
    readline = readline5;
  };

  metaBuildEnv = callPackage ../development/compilers/meta-environment/meta-build-env { };

  swiProlog = callPackage ../development/compilers/swi-prolog { };

  tinycc = callPackage ../development/compilers/tinycc { };

  urweb = callPackage ../development/compilers/urweb { };

  vala = callPackage ../development/compilers/vala { };

  visualcpp = callPackage ../development/compilers/visual-c++ { };

  vs90wrapper = callPackage ../development/compilers/vs90wrapper { };

  webdsl = callPackage ../development/compilers/webdsl { };

  win32hello = callPackage ../development/compilers/visual-c++/test { };

  wrapGCCWith = gccWrapper: glibc: baseGCC: gccWrapper {
    nativeTools = stdenv ? gcc && stdenv.gcc.nativeTools;
    nativeLibc = stdenv ? gcc && stdenv.gcc.nativeLibc;
    nativePrefix = if stdenv ? gcc then stdenv.gcc.nativePrefix else "";
    gcc = baseGCC;
    libc = glibc;
    inherit stdenv binutils coreutils zlib;
  };

  wrapGCC = wrapGCCWith (import ../build-support/gcc-wrapper) glibc;

  wrapGCCCross =
    {gcc, libc, binutils, cross, shell ? "", name ? "gcc-cross-wrapper"}:

    forceBuildDrv (import ../build-support/gcc-cross-wrapper {
      nativeTools = false;
      nativeLibc = false;
      noLibc = (libc == null);
      inherit stdenv gcc binutils libc shell name cross;
    });

  # FIXME: This is a specific hack for GCC-UPC.  Eventually, we may
  # want to merge `gcc-upc-wrapper' and `gcc-wrapper'.
  wrapGCCUPC = baseGCC: import ../build-support/gcc-upc-wrapper {
    nativeTools = stdenv ? gcc && stdenv.gcc.nativeTools;
    nativeLibc = stdenv ? gcc && stdenv.gcc.nativeLibc;
    gcc = baseGCC;
    libc = glibc;
    inherit stdenv binutils;
  };

  # prolog
  yap = callPackage ../development/compilers/yap { };

  yasm = callPackage ../development/compilers/yasm { };

  ### DEVELOPMENT / INTERPRETERS

  acl2 = builderDefsPackage ../development/interpreters/acl2 {
    inherit sbcl;
  };

  clisp = callPackage ../development/interpreters/clisp { };

  # compatibility issues in 2.47 - at list 2.44.1 is known good
  # for sbcl bootstrap
  clisp_2_44_1 = callPackage ../development/interpreters/clisp/2.44.1.nix {
    libsigsegv = libsigsegv_25;  };

  erlang = callPackage ../development/interpreters/erlang { };

  erlangR13B = callPackage ../development/interpreters/erlang/R13B.nix { };

  groovy = callPackage ../development/interpreters/groovy { };

  guile = callPackage ../development/interpreters/guile { };

  guile_1_9 = callPackage ../development/interpreters/guile/1.9.nix { };

  io = builderDefsPackage (import ../development/interpreters/io) {
    inherit sqlite zlib gmp libffi cairo ncurses freetype mesa
      libpng libtiff libjpeg readline libsndfile libxml2
      freeglut e2fsprogs libsamplerate pcre libevent libedit;
  };

  kaffe = callPackage ../development/interpreters/kaffe { };

  lua4 = callPackage ../development/interpreters/lua-4 { };

  lua5 = callPackage ../development/interpreters/lua-5 { };

  maude = callPackage ../development/interpreters/maude { };

  octave = callPackage ../development/interpreters/octave {
    # Needed because later gm versions require an initialization the actual octave is not
    # doing.
    # http://www-old.cae.wisc.edu/pipermail/octave-maintainers/2010-February/015295.html
    graphicsmagick = graphicsmagick137;
  };

  # mercurial (hg) bleeding edge version
  octaveHG = callPackage ../development/interpreters/octave/hg.nix { };

  perl58 = callPackage ../development/interpreters/perl-5.8 {
    impureLibcPath = if stdenv.isLinux then null else "/usr";
  };

  perl510 = callPackage ../development/interpreters/perl-5.10 {
    fetchurl = fetchurlBoot;
  };

  perl = if system != "i686-cygwin" then perl510 else sysPerl;

  php = makeOverridable (import ../development/interpreters/php) {
    inherit
      stdenv fetchurl lib composableDerivation autoconf automake
      flex bison apacheHttpd mysql libxml2
      zlib curl gd postgresql openssl pkgconfig sqlite getConfig libiconv libjpeg libpng;
  };

  phpXdebug = callPackage ../development/interpreters/php-xdebug { };

  pltScheme = builderDefsPackage (import ../development/interpreters/plt-scheme) {
    inherit cairo fontconfig freetype libjpeg libpng openssl
      perl mesa zlib which;
    inherit (xorg) libX11 libXaw libXft libXrender libICE xproto
      renderproto pixman libSM libxcb libXext xextproto libXmu
      libXt;
  };

  polyml = callPackage ../development/compilers/polyml { };

  python = if getConfig ["python" "full"] false then pythonFull else pythonBase;
  python26 = if getConfig ["python" "full"] false then python26Full else python26Base;
  python27 = if getConfig ["python" "full"] false then python27Full else python27Base;
  pythonBase = python26Base;
  pythonFull = python26Full;

  pythonWrapper = callPackage ../development/interpreters/python/wrapper.nix { };

  python24 = callPackage ../development/interpreters/python/2.4 { };

  python26Base = lowPrio (makeOverridable (import ../development/interpreters/python/2.6) {
    inherit (pkgs) fetchurl stdenv zlib bzip2 gdbm;
    arch = if stdenv.isDarwin then darwinArchUtility else null;
    sw_vers = if stdenv.isDarwin then darwinSwVersUtility else null;
  });

  python26Full = lowPrio (python26Base.override {
    # FIXME: We lack ncurses support, needed, e.g., for `gpsd'.
    db4 = if getConfig ["python" "db4Support"] true then db4 else null;
    sqlite = if getConfig ["python" "sqliteSupport"] true then sqlite else null;
    readline = if getConfig ["python" "readlineSupport"] true then readline else null;
    openssl = if getConfig ["python" "opensslSupport"] true then openssl else null;
    tk = if getConfig ["python" "tkSupport"] true then tk else null;
    tcl = if getConfig ["python" "tkSupport"] true then tcl else null;
    libX11 = if getConfig ["python" "tkSupport"] true then xlibs.libX11 else null;
    xproto = if getConfig ["python" "tkSupport"] true then xlibs.xproto else null;
    ncurses = if getConfig ["python" "curses"] true then ncurses else null;
  });

  python27Base = lowPrio (makeOverridable (import ../development/interpreters/python/2.7) {
    inherit (pkgs) fetchurl stdenv zlib bzip2 gdbm;
    arch = if stdenv.isDarwin then darwinArchUtility else null;
    sw_vers = if stdenv.isDarwin then darwinSwVersUtility else null;
  });

  python27Full = lowPrio (python27Base.override {
    inherit (pkgs) db4 sqlite readline openssl tcl tk ncurses;
    inherit (pkgs.xlibs) libX11 xproto;
  });

  python31Base = lowPrio (makeOverridable (import ../development/interpreters/python/3.1) {
    inherit (pkgs) fetchurl stdenv zlib bzip2 gdbm;
    arch = if stdenv.isDarwin then darwinArchUtility else null;
    sw_vers = if stdenv.isDarwin then darwinSwVersUtility else null;
  });

  pyrex = pyrex095;

  pyrex095 = callPackage ../development/interpreters/pyrex/0.9.5.nix { };

  pyrex096 = callPackage ../development/interpreters/pyrex/0.9.6.nix { };

  qi = callPackage ../development/compilers/qi { };

  racket = callPackage ../development/interpreters/racket { };

  ruby18 = callPackage ../development/interpreters/ruby { };
  #ruby19 = import ../development/interpreters/ruby/ruby-19.nix { inherit ruby18 fetchurl; };
  ruby = ruby18;

  rubyLibs = recurseIntoAttrs (import ../development/interpreters/ruby/libs.nix {
    inherit pkgs stdenv;
  });

  rake = callPackage ../development/ruby-modules/rake { };

  rubySqlite3 = callPackage ../development/ruby-modules/sqlite3 { };

  rLang = callPackage ../development/interpreters/r-lang {
    withBioconductor = getConfig ["rLang" "withBioconductor"] false;
  };

  rubygemsFun = ruby: builderDefsPackage (import ../development/interpreters/ruby/gems.nix) {
    inherit ruby makeWrapper;
  };
  rubygems = rubygemsFun ruby;

  rq = callPackage ../applications/networking/cluster/rq { };

  scsh = callPackage ../development/interpreters/scsh { };

  spidermonkey = callPackage ../development/interpreters/spidermonkey { };
  spidermonkey_1_8_0rc1 = callPackage ../development/interpreters/spidermonkey/1.8.0-rc1.nix { };

  sysPerl = callPackage ../development/interpreters/sys-perl { };

  tcl = callPackage ../development/interpreters/tcl { };

  xulrunnerWrapper = {application, launcher}:
    import ../development/interpreters/xulrunner/wrapper {
      inherit stdenv application launcher;
      xulrunner = firefox36Pkgs.xulrunner;
    };


  ### DEVELOPMENT / MISC

  avrgcclibc = callPackage ../development/misc/avr-gcc-with-avr-libc {
    gcc = gcc40;
  };

  avr8burnomat = callPackage ../development/misc/avr8-burn-omat { };

  /*
  toolbus = callPackage ../development/interpreters/toolbus { };
  */

  sourceFromHead = import ../build-support/source-from-head-fun.nix {
    inherit getConfig;
  };

  ecj = callPackage ../development/eclipse/ecj { };

  ecjDarwin = ecj.override { gcj = openjdkDarwin; ant = antDarwin; };

  jdtsdk = callPackage ../development/eclipse/jdt-sdk { };

  jruby116 = callPackage ../development/interpreters/jruby { };

  guileCairo = callPackage ../development/guile-modules/guile-cairo { };

  guileGnome = callPackage ../development/guile-modules/guile-gnome {
    gconf = gnome.GConf;
    inherit (gnome) glib gnomevfs gtk libglade libgnome libgnomecanvas
      libgnomeui pango;
  };

  guile_lib = callPackage ../development/guile-modules/guile-lib { };

  windowssdk = (
    import ../development/misc/windows-sdk {
      inherit fetchurl stdenv cabextract;
    });


  ### DEVELOPMENT / TOOLS


  antlr = callPackage ../development/tools/parsing/antlr/2.7.7.nix { };

  antlr3 = callPackage ../development/tools/parsing/antlr { };

  antDarwin = apacheAnt.override rec { jdk = openjdkDarwin; name = "ant-" + jdk.name; } ;

  ant = apacheAnt;

  apacheAnt = callPackage ../development/tools/build-managers/apache-ant {
    name = "ant-" + jdk.name;
  };

  apacheAnt14 = callPackage ../development/tools/build-managers/apache-ant {
    jdk = j2sdk14x;
    name = "ant-" + j2sdk14x.name;
  };

  apacheAntGcj = callPackage ../development/tools/build-managers/apache-ant/from-source.nix {  # must be either pre-built or built with GCJ *alone*
    gcj = gcj.gcc; # use the raw GCJ, which has ${gcj}/lib/jvm
  };

  autobuild = callPackage ../development/tools/misc/autobuild { };

  autoconf = callPackage ../development/tools/misc/autoconf { };

  autoconf213 = callPackage ../development/tools/misc/autoconf/2.13.nix { };

  automake = automake111x;

  automake17x = callPackage ../development/tools/misc/automake/automake-1.7.x.nix { };

  automake19x = callPackage ../development/tools/misc/automake/automake-1.9.x.nix { };

  automake110x = callPackage ../development/tools/misc/automake/automake-1.10.x.nix { };

  automake111x = callPackage ../development/tools/misc/automake/automake-1.11.x.nix {
    doCheck = if stdenv.isArm then false else true;
  };

  avrdude = callPackage ../development/tools/misc/avrdude { };

  binutils_release = callPackage ../development/tools/misc/binutils {
    inherit noSysDirs;
  };

  binutils_snapshot = callPackage ../development/tools/misc/binutils/snapshot.nix {
    inherit noSysDirs;
  };

  # We are waiting for a release. Meanwhile, sysvinit and the loongson2f need it.
  binutils = binutils_snapshot;

  binutilsCross = forceBuildDrv (import ../development/tools/misc/binutils {
      inherit stdenv fetchurl;
      noSysDirs = true;
      cross = assert crossSystem != null; crossSystem;
  });

  bison = bison23;

  bison1875 = callPackage ../development/tools/parsing/bison/bison-1.875.nix { };

  bison23 = callPackage ../development/tools/parsing/bison/bison-2.3.nix { };

  bison24 = callPackage ../development/tools/parsing/bison/bison-2.4.nix { };

  buildbot = callPackage ../development/tools/build-managers/buildbot {
    inherit (pythonPackages) twisted;
  };

  byacc = callPackage ../development/tools/parsing/byacc { };

  camlp5_strict = callPackage ../development/tools/ocaml/camlp5 { };

  camlp5_transitional = callPackage ../development/tools/ocaml/camlp5 {
    transitional = true;
  };

  ccache = callPackage ../development/tools/misc/ccache { };

  ctags = callPackage ../development/tools/misc/ctags { };

  ctagsWrapped = import ../development/tools/misc/ctags/wrapped.nix {
    inherit pkgs ctags writeScriptBin;
  };

  cmake = callPackage ../development/tools/build-managers/cmake { };

  cmakeCurses = cmake.override { useNcurses = true; };

  cmakeWithGui = cmakeCurses.override { useQt4 = true; };

  coccinelle = callPackage ../development/tools/misc/coccinelle { };

  cppi = callPackage ../development/tools/misc/cppi { };

  cproto = callPackage ../development/tools/misc/cproto { };

  cflow = callPackage ../development/tools/misc/cflow { };

  cscope = callPackage ../development/tools/misc/cscope { };

  dejagnu = callPackage ../development/tools/misc/dejagnu { };

  ddd = callPackage ../development/tools/misc/ddd { };

  distcc = callPackage ../development/tools/misc/distcc {
    static = false;
  };

  docutils = builderDefsPackage (import ../development/tools/documentation/docutils) {
    inherit python pil makeWrapper;
  };

  doxygen = callPackage ../development/tools/documentation/doxygen {
    qt = qt4;
  };

  eggdbus = callPackage ../development/tools/misc/eggdbus { };

  elfutils = callPackage ../development/tools/misc/elfutils { };

  epm = callPackage ../development/tools/misc/epm { };

  emma = callPackage ../development/tools/analysis/emma { };

  findbugs = callPackage ../development/tools/analysis/findbugs { };

  pmd = callPackage ../development/tools/analysis/pmd { };

  jdepend = callPackage ../development/tools/analysis/jdepend { };

  checkstyle = callPackage ../development/tools/analysis/checkstyle { };

  flex = flex254a;

  flex2535 = callPackage ../development/tools/parsing/flex/flex-2.5.35.nix { };

  flex2534 = callPackage ../development/tools/parsing/flex/flex-2.5.34.nix { };

  flex2533 = callPackage ../development/tools/parsing/flex/flex-2.5.33.nix { };

  # Note: 2.5.4a is much older than 2.5.35 but happens first when sorting
  # alphabetically, hence the low priority.
  flex254a = lowPrio (import ../development/tools/parsing/flex/flex-2.5.4a.nix {
    inherit fetchurl stdenv yacc;
  });

  m4 = gnum4;

  global = callPackage ../development/tools/misc/global { };

  gnum4 = callPackage ../development/tools/misc/gnum4 { };

  gnumake = callPackage ../development/tools/build-managers/gnumake { };

  gnumake380 = callPackage ../development/tools/build-managers/gnumake-3.80 { };

  gradle = callPackage ../development/tools/build-managers/gradle { };

  gperf = callPackage ../development/tools/misc/gperf { };

  gtkdialog = callPackage ../development/tools/misc/gtkdialog { };

  guileLint = callPackage ../development/tools/guile/guile-lint { };

  gwrap = callPackage ../development/tools/guile/g-wrap { };

  help2man = callPackage ../development/tools/misc/help2man {
    inherit (perlPackages) LocaleGettext;
  };

  iconnamingutils = callPackage ../development/tools/misc/icon-naming-utils {
    inherit (perlPackages) XMLSimple;
  };

  indent = callPackage ../development/tools/misc/indent { };

  inotifyTools = callPackage ../development/tools/misc/inotify-tools { };

  ired = callPackage ../development/tools/analysis/radare/ired.nix { };

  jikespg = callPackage ../development/tools/parsing/jikespg { };

  lcov = callPackage ../development/tools/analysis/lcov { };

  libtool = libtool_2;

  libtool_1_5 = callPackage ../development/tools/misc/libtool { };

  libtool_2 = callPackage ../development/tools/misc/libtool/libtool2.nix { };

  lsof = callPackage ../development/tools/misc/lsof { };

  ltrace = callPackage ../development/tools/misc/ltrace { };

  mig = callPackage ../os-specific/gnu/mig { };

  mk = callPackage ../development/tools/build-managers/mk { };

  noweb = callPackage ../development/tools/literate-programming/noweb { };

  omake = callPackage ../development/tools/ocaml/omake { };


  openocd = callPackage ../development/tools/misc/openocd { };

  oprofile = import ../development/tools/profiling/oprofile {
    inherit fetchurl stdenv binutils popt makeWrapper gawk which gnugrep;

    # Optional build inputs for the (useless) GUI.
    /*
    qt = qt3;
    inherit (xlibs) libX11 libXext;
    inherit libpng;
     */
  };

  patchelf = callPackage ../development/tools/misc/patchelf { };

  patchelf06 = callPackage ../development/tools/misc/patchelf/0.6.nix { };

  pmccabe = callPackage ../development/tools/misc/pmccabe { };

  /* Make pkgconfig always return a buildDrv, never a proper hostDrv,
     because most usage of pkgconfig as buildInput (inheritance of
     pre-cross nixpkgs) means using it using as buildNativeInput
     cross_renaming: we should make all programs use pkgconfig as
     buildNativeInput after the renaming.
     */
  pkgconfig = forceBuildDrv (callPackage ../development/tools/misc/pkgconfig { });

  radare = callPackage ../development/tools/analysis/radare {
    inherit (gnome) vte;
    lua = lua5;
    useX11 = getConfig ["radare" "useX11"] false;
    pythonBindings = getConfig ["radare" "pythonBindings"] false;
    rubyBindings = getConfig ["radare" "rubyBindings"] false;
    luaBindings = getConfig ["radare" "luaBindings"] false;
  };

  ragel = callPackage ../development/tools/parsing/ragel { };

  remake = callPackage ../development/tools/build-managers/remake { };

  # couldn't find the source yet
  seleniumRCBin = callPackage ../development/tools/selenium/remote-control {
    jre = jdk;  };

  scons = callPackage ../development/tools/build-managers/scons { };

  simpleBuildTool = callPackage ../development/tools/build-managers/simple-build-tool { };

  sloccount = callPackage ../development/tools/misc/sloccount { };

  sparse = callPackage ../development/tools/analysis/sparse { };

  spin = callPackage ../development/tools/analysis/spin { };

  splint = callPackage ../development/tools/analysis/splint { };

  strace = callPackage ../development/tools/misc/strace { };

  swig = callPackage ../development/tools/misc/swig { };

  swigWithJava = swig;

  swftools = callPackage ../tools/video/swftools { };

  texinfo49 = callPackage ../development/tools/misc/texinfo/4.9.nix { };

  texinfo = callPackage ../development/tools/misc/texinfo { };

  texi2html = callPackage ../development/tools/misc/texi2html { };

  uisp = callPackage ../development/tools/misc/uisp { };

  gdb = callPackage ../development/tools/misc/gdb {
    readline = readline5;
  };

  gdbCross = callPackage ../development/tools/misc/gdb {
    readline = readline5;
    target = crossSystem;
  };

  valgrind = callPackage ../development/tools/analysis/valgrind { };

  xxdiff = builderDefsPackage (import ../development/tools/misc/xxdiff/3.2.nix) {
    flex = flex2535;
    qt = qt3;
    inherit pkgconfig makeWrapper bison python;
    inherit (xlibs) libXext libX11;
  };

  yacc = bison;

  yodl = callPackage ../development/tools/misc/yodl { };


  ### DEVELOPMENT / LIBRARIES


  a52dec = callPackage ../development/libraries/a52dec { };

  aalib = callPackage ../development/libraries/aalib { };

  acl = callPackage ../development/libraries/acl { };

  adns = import ../development/libraries/adns/1.4.nix {
    inherit stdenv fetchurl;
    static = getPkgConfig "adns" "static" (stdenv ? isStatic || stdenv ? isDietLibC);
  };

  agg = callPackage ../development/libraries/agg { };

  amrnb = callPackage ../development/libraries/amrnb { };

  amrwb = callPackage ../development/libraries/amrwb { };

  apr = callPackage ../development/libraries/apr { };

  aprutil = callPackage ../development/libraries/apr-util {
    bdbSupport = true;
  };

  aspell = callPackage ../development/libraries/aspell { };

  aspellDicts = recurseIntoAttrs (import ../development/libraries/aspell/dictionaries.nix {
    inherit fetchurl stdenv aspell which;
  });

  aterm = aterm25;

  aterm242fixes = lowPrio (import ../development/libraries/aterm/2.4.2-fixes.nix {
    inherit fetchurl stdenv;
  });

  aterm25 = callPackage ../development/libraries/aterm/2.5.nix { };

  aterm28 = lowPrio (callPackage ../development/libraries/aterm/2.8.nix { });

  attr = callPackage ../development/libraries/attr { };

  aubio = callPackage ../development/libraries/aubio { };

  axis = callPackage ../development/libraries/axis { };

  babl = callPackage ../development/libraries/babl { };

  beecrypt = callPackage ../development/libraries/beecrypt { };

  boehmgc = callPackage ../development/libraries/boehm-gc { };

  boolstuff = callPackage ../development/libraries/boolstuff { };

  boost = callPackage ../development/libraries/boost { };

  # A Boost build with all library variants enabled.  Very large (about 250 MB).
  boostFull = appendToName "full" (boost.override {
    enableDebug = true;
    enableSingleThreaded = true;
    enableStatic = true;
  });

  botan = builderDefsPackage (import ../development/libraries/botan) {
    inherit perl;
  };

  buddy = callPackage ../development/libraries/buddy { };

  cairo = callPackage ../development/libraries/cairo { };

  cairomm = callPackage ../development/libraries/cairomm { };

  scmccid = callPackage ../development/libraries/scmccid { };

  ccrtp = callPackage ../development/libraries/ccrtp { };

  check = callPackage ../development/libraries/check { };

  chipmunk = builderDefsPackage (import ../development/libraries/chipmunk) {
    inherit cmake freeglut mesa;
    inherit (xlibs) libX11 xproto inputproto libXi libXmu;
  };

  chmlib = callPackage ../development/libraries/chmlib { };

  cil = callPackage ../development/libraries/cil { };

  cilaterm = callPackage ../development/libraries/cil-aterm {
    stdenv = overrideInStdenv stdenv [gnumake380];
  };

  clanlib = callPackage ../development/libraries/clanlib { };

  clapack = callPackage ../development/libraries/clapack {
  };

  classads = callPackage ../development/libraries/classads { };

  classpath = callPackage ../development/libraries/java/classpath {
    javac = gcj;
    jvm = gcj;
    gconf = gnome.GConf;
  };

  clearsilver = callPackage ../development/libraries/clearsilver { };

  cln = callPackage ../development/libraries/cln { };

  clppcre = builderDefsPackage (import ../development/libraries/cl-ppcre) {
  };

  cluceneCore = callPackage ../development/libraries/clucene-core { };

  clutter = callPackage ../development/libraries/clutter {
    inherit (gnome) glib pango gtk;
  };

  clutter_gtk = callPackage ../development/libraries/clutter-gtk {
    inherit (gnome) gtk;
  };

  commoncpp2 = callPackage ../development/libraries/commoncpp2 { };

  confuse = callPackage ../development/libraries/confuse { };

  consolekit = callPackage ../development/libraries/consolekit { };

  coredumper = callPackage ../development/libraries/coredumper { };

  ctl = callPackage ../development/libraries/ctl { };

  cppunit = callPackage ../development/libraries/cppunit { };

  cracklib = callPackage ../development/libraries/cracklib { };

  cryptopp = callPackage ../development/libraries/crypto++ { };

  cyrus_sasl = callPackage ../development/libraries/cyrus-sasl { };

  db4 = db45;

  db44 = callPackage ../development/libraries/db4/db4-4.4.nix { };

  db45 = callPackage ../development/libraries/db4/db4-4.5.nix { };

  dbus = callPackage ../development/libraries/dbus {
    useX11 = true; # !!! `false' doesn't build
  };

  dbus_glib = makeOverridable (import ../development/libraries/dbus-glib) {
    inherit fetchurl stdenv pkgconfig gettext dbus expat glib libiconv;
  };

  dbus_java = callPackage ../development/libraries/java/dbus-java { };

  dclib = callPackage ../development/libraries/dclib { };

  directfb = callPackage ../development/libraries/directfb { };

  dragonegg = callPackage ../development/compilers/llvm/dragonegg.nix {
    stdenv = overrideGCC stdenv gcc45;
  };

  enchant = callPackage ../development/libraries/enchant {
    inherit (gnome) glib;
  };

  enet = callPackage ../development/libraries/enet { };

  enginepkcs11 = callPackage ../development/libraries/enginepkcs11 { };

  esdl = callPackage ../development/libraries/esdl { };

  exiv2 = callPackage ../development/libraries/exiv2 { };

  expat = callPackage ../development/libraries/expat { };

  extremetuxracer = builderDefsPackage (import ../games/extremetuxracer) {
    inherit mesa tcl freeglut SDL SDL_mixer pkgconfig
      libpng gettext intltool;
    inherit (xlibs) libX11 xproto libXi inputproto
      libXmu libXext xextproto libXt libSM libICE;
  };

  eventlog = callPackage ../development/libraries/eventlog { };

  facile = callPackage ../development/libraries/facile {
    # Actually, we don't need this version but we need native-code compilation
    ocaml = ocaml_3_10_0;
  };

  faac = callPackage ../development/libraries/faac { };

  faad2 = callPackage ../development/libraries/faad2 { };

  farsight2 = callPackage ../development/libraries/farsight2 {
    inherit (gnome) glib;
    inherit (gst_all) gstreamer gstPluginsBase;
  };

  fcgi = callPackage ../development/libraries/fcgi { };

  ffmpeg = callPackage ../development/libraries/ffmpeg {
    vpxSupport = if !stdenv.isMips then true else false;
  };

  fftw = callPackage ../development/libraries/fftw {
    singlePrecision = false;
  };

  fftwSinglePrec = callPackage ../development/libraries/fftw {
    singlePrecision = true;
  };

  fltk11 = callPackage ../development/libraries/fltk/fltk11.nix { };

  fltk20 = callPackage ../development/libraries/fltk { };

  fmod = callPackage ../development/libraries/fmod { };

  freeimage = callPackage ../development/libraries/freeimage { };

  freetts = callPackage ../development/libraries/freetts { };

  cfitsio = callPackage ../development/libraries/cfitsio { };

  fontconfig = callPackage ../development/libraries/fontconfig { };

  makeFontsConf = let fontconfig_ = fontconfig; in {fontconfig ? fontconfig_, fontDirectories}:
    import ../development/libraries/fontconfig/make-fonts-conf.nix {
      inherit runCommand libxslt fontconfig fontDirectories;
    };

  freealut = callPackage ../development/libraries/freealut { };

  freeglut = callPackage ../development/libraries/freeglut { };

  freetype = callPackage ../development/libraries/freetype { };

  fribidi = callPackage ../development/libraries/fribidi { };

  fam = gamin;

  gamin = callPackage ../development/libraries/gamin { };

  gav = callPackage ../games/gav {
    stdenv = overrideGCC stdenv gcc41;
  };

  gdbm = callPackage ../development/libraries/gdbm { };

  gdk_pixbuf = callPackage ../development/libraries/gdk-pixbuf {
    inherit (gtkLibs1x) gtk;
  };

  gegl = callPackage ../development/libraries/gegl {
    #  avocodec avformat librsvg
    inherit (gtkLibs) pango glib gtk;
  };

  geoip = builderDefsPackage ../development/libraries/geoip {
    inherit zlib;
  };

  geoipjava = callPackage ../development/libraries/java/geoipjava { };

  geos = callPackage ../development/libraries/geos { };

  gettext = callPackage ../development/libraries/gettext { };

  gd = callPackage ../development/libraries/gd { };

  gdal = callPackage ../development/libraries/gdal { };

  giblib = callPackage ../development/libraries/giblib { };

  glew = callPackage ../development/libraries/glew { };

  glfw = callPackage ../development/libraries/glfw { };

  glibc = glibc212;

  glibc25 = callPackage ../development/libraries/glibc-2.5 {
    kernelHeaders = linuxHeaders;
    installLocales = false;
  };

  glibc27 = callPackage ../development/libraries/glibc-2.7 {
    kernelHeaders = linuxHeaders;
    #installLocales = false;
  };

  glibc29 = callPackage ../development/libraries/glibc-2.9 {
    kernelHeaders = linuxHeaders;
    installLocales = getPkgConfig "glibc" "locales" false;
  };

  glibc29Cross = forceBuildDrv (makeOverridable (import ../development/libraries/glibc-2.9) {
    inherit stdenv fetchurl;
    gccCross = gccCrossStageStatic;
    kernelHeaders = linuxHeadersCross;
    installLocales = getPkgConfig "glibc" "locales" false;
  });

  glibc212 = callPackage ../development/libraries/glibc-2.12 {
    kernelHeaders = linuxHeaders;
    installLocales = getPkgConfig "glibc" "locales" false;
    machHeaders = null;
    hurdHeaders = null;
    gccCross = null;
  };

  glibc212Cross = forceBuildDrv (makeOverridable (import ../development/libraries/glibc-2.12)
    (let crossGNU = (crossSystem != null && crossSystem.config == "i586-pc-gnu");
     in ({
       inherit stdenv fetchurl;
       gccCross = gccCrossStageStatic;
       kernelHeaders = if crossGNU then hurdHeaders else linuxHeadersCross;
       installLocales = getPkgConfig "glibc" "locales" false;
     }

     //

     (if crossGNU
      then { inherit machHeaders hurdHeaders mig fetchgit; }
      else { }))));

  glibcCross = glibc212Cross;

  # We can choose:
  libcCrossChooser = name : if (name == "glibc") then glibcCross
    else if (name == "uclibc") then uclibcCross
    else if (name == "msvcrt") then windows.mingw_headers3
    else throw "Unknown libc";

  libcCross = assert crossSystem != null; libcCrossChooser crossSystem.libc;

  libdbusmenu_qt = callPackage ../development/libraries/libdbusmenu-qt { };

  libdwg = callPackage ../development/libraries/libdwg { };

  libgadu = callPackage ../development/libraries/libgadu { };

  eglibc = callPackage ../development/libraries/eglibc {
    kernelHeaders = linuxHeaders;
    installLocales = getPkgConfig "glibc" "locales" false;
  };

  glibcLocales = callPackage ../development/libraries/glibc-2.12/locales.nix { };

  glibcInfo = callPackage ../development/libraries/glibc-2.12/info.nix { };

  glibc_multi =
      runCommand "${glibc.name}-multi"
        { glibc64 = glibc;
          glibc32 = (import ./all-packages.nix {system = "i686-linux";}).glibc;
        }
        ''
          ensureDir $out
          ln -s $glibc64/* $out/

          rm $out/lib $out/lib64
          ensureDir $out/lib
          ln -s $glibc64/lib/* $out/lib
          ln -s $glibc32/lib $out/lib/32
          ln -s lib $out/lib64

          rm $out/include
          cp -rs $glibc32/include $out
          chmod -R u+w $out/include
          cp -rsf $glibc64/include $out
        '' # */
        ;

  glpk = callPackage ../development/libraries/glpk { };

  gmime = callPackage ../development/libraries/gmime { };

  gmime_2_2 = callPackage ../development/libraries/gmime/2.2.x.nix { };

  gmm = callPackage ../development/libraries/gmm { };

  gmp =
    if false then # XXX: stdenv.system == "i686-darwin" then
      # GMP 4.3.2 is broken on Darwin, so use 4.3.1.
      makeOverridable (import ../development/libraries/gmp/4.3.1.nix) {
        inherit stdenv fetchurl m4;
        cxx = false;
      }
    else
      # We temporarily leave gmp 4 here, waiting for a new ppl/cloog-ppl that
      # would build well with gmp 5.
      makeOverridable (import ../development/libraries/gmp/4.nix) {
        inherit stdenv fetchurl m4;
        cxx = false;
      };

  gmpxx = gmp.override { cxx = true; };

  gobjectIntrospection = callPackage ../development/libraries/gobject-introspection { };

  goffice = callPackage ../development/libraries/goffice {
    inherit (gnome) glib gtk libglade libgnomeui pango;
    gconf = gnome.GConf;
    libart = gnome.libart_lgpl;
  };

  goocanvas = callPackage ../development/libraries/goocanvas {
    inherit (gnome) gtk glib;
  };

  #GMP ex-satellite, so better keep it near gmp
  mpfr = callPackage ../development/libraries/mpfr { };

  gst_all = recurseIntoAttrs
    (let callPackage = newScope pkgs.gst_all; in
     import ../development/libraries/gstreamer { inherit callPackage pkgs; });

  gnet = callPackage ../development/libraries/gnet { };

  gnutls = callPackage ../development/libraries/gnutls {
    guileBindings = getConfig ["gnutls" "guile"] true;
  };

  gpgme = callPackage ../development/libraries/gpgme { };

  grantlee = callPackage ../development/libraries/grantlee { };

  gsasl = callPackage ../development/libraries/gsasl { };

  gsl = callPackage ../development/libraries/gsl { };

  gsoap = callPackage ../development/libraries/gsoap { };

  gss = callPackage ../development/libraries/gss { };

  gtkimageview = callPackage ../development/libraries/gtkimageview {
    inherit (gnome) gtk;
  };

  gtkLibs = gtkLibs220;

  glib = gtkLibs.glib;
  gtk = gtkLibs.gtk;
  pango = gtkLibs.pango;

  gtkLibs1x = recurseIntoAttrs (let callPackage = newScope pkgs.gtkLibs1x; in rec {

    glib = callPackage ../development/libraries/glib/1.2.x.nix { };

    gtk = callPackage ../development/libraries/gtk+/1.2.x.nix { };

  });

  gtkLibs216 = recurseIntoAttrs (let callPackage = newScope pkgs.gtkLibs216; in rec {

    glib = callPackage ../development/libraries/glib/2.20.x.nix { };

    glibmm = callPackage ../development/libraries/glibmm/2.18.x.nix { };

    atk = callPackage ../development/libraries/atk/1.24.x.nix { };

    pango = callPackage ../development/libraries/pango/1.24.x.nix { };

    pangomm = callPackage ../development/libraries/pangomm/2.14.x.nix { };

    gtk = callPackage ../development/libraries/gtk+/2.16.x.nix { };

    gtkmm = callPackage ../development/libraries/gtkmm/2.14.x.nix { };

  });

  gtkLibs218 = recurseIntoAttrs (let callPackage = newScope pkgs.gtkLibs218; in rec {

    glib = callPackage ../development/libraries/glib/2.22.x.nix { };

    glibmm = callPackage ../development/libraries/glibmm/2.22.x.nix { };

    atk = callPackage ../development/libraries/atk/1.28.x.nix { };

    pango = callPackage ../development/libraries/pango/1.26.x.nix { };

    pangomm = callPackage ../development/libraries/pangomm/2.26.x.nix { };

    gtk = callPackage ../development/libraries/gtk+/2.18.x.nix { };

    gtkmm = callPackage ../development/libraries/gtkmm/2.18.x.nix { };

  });

  gtkLibs220 = recurseIntoAttrs (let callPackage = newScope pkgs.gtkLibs220; in rec {

    glib = callPackage ../development/libraries/glib/2.24.x.nix { };

    glibmm = callPackage ../development/libraries/glibmm/2.22.x.nix { };

    atk = callPackage ../development/libraries/atk/1.30.x.nix { };

    pango = callPackage ../development/libraries/pango/1.28.x.nix { };

    pangomm = callPackage ../development/libraries/pangomm/2.26.x.nix { };

    gtk = callPackage ../development/libraries/gtk+/2.20.x.nix { };

    gtkmm = callPackage ../development/libraries/gtkmm/2.18.x.nix { };

  });

  gtkmozembedsharp = callPackage ../development/libraries/gtkmozembed-sharp {
    inherit (gnome) gtk;
    gtksharp = gtksharp2;
  };

  gtksharp1 = callPackage ../development/libraries/gtk-sharp-1 {
    inherit (gnome) gtk glib pango libglade libgtkhtml gtkhtml
              libgnomecanvas libgnomeui libgnomeprint
              libgnomeprintui GConf;
  };

  gtksharp2 = callPackage ../development/libraries/gtk-sharp-2 {
    inherit (gnome) gtk glib pango libglade libgtkhtml gtkhtml
              libgnomecanvas libgnomeui libgnomeprint
              libgnomeprintui GConf gnomepanel;
  };

  gtksourceviewsharp = callPackage ../development/libraries/gtksourceview-sharp {
    inherit (gnome) gtksourceview;
    gtksharp = gtksharp2;
  };

  gtkspell = callPackage ../development/libraries/gtkspell { };

  # TODO : Add MIT Kerberos and let admin choose.
  kerberos = heimdal;

  heimdal = callPackage ../development/libraries/kerberos/heimdal.nix { };

  hspell = callPackage ../development/libraries/hspell { };

  hspellDicts = callPackage ../development/libraries/hspell/dicts.nix { };

  hsqldb = callPackage ../development/libraries/java/hsqldb { };

  hunspell = callPackage ../development/libraries/hunspell { };

  hwloc = callPackage ../development/libraries/hwloc { };

  hydraAntLogger = callPackage ../development/libraries/java/hydra-ant-logger { };

  icedtea = callPackage ../development/libraries/java/icedtea {
    ant = apacheAntGcj;
    xerces = xercesJava;
    xulrunner = icecatXulrunner3;
    inherit (xlibs) libX11 libXp libXtst libXinerama libXt
      libXrender xproto;
  };

  icu = callPackage ../development/libraries/icu { };

  id3lib = callPackage ../development/libraries/id3lib { };

  ilbc = callPackage ../development/libraries/ilbc { };

  ilmbase = callPackage ../development/libraries/ilmbase { };

  imlib = callPackage ../development/libraries/imlib { };

  imlib2 = callPackage ../development/libraries/imlib2 { };

  incrtcl = callPackage ../development/libraries/incrtcl { };

  indilib = callPackage ../development/libraries/indilib { };

  iniparser = callPackage ../development/libraries/iniparser { };

  intltool = gnome.intltool;

  isocodes = callPackage ../development/libraries/iso-codes { };

  itk = callPackage ../development/libraries/itk { };

  jamp = builderDefsPackage ../games/jamp {
    inherit mesa SDL SDL_image SDL_mixer;
  };

  jasper = callPackage ../development/libraries/jasper { };

  jama = callPackage ../development/libraries/jama { };

  jbig2dec = callPackage ../development/libraries/jbig2dec { };

  jetty_gwt = callPackage ../development/libraries/java/jetty-gwt { };

  jetty_util = callPackage ../development/libraries/java/jetty-util { };

  json_glib = callPackage ../development/libraries/json-glib { };

  judy = callPackage ../development/libraries/judy { };

  kdevplatform = newScope pkgs.kde4 ../development/libraries/kdevplatform { };

  krb5 = callPackage ../development/libraries/kerberos/krb5.nix { };

  lablgtk = callPackage ../development/libraries/lablgtk {
    inherit (gnome) libgnomecanvas;
  };

  lcms = lcms1;

  lcms1 = callPackage ../development/libraries/lcms { };

  lcms2 = callPackage ../development/libraries/lcms2 { };

  lensfun = callPackage ../development/libraries/lensfun {
    inherit (gnome) glib;
  };

  lesstif = callPackage ../development/libraries/lesstif { };

  lesstif93 = callPackage ../development/libraries/lesstif-0.93 { };

  levmar = callPackage ../development/libraries/levmar { };

  lib3ds = callPackage ../development/libraries/lib3ds { };

  libaal = callPackage ../development/libraries/libaal { };

  libao = callPackage ../development/libraries/libao {
    usePulseAudio = getConfig [ "pulseaudio" ] true;
  };

  libarchive = callPackage ../development/libraries/libarchive { };

  libassuan1 = callPackage ../development/libraries/libassuan1 { };

  libassuan = callPackage ../development/libraries/libassuan { };

  libavc1394 = callPackage ../development/libraries/libavc1394 { };

  libcaca = callPackage ../development/libraries/libcaca { };

  libcanberra = callPackage ../development/libraries/libcanberra {
    gstreamer = gst_all.gstreamer;
  };

  libcdaudio = callPackage ../development/libraries/libcdaudio { };

  libcddb = callPackage ../development/libraries/libcddb { };

  libcdio = callPackage ../development/libraries/libcdio { };

  libchamplain = callPackage ../development/libraries/libchamplain {
    inherit (gnome) gtk glib libsoup;
  };

  libcm = callPackage ../development/libraries/libcm { };

  libctemplate = callPackage ../development/libraries/libctemplate { };

  libcue = callPackage ../development/libraries/libcue { };

  libdaemon = callPackage ../development/libraries/libdaemon { };

  libdbi = callPackage ../development/libraries/libdbi { };

  libdbiDriversBase = callPackage ../development/libraries/libdbi-drivers {
    mysql = null;
    sqlite = null;
  };

  libdbiDrivers = libdbiDriversBase.override {
    inherit sqlite mysql;
  };

  libdiscid = callPackage ../development/libraries/libdiscid { };

  libdv = callPackage ../development/libraries/libdv { };

  libdrm = if stdenv.isDarwin then null else (import ../development/libraries/libdrm {
    inherit fetchurl stdenv pkgconfig;
    inherit (xorg) libpthreadstubs;
  });

  libdvdcss = callPackage ../development/libraries/libdvdcss { };

  libdvdnav = callPackage ../development/libraries/libdvdnav { };

  libdvdread = callPackage ../development/libraries/libdvdread { };

  libedit = callPackage ../development/libraries/libedit { };

  libelf = callPackage ../development/libraries/libelf { };

  liblo = callPackage ../development/libraries/liblo { };

  libev = builderDefsPackage ../development/libraries/libev {
  };

  libevent = callPackage ../development/libraries/libevent { };

  libewf = callPackage ../development/libraries/libewf { };

  libexif = callPackage ../development/libraries/libexif { };

  libextractor = callPackage ../development/libraries/libextractor {
    inherit (gnome) gtk;
    libmpeg2 = mpeg2dec;
  };

  libffcall = builderDefsPackage (import ../development/libraries/libffcall) {
    inherit fetchcvs;
  };

  libffi = callPackage ../development/libraries/libffi { };

  libftdi = callPackage ../development/libraries/libftdi { };

  libgcrypt = callPackage ../development/libraries/libgcrypt { };

  libgpgerror = callPackage ../development/libraries/libgpg-error { };

  libgphoto2 = callPackage ../development/libraries/libgphoto2 { };

  libgpod = callPackage ../development/libraries/libgpod {
    inherit (pkgs.pythonPackages) mutagen;
  };

  libharu = callPackage ../development/libraries/libharu { };

  libical = callPackage ../development/libraries/libical { };

  libimobiledevice = callPackage ../development/libraries/libimobiledevice { };

  libiodbc = callPackage ../development/libraries/libiodbc {
    useGTK = getPkgConfig "libiodbc" "gtk" false;
  };

  libktorrent = newScope pkgs.kde4 ../development/libraries/libktorrent { };

  liblastfmSF = callPackage ../development/libraries/liblastfmSF { };

  liblastfm = callPackage ../development/libraries/liblastfm { };

  liblqr1 = callPackage ../development/libraries/liblqr-1 {
    inherit (gnome) glib;
  };

  libmhash = callPackage ../development/libraries/libmhash {};

  libmtp = callPackage ../development/libraries/libmtp { };

  libnice = callPackage ../development/libraries/libnice {
    inherit (gnome) glib;
  };

  libplist = callPackage ../development/libraries/libplist { };

  libQGLViewer = callPackage ../development/libraries/libqglviewer { };

  libsamplerate = callPackage ../development/libraries/libsamplerate { };

  libspectre = callPackage ../development/libraries/libspectre {
    ghostscript = ghostscriptX;
  };

  libgsf = callPackage ../development/libraries/libgsf {
    inherit (gnome) glib gnomevfs libbonobo;
  };

  libiconv = callPackage ../development/libraries/libiconv { };

  libid3tag = callPackage ../development/libraries/libid3tag { };

  libidn = callPackage ../development/libraries/libidn { };

  libiec61883 = callPackage ../development/libraries/libiec61883 { };

  libinfinity = callPackage ../development/libraries/libinfinity {
    inherit (gnome) gtkdoc;
  };

  libiptcdata = callPackage ../development/libraries/libiptcdata { };

  libjingle = callPackage ../development/libraries/libjingle/0.3.11.nix { };

  libjpeg = callPackage ../development/libraries/libjpeg { };

  libjpeg_turbo = callPackage ../development/libraries/libjpeg-turbo { };

  libjpeg62 = callPackage ../development/libraries/libjpeg/62.nix {
    libtool = libtool_1_5;
  };

  libksba = callPackage ../development/libraries/libksba { };

  libmad = callPackage ../development/libraries/libmad { };

  libmatchbox = callPackage ../development/libraries/libmatchbox {
    inherit (gtkLibs) pango;
  };

  libmatthew_java = callPackage ../development/libraries/java/libmatthew-java { };

  libmcs = callPackage ../development/libraries/libmcs { };

  libmicrohttpd = callPackage ../development/libraries/libmicrohttpd { };

  libmikmod = callPackage ../development/libraries/libmikmod { };

  libmilter = callPackage ../development/libraries/libmilter { };

  libmowgli = callPackage ../development/libraries/libmowgli { };

  libmng = callPackage ../development/libraries/libmng { };

  libmpcdec = callPackage ../development/libraries/libmpcdec { };

  libmsn = callPackage ../development/libraries/libmsn { };

  libmspack = callPackage ../development/libraries/libmspack { };

  libmusclecard = callPackage ../development/libraries/libmusclecard { };

  libmusicbrainz2 = callPackage ../development/libraries/libmusicbrainz/2.x.nix { };

  libmusicbrainz3 = callPackage ../development/libraries/libmusicbrainz { };

  libmusicbrainz = libmusicbrainz3;

  libnih = callPackage ../development/libraries/libnih { };

  libnova = callPackage ../development/libraries/libnova { };

  libofa = callPackage ../development/libraries/libofa { };

  libofx = callPackage ../development/libraries/libofx { };

  libogg = callPackage ../development/libraries/libogg { };

  liboil = callPackage ../development/libraries/liboil { };

  liboop = callPackage ../development/libraries/liboop { };

  libosip = callPackage ../development/libraries/osip {};

  libotr = callPackage ../development/libraries/libotr { };

  libp11 = callPackage ../development/libraries/libp11 { };

  libpcap = callPackage ../development/libraries/libpcap { };

  libpng = callPackage ../development/libraries/libpng { };
  libpng_apng = callPackage ../development/libraries/libpng/libpng-apng.nix { };

  libproxy = callPackage ../development/libraries/libproxy { };

  libpseudo = callPackage ../development/libraries/libpseudo { };

  libqalculate = callPackage ../development/libraries/libqalculate { };

  librsync = callPackage ../development/libraries/librsync { };

  libsigcxx = callPackage ../development/libraries/libsigcxx { };

  libsigcxx12 = callPackage ../development/libraries/libsigcxx/1.2.nix { };

  libsigsegv = callPackage ../development/libraries/libsigsegv { };

  # To bootstrap SBCL, I need CLisp 2.44.1; it needs libsigsegv 2.5
  libsigsegv_25 = callPackage ../development/libraries/libsigsegv/2.5.nix { };

  libsndfile = callPackage ../development/libraries/libsndfile { };

  libssh = callPackage ../development/libraries/libssh { };

  libssh2 = callPackage ../development/libraries/libssh2 { };

  libstartup_notification = callPackage ../development/libraries/startup-notification { };

  libtasn1 = callPackage ../development/libraries/libtasn1 { };

  libtheora = callPackage ../development/libraries/libtheora { };

  libtiff = callPackage ../development/libraries/libtiff { };

  libtommath = callPackage ../development/libraries/libtommath { };

  libtunepimp = callPackage ../development/libraries/libtunepimp { };

  libgeotiff = callPackage ../development/libraries/libgeotiff { };

  libunistring = callPackage ../development/libraries/libunistring { };

  libupnp = callPackage ../development/libraries/pupnp { };

  giflib = callPackage ../development/libraries/giflib { };

  libungif = callPackage ../development/libraries/giflib/libungif.nix { };

  libusb = callPackage ../development/libraries/libusb { };

  libusb1 = callPackage ../development/libraries/libusb1 { };

  libunwind = callPackage ../development/libraries/libunwind { };

  libv4l = callPackage ../development/libraries/libv4l { };

  libvirt = callPackage ../development/libraries/libvirt { };

  libvncserver = builderDefsPackage (import ../development/libraries/libvncserver) {
    inherit libtool libjpeg openssl zlib;
    inherit (xlibs) xproto libX11 damageproto libXdamage
      libXext xextproto fixesproto libXfixes xineramaproto
      libXinerama libXrandr randrproto libXtst;
  };

  libviper = callPackage ../development/libraries/libviper { };

  libvpx = callPackage ../development/libraries/libvpx { };

  libvterm = callPackage ../development/libraries/libvterm { };

  libvorbis = callPackage ../development/libraries/libvorbis { };

  libwmf = callPackage ../development/libraries/libwmf { };

  libwpd = callPackage ../development/libraries/libwpd {
    inherit (gnome) glib;
  };

  libwpg = callPackage ../development/libraries/libwpg { };

  libx86 = builderDefsPackage ../development/libraries/libx86 {};

  libxcrypt = callPackage ../development/libraries/libxcrypt { };

  libxdg_basedir = callPackage ../development/libraries/libxdg-basedir { };

  libxklavier = callPackage ../development/libraries/libxklavier { };

  libxmi = callPackage ../development/libraries/libxmi { };

  libxml2 = callPackage ../development/libraries/libxml2 {
    pythonSupport = false;
  };

  libxml2Python = libxml2.override {
    pythonSupport = true;
  };

  libxmlxx = callPackage ../development/libraries/libxmlxx {
    inherit (gtkLibs) glibmm;
  };

  libxslt = callPackage ../development/libraries/libxslt { };

  libixp_for_wmii = lowPrio (import ../development/libraries/libixp_for_wmii {
    inherit fetchurl stdenv;
  });

  libyaml = callPackage ../development/libraries/libyaml { };

  libzip = callPackage ../development/libraries/libzip { };

  libzrtpcpp = callPackage ../development/libraries/libzrtpcpp { };

  lightning = callPackage ../development/libraries/lightning { };

  liquidwar = builderDefsPackage ../games/liquidwar {
    inherit (xlibs) xproto libX11 libXrender;
    inherit gmp guile mesa libjpeg libpng
      expat gettext perl
      SDL SDL_image SDL_mixer SDL_ttf
      curl sqlite
      libogg libvorbis
      ;
  };

  log4cxx = callPackage ../development/libraries/log4cxx { };

  loudmouth = callPackage ../development/libraries/loudmouth { };

  lzo = callPackage ../development/libraries/lzo { };

  # failed to build
  mediastreamer = callPackage ../development/libraries/mediastreamer { };

  mesaSupported =
    system == "i686-linux" ||
    system == "x86_64-linux" ||
    system == "x86_64-darwin" ||
    system == "i686-darwin";

  mesa = callPackage ../development/libraries/mesa {
    lipo = if stdenv.isDarwin then darwinLipoUtility else null;
  };

  metaEnvironment = recurseIntoAttrs (let callPackage = newScope pkgs.metaEnvironment; in rec {
    sdfLibrary    = callPackage ../development/libraries/sdf-library { aterm = aterm28; };
    toolbuslib    = callPackage ../development/libraries/toolbuslib { aterm = aterm28; inherit (windows) w32api; };
    cLibrary      = callPackage ../development/libraries/c-library { aterm = aterm28; };
    errorSupport  = callPackage ../development/libraries/error-support { aterm = aterm28; };
    ptSupport     = callPackage ../development/libraries/pt-support { aterm = aterm28; };
    ptableSupport = callPackage ../development/libraries/ptable-support { aterm = aterm28; };
    configSupport = callPackage ../development/libraries/config-support { aterm = aterm28; };
    asfSupport    = callPackage ../development/libraries/asf-support { aterm = aterm28; };
    tideSupport   = callPackage ../development/libraries/tide-support { aterm = aterm28; };
    rstoreSupport = callPackage ../development/libraries/rstore-support { aterm = aterm28; };
    sdfSupport    = callPackage ../development/libraries/sdf-support { aterm = aterm28; };
    sglr          = callPackage ../development/libraries/sglr { aterm = aterm28; };
    ascSupport    = callPackage ../development/libraries/asc-support { aterm = aterm28; };
    pgen          = callPackage ../development/libraries/pgen { aterm = aterm28; };
  });

  ming = callPackage ../development/libraries/ming { };

  mlt = callPackage ../development/libraries/mlt {
    qt = qt4;
  };

  mpeg2dec = callPackage ../development/libraries/mpeg2dec { };

  msilbc = callPackage ../development/libraries/msilbc { };

  mp4v2 = callPackage ../development/libraries/mp4v2 { };

  mpc = callPackage ../development/libraries/mpc { };

  mpich2 = callPackage ../development/libraries/mpich2 { };

  muparser = callPackage ../development/libraries/muparser { };

  ncurses = makeOverridable (import ../development/libraries/ncurses) {
    inherit fetchurl stdenv;
    unicode = system != "i686-cygwin";
  };

  neon = neon029;

  neon026 = callPackage ../development/libraries/neon/0.26.nix {
    compressionSupport = true;
    sslSupport = true;
  };

  neon028 = callPackage ../development/libraries/neon/0.28.nix {
    compressionSupport = true;
    sslSupport = true;
  };

  neon029 = callPackage ../development/libraries/neon/0.29.nix {
    compressionSupport = true;
    sslSupport = true;
  };

  nethack = builderDefsPackage (import ../games/nethack) {
    inherit ncurses flex bison;
  };

  nettle = callPackage ../development/libraries/nettle { };

  nspr = callPackage ../development/libraries/nspr { };

  nss = callPackage ../development/libraries/nss { };

  nssTools = callPackage ../development/libraries/nss {
    includeTools = true;
  };

  ode = builderDefsPackage (import ../development/libraries/ode) {
  };

  openal = callPackage ../development/libraries/openal { };

  # added because I hope that it has been easier to compile on x86 (for blender)
  openalSoft = callPackage ../development/libraries/openal-soft { };

  openbabel = callPackage ../development/libraries/openbabel { };

  opencascade = callPackage ../development/libraries/opencascade { };

  openct = callPackage ../development/libraries/openct { };

  opencv = callPackage ../development/libraries/opencv {
      inherit (gst_all) gstreamer;
  };

  # this ctl version is needed by openexr_viewers
  openexr_ctl = callPackage ../development/libraries/openexr_ctl { };

  openexr = callPackage ../development/libraries/openexr { };

  openldap = callPackage ../development/libraries/openldap { };

  openlierox = builderDefsPackage ../games/openlierox {
    inherit (xlibs) libX11 xproto;
    inherit gd SDL SDL_image SDL_mixer zlib libxml2
      pkgconfig;
  };

  libopensc_dnie = callPackage ../development/libraries/libopensc-dnie {
    opensc = opensc_0_11_7;
  };

  opal = callPackage ../development/libraries/opal {};

  openjpeg = callPackage ../development/libraries/openjpeg { };

  openssl = callPackage ../development/libraries/openssl {
    fetchurl = fetchurlBoot;
  };

  ortp = callPackage ../development/libraries/ortp { };

  pangoxsl = callPackage ../development/libraries/pangoxsl {
    inherit (gtkLibs) glib pango;
  };

  pcre = callPackage ../development/libraries/pcre {
    unicodeSupport = getConfig ["pcre" "unicode"] false;
    cplusplusSupport = !stdenv ? isDietLibC;
  };

  pdf2xml = callPackage ../development/libraries/pdf2xml {} ;

  phonon_backend_vlc = newScope pkgs.kde4 ../development/libraries/phonon-backend-vlc { };

  physfs = callPackage ../development/libraries/physfs { };

  plib = callPackage ../development/libraries/plib { };

  podofo = callPackage ../development/libraries/podofo { };

  polkit = callPackage ../development/libraries/polkit { };

  policykit = callPackage ../development/libraries/policykit { };

  poppler = callPackage ../development/libraries/poppler {
    qt4Support = false;
  };

  popplerQt4 = poppler.override {
    inherit qt4;
    qt4Support = true;
  };

  popt = callPackage ../development/libraries/popt { };

  portaudio = callPackage ../development/libraries/portaudio { };

  proj = callPackage ../development/libraries/proj { };

  postgis = callPackage ../development/libraries/postgis { };

  pth = callPackage ../development/libraries/pth { };

  ptlib = callPackage ../development/libraries/ptlib {};

  qjson = callPackage ../development/libraries/qjson { };

  qt3 = callPackage ../development/libraries/qt-3 {
    openglSupport = mesaSupported;
    mysqlSupport = getConfig ["qt" "mysql"] false;
  };

  qt3mysql = qt3.override {
    mysqlSupport = true;
  };

  qt4 = pkgs.kde4.qt4;

  qt45 = callPackage ../development/libraries/qt-4.x/4.5 {
    inherit (gnome) glib;
  };

  qt46 = callPackage ../development/libraries/qt-4.x/4.6 {
    inherit (gnome) glib;
  };

  qt47 = callPackage ../development/libraries/qt-4.x/4.7 {
    inherit (pkgs.gst_all) gstreamer gstPluginsBase;
    inherit (pkgs.gnome) glib;
  };

  qtscriptgenerator = callPackage ../development/libraries/qtscriptgenerator { };

  quassel = newScope pkgs.kde4 ../applications/networking/irc/quassel { };

  quasselDaemon = quassel.override {
    monolithic = false;
    daemon = true;
  };

  quasselClient = quassel.override {
    monolithic = false;
    client = true;
  };

  quesoglc = callPackage ../development/libraries/quesoglc { };

  readline = readline6;

  readline4 = callPackage ../development/libraries/readline/readline4.nix { };

  readline5 = callPackage ../development/libraries/readline/readline5.nix { };

  readline6 = callPackage ../development/libraries/readline/readline6.nix { };

  librdf_raptor = callPackage ../development/libraries/librdf/raptor.nix { };

  librdf_rasqal = callPackage ../development/libraries/librdf/rasqal.nix { };

  librdf = callPackage ../development/libraries/librdf { };

  qrupdate = callPackage ../development/libraries/qrupdate { };

  redland = callPackage ../development/libraries/redland/1.0.10.nix {
    bdb = db4;
    postgresql = null;
  };

  rhino = callPackage ../development/libraries/java/rhino {
    ant = apacheAntGcj;
    javac = gcj;
    jvm = gcj;
  };

  rte = callPackage ../development/libraries/rte { };

  rubberband = callPackage ../development/libraries/rubberband {
    fftw = fftwSinglePrec;
    inherit (vamp) vampSDK;
  };

  schroedinger = callPackage ../development/libraries/schroedinger { };

  SDL = callPackage ../development/libraries/SDL {
    openglSupport = false; #mesaSupported;
    alsaSupport = true;
    x11Support = false;
    pulseaudioSupport = false; # better go through ALSA
  };

  SDL_gfx = callPackage ../development/libraries/SDL_gfx { };

  SDL_image = callPackage ../development/libraries/SDL_image { };

  SDL_mixer = callPackage ../development/libraries/SDL_mixer { };

  SDL_net = callPackage ../development/libraries/SDL_net { };

  SDL_sound = callPackage ../development/libraries/SDL_sound { };

  SDL_ttf = callPackage ../development/libraries/SDL_ttf { };

  slang = callPackage ../development/libraries/slang { };

  slibGuile = callPackage ../development/libraries/slib {
    scheme = guile;
  };

  snack = callPackage ../development/libraries/snack {
        # optional
  };

  speex = callPackage ../development/libraries/speex { };

  srtp = callPackage ../development/libraries/srtp {};

  sqlite = callPackage ../development/libraries/sqlite {
    readline = null;
    ncurses = null;
  };

  sqlite36 = callPackage ../development/libraries/sqlite/3.6.x.nix {
    readline = null;
    ncurses = null;
  };

  sqliteInteractive = appendToName "interactive" (sqlite.override {
    inherit readline ncurses;
  });

  stlport = callPackage ../development/libraries/stlport { };

  suitesparse = callPackage ../development/libraries/suitesparse { };

  t1lib = callPackage ../development/libraries/t1lib { };

  taglib = callPackage ../development/libraries/taglib { };

  taglib17 = callPackage ../development/libraries/taglib/1.7.nix { };

  taglib_extras = callPackage ../development/libraries/taglib-extras { };

  talloc = callPackage ../development/libraries/talloc { };

##  tapioca_qt = import ../development/libraries/tapioca-qt {
##    inherit stdenv fetchurl cmake qt4 telepathy_qt;
##  };

  tdb = callPackage ../development/libraries/tdb { };

  tecla = callPackage ../development/libraries/tecla { };

  telepathy_gabble = callPackage ../development/libraries/telepathy-gabble { };

  telepathy_glib = callPackage ../development/libraries/telepathy-glib { };

  telepathy_qt = callPackage ../development/libraries/telepathy-qt { };

  tk = callPackage ../development/libraries/tk { };

  tnt = callPackage ../development/libraries/tnt { };

  unicap = callPackage ../development/libraries/unicap {};

  unixODBC = callPackage ../development/libraries/unixODBC { };

  unixODBCDrivers = recurseIntoAttrs (import ../development/libraries/unixODBCDrivers {
    inherit fetchurl stdenv unixODBC glibc libtool openssl zlib;
    inherit postgresql mysql sqlite;
  });

  urt = callPackage ../development/libraries/urt { };

  vamp = callPackage ../development/libraries/audio/vamp { };

  vigra = callPackage ../development/libraries/vigra { };

  vtk = callPackage ../development/libraries/vtk { };

  vxl = callPackage ../development/libraries/vxl { };

  webkit = ((builderDefsPackage ../development/libraries/webkit {
    inherit (gnome28) gtkdoc libsoup;
    inherit (gtkLibs) gtk atk pango glib;
    inherit freetype fontconfig gettext gperf curl
      libjpeg libtiff libpng libxml2 libxslt sqlite
      icu cairo perl intltool automake libtool
      pkgconfig autoconf bison libproxy enchant
      python ruby which;
    inherit (gst_all) gstreamer gstPluginsBase gstFfmpeg
      gstPluginsGood;
    flex = flex2535;
    inherit (xlibs) libXt renderproto libXrender;
  }).deepOverride {libsoup = gnome28.libsoup_2_31;});

  wvstreams = callPackage ../development/libraries/wvstreams { };

  wxGTK = wxGTK28;

  wxGTK26 = callPackage ../development/libraries/wxGTK-2.6 {
    inherit (gtkLibs216) gtk;
  };

  wxGTK28 = callPackage ../development/libraries/wxGTK-2.8 {
    inherit (gtkLibs) gtk;
  };

  wtk = callPackage ../development/libraries/wtk { };

  x264 = callPackage ../development/libraries/x264 { };

  xapian = callPackage ../development/libraries/xapian { };

  xapianBindings = callPackage ../development/libraries/xapian/bindings {  # TODO perl php Java, tcl, C#, python
  };

  Xaw3d = callPackage ../development/libraries/Xaw3d {
    flex = flex2533;
  };

  xbase = callPackage ../development/libraries/xbase { };

  xineLib = callPackage ../development/libraries/xine-lib { };

  xautolock = callPackage ../misc/screensavers/xautolock { };

  xercesJava = callPackage ../development/libraries/java/xerces {
    ant   = apacheAntGcj;  # for bootstrap purposes
    javac = gcj;
    jvm   = gcj;
  };

  xlibsWrapper = callPackage ../development/libraries/xlibs-wrapper {
    packages = [
      freetype fontconfig xlibs.xproto xlibs.libX11 xlibs.libXt
      xlibs.libXft xlibs.libXext xlibs.libSM xlibs.libICE
      xlibs.xextproto
    ];
  };

  xvidcore = callPackage ../development/libraries/xvidcore { };

  zangband = builderDefsPackage (import ../games/zangband) {
    inherit ncurses flex bison autoconf automake m4 coreutils;
  };

  zlib = callPackage ../development/libraries/zlib {
    fetchurl = fetchurlBoot;
  };

  zlibStatic = lowPrio (appendToName "static" (import ../development/libraries/zlib {
    inherit fetchurl stdenv;
    static = true;
  }));

  zvbi = callPackage ../development/libraries/zvbi {
    pngSupport = true;
  };


  ### DEVELOPMENT / LIBRARIES / JAVA


  atermjava = callPackage ../development/libraries/java/aterm {
    stdenv = overrideInStdenv stdenv [gnumake380];

  };

  commonsFileUpload = callPackage ../development/libraries/java/jakarta-commons/file-upload { };

  fastjar = callPackage ../development/tools/java/fastjar { };

  httpunit = callPackage ../development/libraries/java/httpunit { };

  gwtdragdrop = callPackage ../development/libraries/java/gwt-dragdrop { };

  gwtwidgets = callPackage ../development/libraries/java/gwt-widgets { };

  jakartabcel = callPackage ../development/libraries/java/jakarta-bcel {
    regexp = jakartaregexp;
  };

  jakartaregexp = callPackage ../development/libraries/java/jakarta-regexp { };

  javaCup = callPackage ../development/libraries/java/cup { };

  javasvn = callPackage ../development/libraries/java/javasvn { };

  jclasslib = callPackage ../development/tools/java/jclasslib {
    ant = apacheAnt14;
  };

  jdom = callPackage ../development/libraries/java/jdom { };

  jflex = callPackage ../development/libraries/java/jflex { };

  jjtraveler = callPackage ../development/libraries/java/jjtraveler {
    stdenv = overrideInStdenv stdenv [gnumake380];
  };

  junit = callPackage ../development/libraries/java/junit { };

  lucene = callPackage ../development/libraries/java/lucene { };

  mockobjects = callPackage ../development/libraries/java/mockobjects { };

  saxon = callPackage ../development/libraries/java/saxon { };

  saxonb = callPackage ../development/libraries/java/saxon/default8.nix { };

  sharedobjects = callPackage ../development/libraries/java/shared-objects {
    stdenv = overrideInStdenv stdenv [gnumake380];
  };

  smack = callPackage ../development/libraries/java/smack { };

  swt = callPackage ../development/libraries/java/swt { };

  xalanj = xalanJava;
  xalanJava = callPackage ../development/libraries/java/xalanj {
    ant    = apacheAntGcj;  # for bootstrap purposes
    javac  = gcj;
    jvm    = gcj;
    xerces = xercesJava;  };

  zziplib = callPackage ../development/libraries/zziplib { };


  ### DEVELOPMENT / PERL MODULES

  buildPerlPackage = import ../development/perl-modules/generic perl;

  perlPackages = recurseIntoAttrs (import ./perl-packages.nix {
    inherit pkgs;
  });

  perlXMLParser = perlPackages.XMLParser;

  ack = perlPackages.ack;

  perlcritic = perlPackages.PerlCritic;


  ### DEVELOPMENT / PYTHON MODULES

  buildPythonPackage = import ../development/python-modules/generic {
    inherit python setuptools makeWrapper lib;
  };

  buildPython26Package = import ../development/python-modules/generic {
    inherit makeWrapper lib;
    python = python26;
    setuptools = setuptools.override { python = python26; };
  };

  buildPython27Package = import ../development/python-modules/generic {
    inherit makeWrapper lib;
    python = python27;
    setuptools = setuptools.override { python = python27; doCheck = false; };
  };

  pythonPackages = python26Packages;

  python26Packages = recurseIntoAttrs (import ./python-packages.nix {
    inherit pkgs;
    python = python26;
    buildPythonPackage = buildPython26Package;
  });

  python27Packages = recurseIntoAttrs (import ./python-packages.nix {
    inherit pkgs;
    python = python27;
    buildPythonPackage = buildPython27Package;
  });

  foursuite = callPackage ../development/python-modules/4suite { };

  bsddb3 = callPackage ../development/python-modules/bsddb3 { };

  numeric = callPackage ../development/python-modules/numeric { };

  pil = callPackage ../development/python-modules/pil { };

  psyco = callPackage ../development/python-modules/psyco { };

  pycairo = callPackage ../development/python-modules/pycairo { };

  pycrypto = callPackage ../development/python-modules/pycrypto { };

  pycups = callPackage ../development/python-modules/pycups { };

  pygame = callPackage ../development/python-modules/pygame { };

  pygobject = callPackage ../development/python-modules/pygobject { };

  pygtk = callPackage ../development/python-modules/pygtk { };

  pyGtkGlade = callPackage ../development/python-modules/pygtk {
    inherit (gnome) libglade;
  };

  pyopenssl = builderDefsPackage (import ../development/python-modules/pyopenssl) {
    inherit python openssl;
  };

  rhpl = callPackage ../development/python-modules/rhpl { };

  sip = callPackage ../development/python-modules/python-sip { };

  pyqt4 = callPackage ../development/python-modules/pyqt { };

  pyx = callPackage ../development/python-modules/pyx { };

  pyxml = callPackage ../development/python-modules/pyxml { };

  setuptools = builderDefsPackage (import ../development/python-modules/setuptools) {
    inherit python makeWrapper;
  };

  wxPython = wxPython26;

  wxPython26 = callPackage ../development/python-modules/wxPython/2.6.nix {
    wxGTK = wxGTK26;
  };

  wxPython28 = callPackage ../development/python-modules/wxPython/2.8.nix { };

  twisted = pythonPackages.twisted;

  ZopeInterface = pythonPackages.zopeInterface;

  zope = callPackage ../development/python-modules/zope {
    python = python24;
  };

  ### SERVERS

  rdf4store = callPackage ../servers/http/4store { };

  apacheHttpd = callPackage ../servers/http/apache-httpd {
    sslSupport = true;
  };

  sabnzbd = callPackage ../servers/sabnzbd { };

  bind = builderDefsPackage (import ../servers/dns/bind/9.5.0.nix) {
    inherit openssl libtool;
  };

  dico = callPackage ../servers/dico { };

  dict = callPackage ../servers/dict { };

  dictdDBs = recurseIntoAttrs (import ../servers/dict/dictd-db.nix {
    inherit builderDefs;
  });

  dictDBCollector = import ../servers/dict/dictd-db-collector.nix {
    inherit stdenv lib dict;
  };

  dovecot = callPackage ../servers/mail/dovecot { };
  dovecot_1_1_1 = callPackage ../servers/mail/dovecot/1.1.1.nix { };

  ejabberd = callPackage ../servers/xmpp/ejabberd {
    erlang = erlangR13B ;
  };

  couchdb = callPackage ../servers/http/couchdb { };

  felix = callPackage ../servers/felix { };

  felix_remoteshell = callPackage ../servers/felix/remoteshell.nix { };

  fingerd_bsd = callPackage ../servers/fingerd/bsd-fingerd { };

  firebird = callPackage ../servers/firebird { };

  ircdHybrid = callPackage ../servers/irc/ircd-hybrid { };

  jboss = callPackage ../servers/http/jboss { };

  jboss_mysql_jdbc = callPackage ../servers/http/jboss/jdbc/mysql { };

  jetty = callPackage ../servers/http/jetty { };

  jetty61 = callPackage ../servers/http/jetty/6.1 { };

  lighttpd = callPackage ../servers/http/lighttpd { };

  mod_python = callPackage ../servers/http/apache-modules/mod_python { };

  mod_fastcgi = callPackage ../servers/http/apache-modules/mod_fastcgi { };

  mod_wsgi = callPackage ../servers/http/apache-modules/mod_wsgi { };

  mpd = callPackage ../servers/mpd { };

  myserver = callPackage ../servers/http/myserver { };

  nginx = builderDefsPackage (import ../servers/http/nginx) {
    inherit openssl pcre zlib libxml2 libxslt;
  };

  postfix = callPackage ../servers/mail/postfix { };

  pulseaudio = callPackage ../servers/pulseaudio {
    gconf = gnome.GConf;
  };

  tomcat_connectors = callPackage ../servers/http/apache-modules/tomcat-connectors { };

  portmap = callPackage ../servers/portmap { };

  monetdb = callPackage ../servers/sql/monetdb { };

  mysql4 = import ../servers/sql/mysql {
    inherit fetchurl stdenv ncurses zlib perl;
    ps = procps; /* !!! Linux only */
  };

  mysql5 = import ../servers/sql/mysql5 {
    inherit fetchurl stdenv ncurses zlib perl openssl;
    ps = procps; /* !!! Linux only */
  };

  mysql51 = import ../servers/sql/mysql51 {
    inherit fetchurl ncurses zlib perl openssl stdenv;
    ps = procps; /* !!! Linux only */
  };

  mysql = mysql51;

  mysql_jdbc = callPackage ../servers/sql/mysql/jdbc { };

  nagios = callPackage ../servers/monitoring/nagios {
    gdSupport = true;
  };

  nagiosPluginsOfficial = callPackage ../servers/monitoring/nagios/plugins/official { };

  openfire = callPackage ../servers/xmpp/openfire { };

  postgresql = postgresql83;

  postgresql83 = callPackage ../servers/sql/postgresql/8.3.x.nix { };

  postgresql84 = callPackage ../servers/sql/postgresql/8.4.x.nix { };

  postgresql_jdbc = callPackage ../servers/sql/postgresql/jdbc { };

  pyIRCt = builderDefsPackage (import ../servers/xmpp/pyIRCt) {
    inherit xmpppy pythonIRClib python makeWrapper;
  };

  pyMAILt = builderDefsPackage (import ../servers/xmpp/pyMAILt) {
    inherit xmpppy python makeWrapper fetchcvs;
  };

  radius = callPackage ../servers/radius { };

  redstore = callPackage ../servers/http/redstore { };

  samba = callPackage ../servers/samba { };

  shishi = callPackage ../servers/shishi { };

  squids = recurseIntoAttrs( import ../servers/squid/squids.nix {
    inherit fetchurl stdenv perl lib composableDerivation;
  });
  squid = squids.squid3Beta; # has ipv6 support

  tomcat5 = callPackage ../servers/http/tomcat/5.0.nix { };

  tomcat6 = callPackage ../servers/http/tomcat/6.0.nix { };

  tomcat_mysql_jdbc = callPackage ../servers/http/tomcat/jdbc/mysql { };

  axis2 = callPackage ../servers/http/tomcat/axis2 { };

  virtuoso = callPackage ../servers/sql/virtuoso { };

  vsftpd = callPackage ../servers/ftp/vsftpd { };

  xinetd = callPackage ../servers/xinetd { };

  xorg = recurseIntoAttrs (import ../servers/x11/xorg/default.nix {
    inherit fetchurl fetchsvn stdenv pkgconfig freetype fontconfig
      libxslt expat libdrm libpng zlib perl mesa
      xkeyboard_config dbus hal libuuid openssl gperf m4
      autoconf libtool xmlto asciidoc udev;

    # XXX: Update to newer Automake on the next big rebuild; better yet:
    # remove the dependency on Automake.
    automake = automake110x;

    # !!! pythonBase is used instead of python because this causes an
    # infinite recursion when the flag python.full is set to true.
    # Packages contained in the loop are python, tk, xlibs-wrapper,
    # libX11, libxcd (and xcb-proto).
    python = pythonBase;
  });

  xorgReplacements = callPackage ../servers/x11/xorg/replacements.nix { };

  xorgVideoUnichrome = callPackage ../servers/x11/xorg/unichrome/default.nix { };

  zabbix = recurseIntoAttrs (import ../servers/monitoring/zabbix {
    inherit fetchurl stdenv pkgconfig postgresql curl openssl zlib;
  });


  ### OS-SPECIFIC

  afuse = callPackage ../os-specific/linux/afuse { };

  autofs5 = callPackage ../os-specific/linux/autofs/autofs-v5.nix { };

  _915resolution = callPackage ../os-specific/linux/915resolution { };

  nfsUtils = callPackage ../os-specific/linux/nfs-utils { };

  acpi = callPackage ../os-specific/linux/acpi { };

  acpid = callPackage ../os-specific/linux/acpid { };

  acpitool = callPackage ../os-specific/linux/acpitool { };

  alsaLib = callPackage ../os-specific/linux/alsa-lib { };

  alsaPlugins = callPackage ../os-specific/linux/alsa-plugins { };
  alsaPluginWrapper = callPackage ../os-specific/linux/alsa-plugins/wrapper.nix { };

  alsaUtils = callPackage ../os-specific/linux/alsa-utils { };

  bluez = callPackage ../os-specific/linux/bluez { };

  bridge_utils = callPackage ../os-specific/linux/bridge-utils { };

  cifs_utils = callPackage ../os-specific/linux/cifs-utils { };

  conky = callPackage ../os-specific/linux/conky { };

  cpufrequtils = (
    import ../os-specific/linux/cpufrequtils {
    inherit fetchurl stdenv libtool gettext;
    glibc = stdenv.gcc.libc;
    linuxHeaders = stdenv.gcc.libc.kernelHeaders;
  });

  cryopid = callPackage ../os-specific/linux/cryopid { };

  cryptsetup = callPackage ../os-specific/linux/cryptsetup { };

  cramfsswap = callPackage ../os-specific/linux/cramfsswap { };

  darwinArchUtility = callPackage ../os-specific/darwin/arch { };

  darwinSwVersUtility = callPackage ../os-specific/darwin/sw_vers { };

  darwinLipoUtility = callPackage ../os-specific/darwin/lipo { };

  devicemapper = lvm2;

  dmidecode = callPackage ../os-specific/linux/dmidecode { };

  dmtcp = callPackage ../os-specific/linux/dmtcp { };

  dietlibc = callPackage ../os-specific/linux/dietlibc {
    # Dietlibc 0.30 doesn't compile on PPC with GCC 4.1, bus GCC 3.4 works.
    stdenv = if stdenv.system == "powerpc-linux" then overrideGCC stdenv gcc34 else stdenv;
  };

  directvnc = builderDefsPackage ../os-specific/linux/directvnc {
    inherit libjpeg pkgconfig zlib directfb;
    inherit (xlibs) xproto;
  };

  dmraid = builderDefsPackage ../os-specific/linux/dmraid {
    inherit devicemapper;
  };

  libuuid =
    if crossSystem != null && crossSystem.config == "i586-pc-gnu"
    then (utillinuxng // {
      hostDrv = lib.overrideDerivation utillinuxng.hostDrv (args: {
        # `libblkid' fails to build on GNU/Hurd.
        configureFlags = args.configureFlags
          + " --disable-libblkid --disable-mount --disable-fsck"
          + " --enable-static";
        doCheck = false;
        CPPFLAGS =                    # ugly hack for ugly software!
          lib.concatStringsSep " "
            (map (v: "-D${v}=4096")
                 [ "PATH_MAX" "MAXPATHLEN" "MAXHOSTNAMELEN" ]);
      });
    })
    else if stdenv.isLinux
    then utillinuxng
    else null;

  e3cfsprogs = callPackage ../os-specific/linux/e3cfsprogs { };

  eject = callPackage ../os-specific/linux/eject { };

  fbterm = builderDefsPackage (import ../os-specific/linux/fbterm) {
    inherit fontconfig gpm freetype pkgconfig ncurses;
  };

  fuse = callPackage ../os-specific/linux/fuse { };

  fxload = callPackage ../os-specific/linux/fxload { };

  gpm = callPackage ../servers/gpm {
    flex = flex2535;
  };

  hal = callPackage ../os-specific/linux/hal { };

  halevt = callPackage ../os-specific/linux/hal/hal-evt.nix { };

  hal_info = callPackage ../os-specific/linux/hal/info.nix { };

  hal_info_synaptics = callPackage ../os-specific/linux/hal/synaptics.nix { };

  hdparm = callPackage ../os-specific/linux/hdparm { };

  hibernate = callPackage ../os-specific/linux/hibernate { };

  htop = callPackage ../os-specific/linux/htop { };

  hurdCross = forceBuildDrv(import ../os-specific/gnu/hurd {
    inherit fetchgit stdenv autoconf libtool texinfo machHeaders
      mig glibcCross;
    automake = automake111x;
    headersOnly = false;
    cross = assert crossSystem != null; crossSystem;
    gccCross = gccCrossStageFinal;
  });

  hurdCrossIntermediate = forceBuildDrv(import ../os-specific/gnu/hurd {
    inherit fetchgit stdenv autoconf libtool texinfo machHeaders
      mig glibcCross;
    automake = automake111x;
    headersOnly = false;
    cross = assert crossSystem != null; crossSystem;

    # The "final" GCC needs glibc and the Hurd libraries (libpthread in
    # particular) so we first need an intermediate Hurd built with the
    # intermediate GCC.
    gccCross = gccCrossStageStatic;

    # This intermediate Hurd is only needed to build libpthread, which really
    # only needs libihash.
    buildTarget = "libihash";
    installTarget = "libihash-install";
  });

  hurdHeaders = callPackage ../os-specific/gnu/hurd {
    automake = automake111x;
    headersOnly = true;
    gccCross = null;
    glibcCross = null;
  };

  hurdLibpthreadCross = forceBuildDrv(import ../os-specific/gnu/libpthread {
    inherit fetchgit stdenv autoconf automake libtool
      machHeaders hurdHeaders glibcCross;
    hurd = hurdCrossIntermediate;
    gccCross = gccCrossStageStatic;
    cross = assert crossSystem != null; crossSystem;
  });

  hwdata = callPackage ../os-specific/linux/hwdata { };

  ifplugd = callPackage ../os-specific/linux/ifplugd { };

  iproute = callPackage ../os-specific/linux/iproute { };

  iputils = (
    import ../os-specific/linux/iputils {
    inherit fetchurl stdenv;
    glibc = stdenv.gcc.libc;
    linuxHeaders = stdenv.gcc.libc.kernelHeaders;
  });

  iptables = callPackage ../os-specific/linux/iptables { };

  ipw2100fw = callPackage ../os-specific/linux/firmware/ipw2100 { };

  ipw2200fw = callPackage ../os-specific/linux/firmware/ipw2200 { };

  iwlwifi1000ucode = callPackage ../os-specific/linux/firmware/iwlwifi-1000-ucode { };

  iwlwifi3945ucode = callPackage ../os-specific/linux/firmware/iwlwifi-3945-ucode { };

  iwlwifi4965ucodeV1 = callPackage ../os-specific/linux/firmware/iwlwifi-4965-ucode { };

  iwlwifi4965ucodeV2 = callPackage ../os-specific/linux/firmware/iwlwifi-4965-ucode/version-2.nix { };

  iwlwifi5000ucode = callPackage ../os-specific/linux/firmware/iwlwifi-5000-ucode { };

  kbd = callPackage ../os-specific/linux/kbd { };

  libcroup = callPackage ../os-specific/linux/libcg { };

  linuxHeaders = linuxHeaders_2_6_32;

  linuxHeaders26Cross = forceBuildDrv (import ../os-specific/linux/kernel-headers/2.6.32.nix {
    inherit stdenv fetchurl perl;
    cross = assert crossSystem != null; crossSystem;
  });

  linuxHeaders24Cross = forceBuildDrv (import ../os-specific/linux/kernel-headers/2.4.nix {
    inherit stdenv fetchurl perl;
    cross = assert crossSystem != null; crossSystem;
  });

  # We can choose:
  linuxHeadersCrossChooser = ver : if (ver == "2.4") then linuxHeaders24Cross
    else if (ver == "2.6") then linuxHeaders26Cross
    else throw "Unknown linux kernel version";

  linuxHeadersCross = assert crossSystem != null;
    linuxHeadersCrossChooser crossSystem.platform.kernelMajor;

  linuxHeaders_2_6_18 = callPackage ../os-specific/linux/kernel-headers/2.6.18.5.nix { };

  linuxHeaders_2_6_28 = callPackage ../os-specific/linux/kernel-headers/2.6.28.nix { };

  linuxHeaders_2_6_32 = callPackage ../os-specific/linux/kernel-headers/2.6.32.nix { };

  kernelPatches = callPackage ../os-specific/linux/kernel/patches.nix { };

  linux_2_6_25 = makeOverridable (import ../os-specific/linux/kernel/linux-2.6.25.nix) {
    inherit fetchurl stdenv perl mktemp module_init_tools;
    kernelPatches =
      [ kernelPatches.fbcondecor_2_6_25
        kernelPatches.sec_perm_2_6_24
      ];
  };

  linux_2_6_27 = makeOverridable (import ../os-specific/linux/kernel/linux-2.6.27.nix) {
    inherit fetchurl stdenv perl mktemp module_init_tools;
    kernelPatches =
      [ kernelPatches.fbcondecor_2_6_27
        kernelPatches.sec_perm_2_6_24
      ];
  };

  linux_2_6_28 = makeOverridable (import ../os-specific/linux/kernel/linux-2.6.28.nix) {
    inherit fetchurl stdenv perl mktemp module_init_tools;
    kernelPatches =
      [ kernelPatches.fbcondecor_2_6_28
        kernelPatches.sec_perm_2_6_24
        kernelPatches.ext4_softlockups_2_6_28
      ];
  };

  linux_2_6_29 = makeOverridable (import ../os-specific/linux/kernel/linux-2.6.29.nix) {
    inherit fetchurl stdenv perl mktemp module_init_tools;
    kernelPatches =
      [ kernelPatches.fbcondecor_2_6_29
        kernelPatches.sec_perm_2_6_24
      ];
  };

  linux_2_6_31 = makeOverridable (import ../os-specific/linux/kernel/linux-2.6.31.nix) {
    inherit fetchurl stdenv perl mktemp module_init_tools platform;
    kernelPatches = [];
  };

  linux_2_6_32 = makeOverridable (import ../os-specific/linux/kernel/linux-2.6.32.nix) {
    inherit fetchurl stdenv perl mktemp module_init_tools ubootChooser;
    kernelPatches =
      [ kernelPatches.fbcondecor_2_6_31
        kernelPatches.sec_perm_2_6_24
        kernelPatches.aufs2_2_6_32
        kernelPatches.cifs_timeout
        kernelPatches.no_xsave
        kernelPatches.dell_rfkill
      ];
  };

  linux_2_6_32_xen = makeOverridable (import ../os-specific/linux/kernel/linux-2.6.32-xen.nix) {
    inherit fetchurl stdenv perl mktemp module_init_tools ubootChooser;
    kernelPatches =
      [ kernelPatches.fbcondecor_2_6_31
        kernelPatches.sec_perm_2_6_24
        kernelPatches.aufs2_2_6_32
        kernelPatches.cifs_timeout
        kernelPatches.no_xsave
        kernelPatches.dell_rfkill
      ];
  };

  linux_2_6_32_systemtap = makeOverridable (import ../os-specific/linux/kernel/linux-2.6.32.nix) {
    inherit fetchurl stdenv perl mktemp module_init_tools ubootChooser;
    extraConfig =
      ''
        DEBUG_KERNEL y
        KPROBES y # kernel probes (needs `utrace' for process probes)
        DEBUG_INFO y
        RELAY y
        DEBUG_FS y
      '';
    dontStrip = true;
    kernelPatches =
      [ kernelPatches.fbcondecor_2_6_31
        kernelPatches.sec_perm_2_6_24
        kernelPatches.tracehook_2_6_32
        kernelPatches.utrace_2_6_32
      ];
  };

  linux_2_6_32_zen4 = makeOverridable (import ../os-specific/linux/zen-kernel/2.6.32-zen4.nix) {
    inherit fetchurl stdenv perl mktemp module_init_tools runCommand xz;
  };

  linux_2_6_32_zen4_oldi686 = linux_2_6_32_zen4.override {
    features = {
      oldI686 = true;
    };
  };

  linux_2_6_32_zen4_bfs = linux_2_6_32_zen4.override {
    features = {
      ckSched = true;
    };
  };

  linux_2_6_33 = makeOverridable (import ../os-specific/linux/kernel/linux-2.6.33.nix) {
    inherit fetchurl stdenv perl mktemp module_init_tools ubootChooser;
    kernelPatches =
      [ kernelPatches.fbcondecor_2_6_33
        kernelPatches.sec_perm_2_6_24
      ];
  };

  linux_2_6_33_zen1 = makeOverridable (import ../os-specific/linux/zen-kernel/2.6.33-zen1.nix) {
    inherit fetchurl stdenv perl mktemp module_init_tools runCommand xz;
  };

  linux_2_6_33_zen1_oldi686 = linux_2_6_33_zen1.override {
    features = {
      oldI686 = true;
    };
  };

  linux_2_6_33_zen1_bfs = linux_2_6_33_zen1.override {
    features = {
      ckSched = true;
    };
  };

  linux_2_6_34 = makeOverridable (import ../os-specific/linux/kernel/linux-2.6.34.nix) {
    inherit fetchurl stdenv perl mktemp module_init_tools ubootChooser;
    kernelPatches =
      [ /*kernelPatches.fbcondecor_2_6_33*/
        kernelPatches.sec_perm_2_6_24
        kernelPatches.aufs2_2_6_34
      ];
  };

  linux_2_6_35 = makeOverridable (import ../os-specific/linux/kernel/linux-2.6.35.nix) {
    inherit fetchurl stdenv perl mktemp module_init_tools ubootChooser;
    kernelPatches =
      [ #kernelPatches.fbcondecor_2_6_35
        kernelPatches.sec_perm_2_6_24
        kernelPatches.aufs2_2_6_35
      ] ++ lib.optional (platform.kernelArch == "arm")
        kernelPatches.sheevaplug_modules_2_6_35;
  };

  linux_nanonote_jz_2_6_34 = makeOverridable
    (import ../os-specific/linux/kernel/linux-nanonote-jz-2.6.34.nix) {
      inherit fetchurl fetchsvn stdenv perl mktemp module_init_tools ubootChooser;
    };

  linux_nanonote_jz_2_6_35 = makeOverridable
    (import ../os-specific/linux/kernel/linux-nanonote-jz-2.6.35.nix) {
      inherit fetchurl fetchsvn stdenv perl mktemp module_init_tools ubootChooser;
    };

  linux_2_6_35_oldI686 = linux_2_6_35.override {
      extraConfig = ''
          HIGHMEM64G? n
          XEN? n
      '';
      extraMeta = {
        platforms = ["i686-linux"];
	maintainers = [lib.maintainers.raskin];
      };
  };

  linux_2_6_36 = makeOverridable (import ../os-specific/linux/kernel/linux-2.6.36.nix) {
    inherit fetchurl stdenv perl mktemp module_init_tools ubootChooser;
    kernelPatches =
      [ #kernelPatches.fbcondecor_2_6_35
        kernelPatches.sec_perm_2_6_24
        #kernelPatches.aufs2_2_6_35
      ];
  };

  /* Linux kernel modules are inherently tied to a specific kernel.  So
     rather than provide specific instances of those packages for a
     specific kernel, we have a function that builds those packages
     for a specific kernel.  This function can then be called for
     whatever kernel you're using. */

  linuxPackagesFor = kernel: self: let callPackage = newScope self; in rec {

    inherit kernel;

    ati_drivers_x11 = callPackage ../os-specific/linux/ati-drivers { };

    aufs = callPackage ../os-specific/linux/aufs { };

    aufs2 = callPackage ../os-specific/linux/aufs2 { };

    aufs2_util = callPackage ../os-specific/linux/aufs2-util { };

    blcr = callPackage ../os-specific/linux/blcr {
      #libtool = libtool_1_5; # libtool 2 causes a fork bomb
    };

    exmap = callPackage ../os-specific/linux/exmap {
      inherit (gtkLibs) gtkmm;
    };

    iscsitarget = callPackage ../os-specific/linux/iscsitarget { };

    iwlwifi = callPackage ../os-specific/linux/iwlwifi { };

    iwlwifi4965ucode =
      (if (builtins.compareVersions kernel.version "2.6.27" == 0)
          || (builtins.compareVersions kernel.version "2.6.27" == 1)
       then iwlwifi4965ucodeV2
       else iwlwifi4965ucodeV1);

    atheros = callPackage ../os-specific/linux/atheros/0.9.4.nix { };

    nvidia_x11 = callPackage ../os-specific/linux/nvidia-x11 { };

    nvidia_x11_legacy96 = callPackage ../os-specific/linux/nvidia-x11/legacy96.nix { };
    nvidia_x11_legacy173 = callPackage ../os-specific/linux/nvidia-x11/legacy173.nix { };

    openafsClient = callPackage ../servers/openafs-client { };

    openiscsi = callPackage ../os-specific/linux/open-iscsi { };

    wis_go7007 = callPackage ../os-specific/linux/wis-go7007 { };

    kqemu = builderDefsPackage ../os-specific/linux/kqemu/1.4.0pre1.nix {
      inherit kernel perl;
    };

    splashutils =
      if kernel.features ? fbConDecor then pkgs.splashutils else null;

    ext3cowtools = callPackage ../os-specific/linux/ext3cow-tools {
      kernel_ext3cowpatched = kernel;
    };

    /* compiles but has to be integrated into the kernel somehow
      Let's have it uncommented and finish it..
    */
    ndiswrapper = callPackage ../os-specific/linux/ndiswrapper { };

    ov511 = callPackage ../os-specific/linux/ov511 {
      stdenv = overrideGCC stdenv gcc34;
    };

    # State Nix
    snix = callPackage ../tools/package-management/snix {

      aterm = aterm25;
      db4 = db45;

      flex = flex2533;
      ext3cow_kernel = kernel;    };

    sysprof = callPackage ../development/tools/profiling/sysprof {
      inherit (gnome) gtk glib pango libglade;
    };

    systemtap = callPackage ../development/tools/profiling/systemtap {
      linux = kernel;
      inherit (gnome) gtkmm libglademm;
    };

    virtualbox = callPackage ../applications/virtualization/virtualbox {
      stdenv = stdenv_32bit;
      inherit (gnome) libIDL;
    };

    virtualboxGuestAdditions = callPackage ../applications/virtualization/virtualbox/guest-additions { };
  };

  # Build the kernel modules for the some of the kernels.
  linuxPackages_2_6_25 = recurseIntoAttrs (linuxPackagesFor linux_2_6_25 pkgs.linuxPackages_2_6_25);
  linuxPackages_2_6_27 = recurseIntoAttrs (linuxPackagesFor linux_2_6_27 pkgs.linuxPackages_2_6_27);
  linuxPackages_2_6_28 = recurseIntoAttrs (linuxPackagesFor linux_2_6_28 pkgs.linuxPackages_2_6_28);
  linuxPackages_2_6_29 = recurseIntoAttrs (linuxPackagesFor linux_2_6_29 pkgs.linuxPackages_2_6_29);
  linuxPackages_2_6_31 = recurseIntoAttrs (linuxPackagesFor linux_2_6_31 pkgs.linuxPackages_2_6_31);
  linuxPackages_2_6_32 = recurseIntoAttrs (linuxPackagesFor linux_2_6_32 pkgs.linuxPackages_2_6_32);
  linuxPackages_2_6_32_systemtap =
    recurseIntoAttrs (linuxPackagesFor linux_2_6_32_systemtap pkgs.linuxPackages_2_6_32_systemtap);
  linuxPackages_2_6_32_xen =
    recurseIntoAttrs (linuxPackagesFor linux_2_6_32_xen pkgs.linuxPackages_2_6_32_xen);
  linuxPackages_2_6_33 = recurseIntoAttrs (linuxPackagesFor linux_2_6_33 pkgs.linuxPackages_2_6_33);
  linuxPackages_2_6_34 = recurseIntoAttrs (linuxPackagesFor linux_2_6_34 pkgs.linuxPackages_2_6_34);
  linuxPackages_2_6_35 = recurseIntoAttrs (linuxPackagesFor linux_2_6_35 pkgs.linuxPackages_2_6_35);
<<<<<<< HEAD
  linuxPackages_nanonote_jz_2_6_34 = recurseIntoAttrs (linuxPackagesFor linux_nanonote_jz_2_6_34 pkgs.linuxPackages_nanonote_jz_2_6_34); 
  linuxPackages_nanonote_jz_2_6_35 = recurseIntoAttrs (linuxPackagesFor linux_nanonote_jz_2_6_35 pkgs.linuxPackages_nanonote_jz_2_6_35); 
=======
  linuxPackages_2_6_36 = recurseIntoAttrs (linuxPackagesFor linux_2_6_36 pkgs.linuxPackages_2_6_36);
>>>>>>> 327a2eae

  # The current default kernel / kernel modules.
  linux = linux_2_6_32;
  linuxPackages = linuxPackages_2_6_32;

  keyutils = callPackage ../os-specific/linux/keyutils { };

  libselinux = callPackage ../os-specific/linux/libselinux { };

  libraw1394 = callPackage ../development/libraries/libraw1394 { };

  libsexy = callPackage ../development/libraries/libsexy {
    inherit (gtkLibs) glib gtk pango;
  };

  librsvg = gnome.librsvg;

  libsepol = callPackage ../os-specific/linux/libsepol { };

  libsmbios = callPackage ../os-specific/linux/libsmbios { };

  lm_sensors = callPackage ../os-specific/linux/lm_sensors { };

  lsiutil = callPackage ../os-specific/linux/lsiutil { };

  klibc = callPackage ../os-specific/linux/klibc {
    linuxHeaders = glibc.kernelHeaders;
  };

  klibcShrunk = callPackage ../os-specific/linux/klibc/shrunk.nix { };

  kvm = qemu_kvm;

  libcap = callPackage ../os-specific/linux/libcap { };

  libcap_progs = callPackage ../os-specific/linux/libcap/progs.nix { };

  libcap_pam = callPackage ../os-specific/linux/libcap/pam.nix { };

  libcap_manpages = callPackage ../os-specific/linux/libcap/man.nix { };

  libnscd = callPackage ../os-specific/linux/libnscd { };

  libnotify = callPackage ../development/libraries/libnotify { };

  libvolume_id = callPackage ../os-specific/linux/libvolume_id { };

  lvm2 = callPackage ../os-specific/linux/lvm2 { };

  # In theory GNU Mach doesn't have to be cross-compiled.  However, since it
  # has to be built for i586 (it doesn't work on x86_64), one needs a cross
  # compiler for that host.
  mach = callPackage ../os-specific/gnu/mach {
    automake = automake111x;  };

  machHeaders = callPackage ../os-specific/gnu/mach {
    automake = automake111x;
    headersOnly = true;
    mig = null;
  };

  mdadm = callPackage ../os-specific/linux/mdadm { };

  mingetty = callPackage ../os-specific/linux/mingetty { };

  module_init_tools = callPackage ../os-specific/linux/module-init-tools { };

  mountall = callPackage ../os-specific/linux/mountall {
    automake = automake111x;
  };

  aggregateModules = modules:
    import ../os-specific/linux/module-init-tools/aggregator.nix {
      inherit stdenv module_init_tools modules buildEnv;
    };

  modutils = callPackage ../os-specific/linux/modutils {
    stdenv = overrideGCC stdenv gcc34;
  };

  nettools = callPackage ../os-specific/linux/net-tools { };

  neverball = callPackage ../games/neverball { };

  numactl = callPackage ../os-specific/linux/numactl { };

  gw6c = builderDefsPackage (import ../os-specific/linux/gw6c) {
    inherit fetchurl stdenv nettools openssl procps iproute;
  };

  nss_ldap = callPackage ../os-specific/linux/nss_ldap { };

  pam = callPackage ../os-specific/linux/pam { };

  # pam_bioapi ( see http://www.thinkwiki.org/wiki/How_to_enable_the_fingerprint_reader )

  pam_ccreds = callPackage ../os-specific/linux/pam_ccreds {
    db = db4;
  };

  pam_console = callPackage ../os-specific/linux/pam_console {
    libtool = libtool_1_5;
    flex = if stdenv.system == "i686-linux" then flex else flex2533;
  };

  pam_devperm = callPackage ../os-specific/linux/pam_devperm { };

  pam_krb5 = callPackage ../os-specific/linux/pam_krb5 { };

  pam_ldap = callPackage ../os-specific/linux/pam_ldap { };

  pam_login = callPackage ../os-specific/linux/pam_login { };

  pam_unix2 = callPackage ../os-specific/linux/pam_unix2 { };

  pam_usb = callPackage ../os-specific/linux/pam_usb { };

  pcmciaUtils = callPackage ../os-specific/linux/pcmciautils {
    firmware = getConfig ["pcmciaUtils" "firmware"] [];
    config = getConfig ["pcmciaUtils" "config"] null;
  };

  pmount = callPackage ../os-specific/linux/pmount { };

  pmutils = callPackage ../os-specific/linux/pm-utils { };

  powertop = callPackage ../os-specific/linux/powertop { };

  procps = callPackage ../os-specific/linux/procps { };

  pwdutils = callPackage ../os-specific/linux/pwdutils { };

  qemu_kvm = callPackage ../os-specific/linux/qemu-kvm { };

  radeontools = callPackage ../os-specific/linux/radeontools { };

  rfkill = callPackage ../os-specific/linux/rfkill { };

  rt2870fw = callPackage ../os-specific/linux/firmware/rt2870 { };

  rt73fw = callPackage ../os-specific/linux/firmware/rt73 { };

  sdparm = callPackage ../os-specific/linux/sdparm { };

  shadow = callPackage ../os-specific/linux/shadow { };

  splashutils = callPackage ../os-specific/linux/splashutils/default.nix { };

  statifier = builderDefsPackage (import ../os-specific/linux/statifier) { };

  sysfsutils = callPackage ../os-specific/linux/sysfsutils { };

  # Provided with sysfsutils.
  libsysfs = sysfsutils;
  systool = sysfsutils;

  sysklogd = callPackage ../os-specific/linux/sysklogd { };

  syslinux = callPackage ../os-specific/linux/syslinux { };

  sysstat = callPackage ../os-specific/linux/sysstat { };

  sysvinit = callPackage ../os-specific/linux/sysvinit { };

  sysvtools = callPackage ../os-specific/linux/sysvinit {
    withoutInitTools = true;
  };

  # FIXME: `tcp-wrapper' is actually not OS-specific.
  tcpWrapper = callPackage ../os-specific/linux/tcp-wrapper { };

  trackballs = callPackage ../games/trackballs {
    debug = false;
  };

  tunctl = callPackage ../os-specific/linux/tunctl { };

  /*tuxracer = builderDefsPackage (import ../games/tuxracer) {
    inherit mesa tcl freeglut;
    inherit (xlibs) libX11 xproto;
  };*/

  ubootChooser = name : if (name == "upstream") then ubootUpstream
    else if (name == "sheevaplug") then ubootSheevaplug
    else if (name == "nanonote") then ubootNanonote
    else throw "Unknown uboot";

  ubootUpstream = callPackage ../misc/uboot { };

  ubootSheevaplug = callPackage ../misc/uboot/sheevaplug.nix { };

  ubootNanonote = callPackage ../misc/uboot/nanonote.nix { };

  ubootGuruplug = callPackage ../misc/uboot/guruplug.nix { };

  uclibc = callPackage ../os-specific/linux/uclibc { };

  uclibcCross = import ../os-specific/linux/uclibc {
    inherit fetchurl stdenv libiconv;
    linuxHeaders = linuxHeadersCross;
    gccCross = gccCrossStageStatic;
    cross = assert crossSystem != null; crossSystem;
  };

  udev = callPackage ../os-specific/linux/udev { };

  uml = import ../os-specific/linux/kernel/linux-2.6.29.nix {
    inherit fetchurl stdenv perl mktemp module_init_tools;
    userModeLinux = true;
  };

  umlutilities = callPackage ../os-specific/linux/uml-utilities {
    tunctl = true; mconsole = true;
  };

  upstart = callPackage ../os-specific/linux/upstart { };

  usbutils = callPackage ../os-specific/linux/usbutils { };

  utillinux = utillinuxng;

  utillinuxCurses = utillinuxngCurses;

  utillinuxng = callPackage ../os-specific/linux/util-linux-ng {
    ncurses = null;
  };

  utillinuxngCurses = utillinuxng.override {
    inherit ncurses;
  };

  windows = rec {
    w32api = callPackage ../os-specific/windows/w32api {
      gccCross = gccCrossStageStatic;
      binutilsCross = binutilsCross;
    };

    w32api_headers = w32api.override {
      onlyHeaders = true;
    };

    mingw_runtime = callPackage ../os-specific/windows/mingwrt {
      gccCross = gccCrossMingw2;
      binutilsCross = binutilsCross;
    };

    mingw_runtime_headers = mingw_runtime.override {
      onlyHeaders = true;
    };

    mingw_headers1 = buildEnv {
      name = "mingw-headers-1";
      paths = [ w32api_headers mingw_runtime_headers ];
    };

    mingw_headers2 = buildEnv {
      name = "mingw-headers-2";
      paths = [ w32api mingw_runtime_headers ];
    };

    mingw_headers3 = buildEnv {
      name = "mingw-headers-3";
      paths = [ w32api mingw_runtime ];
    };

    wxMSW = callPackage ../os-specific/windows/wxMSW-2.8 { };
  };

  wesnoth = callPackage ../games/wesnoth {
    inherit (gtkLibs) pango;
  };

  wirelesstools = callPackage ../os-specific/linux/wireless-tools { };

  wpa_supplicant = callPackage ../os-specific/linux/wpa_supplicant {
    guiSupport = false;
  };
  # prebuild binaries:
  wpa_supplicant_gui = wpa_supplicant.override { guiSupport = true; };

  # deprecated, but contains icon ? Does no longer build
  /* didn't build Sun Apr 25 20:34:18 CEST 2010
  wpa_supplicant_gui_qt4_old = callPackage ../os-specific/linux/wpa_supplicant/gui-qt4.nix { };
  */

  xf86_input_wacom = callPackage ../os-specific/linux/xf86-input-wacom { };

  xmoto = builderDefsPackage (import ../games/xmoto) {
    inherit chipmunk sqlite curl zlib bzip2 libjpeg libpng
      freeglut mesa SDL SDL_mixer SDL_image SDL_net SDL_ttf
      lua5 ode libxdg_basedir;
  };

  xorg_sys_opengl = callPackage ../os-specific/linux/opengl/xorg-sys { };

  zd1211fw = callPackage ../os-specific/linux/firmware/zd1211 { };

  ### DATA

  arkpandora_ttf = builderDefsPackage (import ../data/fonts/arkpandora) {
  };

  bakoma_ttf = callPackage ../data/fonts/bakoma-ttf { };

  cacert = callPackage ../data/misc/cacert { };

  corefonts = callPackage ../data/fonts/corefonts { };

  wrapFonts = paths : ((import ../data/fonts/fontWrap) {
    inherit fetchurl stdenv builderDefs paths ttmkfdir;
    inherit (xorg) mkfontdir mkfontscale;
  });

  clearlyU = callPackage ../data/fonts/clearlyU { };

  dejavu_fonts = callPackage ../data/fonts/dejavu-fonts {
    inherit (perlPackages) FontTTF;
  };

  docbook5 = callPackage ../data/sgml+xml/schemas/docbook-5.0 { };

  docbook_xml_dtd_412 = callPackage ../data/sgml+xml/schemas/xml-dtd/docbook/4.1.2.nix { };

  docbook_xml_dtd_42 = callPackage ../data/sgml+xml/schemas/xml-dtd/docbook/4.2.nix { };

  docbook_xml_dtd_43 = callPackage ../data/sgml+xml/schemas/xml-dtd/docbook/4.3.nix { };

  docbook_xml_dtd_45 = callPackage ../data/sgml+xml/schemas/xml-dtd/docbook/4.5.nix { };

  docbook_xml_ebnf_dtd = callPackage ../data/sgml+xml/schemas/xml-dtd/docbook-ebnf { };

  docbook_xml_xslt = docbook_xsl;

  docbook_xsl = callPackage ../data/sgml+xml/stylesheets/xslt/docbook-xsl { };

  docbook5_xsl = docbook_xsl_ns;

  docbook_xsl_ns = callPackage ../data/sgml+xml/stylesheets/xslt/docbook-xsl-ns { };

  freefont_ttf = callPackage ../data/fonts/freefont-ttf { };

  hicolor_icon_theme = callPackage ../data/misc/hicolor-icon-theme { };

  junicode = callPackage ../data/fonts/junicode { };

  liberation_ttf = callPackage ../data/fonts/redhat-liberation-fonts { };

  libertine = builderDefsPackage (import ../data/fonts/libertine/2.7.nix) {
    inherit fontforge;
  };
  libertineBin = builderDefsPackage (import ../data/fonts/libertine/2.7.bin.nix) {
  };

  lmodern = callPackage ../data/fonts/lmodern { };

  manpages = callPackage ../data/documentation/man-pages { };

  miscfiles = callPackage ../data/misc/miscfiles { };

  mph_2b_damase = callPackage ../data/fonts/mph-2b-damase { };

  pthreadmanpages = callPackage ../data/documentation/pthread-man-pages { };

  shared_mime_info = callPackage ../data/misc/shared-mime-info { };

  shared_desktop_ontologies = callPackage ../data/misc/shared-desktop-ontologies { };

  stdmanpages = callPackage ../data/documentation/std-man-pages { };

  iana_etc = callPackage ../data/misc/iana-etc { };

  popplerData = callPackage ../data/misc/poppler-data { };

  r3rs = callPackage ../data/documentation/rnrs/r3rs.nix { };

  r4rs = callPackage ../data/documentation/rnrs/r4rs.nix { };

  r5rs = callPackage ../data/documentation/rnrs/r5rs.nix { };

  themes = name: import (../data/misc/themes + ("/" + name + ".nix")) {
    inherit fetchurl;
  };

  terminus_font = callPackage ../data/fonts/terminus-font { };

  ttf_bitstream_vera = callPackage ../data/fonts/ttf-bitstream-vera { };

  ucsFonts = callPackage ../data/fonts/ucs-fonts { };

  unifont = callPackage ../data/fonts/unifont { };

  vistafonts = callPackage ../data/fonts/vista-fonts { };

  wqy_zenhei = callPackage ../data/fonts/wqy-zenhei { };

  xhtml1 = callPackage ../data/sgml+xml/schemas/xml-dtd/xhtml1 { };

  xkeyboard_config = callPackage ../data/misc/xkeyboard-config { };


  ### APPLICATIONS


  aangifte2005 = callPackage_i686 ../applications/taxes/aangifte-2005 { };

  aangifte2006 = callPackage_i686 ../applications/taxes/aangifte-2006 { };

  aangifte2007 = callPackage_i686 ../applications/taxes/aangifte-2007 { };

  aangifte2008 = callPackage_i686 ../applications/taxes/aangifte-2008 { };

  aangifte2009 = callPackage_i686 ../applications/taxes/aangifte-2009 { };

  abcde = callPackage ../applications/audio/abcde { };

  abiword = callPackage ../applications/office/abiword {
    inherit (gnome) libglade libgnomecanvas;
  };

  adobeReader = callPackage_i686 ../applications/misc/adobe-reader {
    inherit (pkgsi686Linux.gtkLibs) glib pango atk gtk;
  };

  amarok = newScope pkgs.kde4 ../applications/audio/amarok { };

  amsn = callPackage ../applications/networking/instant-messengers/amsn {
    libstdcpp = gcc33.gcc;
  };

  ardour = callPackage ../applications/audio/ardour {
    inherit (gtkLibs) glib pango gtk glibmm gtkmm;
    inherit (gnome) libgnomecanvas;
  };

  arora = callPackage ../applications/networking/browsers/arora { };

  audacious = callPackage ../applications/audio/audacious { };

  audacity = callPackage ../applications/audio/audacity { };

  aumix = callPackage ../applications/audio/aumix {
    gtkGUI = false;
  };

  autopanosiftc = callPackage ../applications/graphics/autopanosiftc { };

  avidemux = callPackage ../applications/video/avidemux {
  };

  awesome = callPackage ../applications/window-managers/awesome {
    inherit (gtkLibs) glib pango;
    lua = lua5;
    cairo = cairo.override { xcbSupport = true; };
  };

  bangarang = newScope pkgs.kde4 ../applications/video/bangarang { };

  batik = callPackage ../applications/graphics/batik { };

  bazaar = callPackage ../applications/version-management/bazaar {
    python = pythonFull;
  };

  bazaarTools = builderDefsPackage (import ../applications/version-management/bazaar/tools.nix) {
    inherit bazaar;
  };

  beast = callPackage ../applications/audio/beast {
    inherit (gnome) libgnomecanvas libart_lgpl;
  };

  bitlbee = callPackage ../applications/networking/instant-messengers/bitlbee { };

  bitlbeeOtr = callPackage ../applications/networking/instant-messengers/bitlbee-otr { };

  # commented out because it's using the new configuration style proposal which is unstable
  #biew = import ../applications/misc/biew {
  #  inherit lib stdenv fetchurl ncurses;
  #};

  # only to be able to compile blender - I couldn't compile the default openal software
  # Perhaps this can be removed - don't know which one openal{,soft} is better
  freealut_soft = callPackage ../development/libraries/freealut {
    openal = openalSoft;  };

  blender = callPackage ../applications/misc/blender/2.49.nix {
    python = python26Base;
  };

  blender_2_50 = lowPrio (import ../applications/misc/blender {
    inherit stdenv fetchurl cmake mesa gettext libjpeg libpng zlib openal SDL openexr
      libsamplerate libtiff ilmbase;
    inherit (xlibs) libXi;
    python = python31Base;
  });

  bmp = callPackage ../applications/audio/bmp {
    inherit (gnome) esound libglade;
  };

  bmp_plugin_musepack = callPackage ../applications/audio/bmp-plugins/musepack { };

  bmp_plugin_wma = callPackage ../applications/audio/bmp-plugins/wma { };

  bvi = callPackage ../applications/editors/bvi { };

  calibre = callPackage ../applications/misc/calibre {
    python = python26Full;
    inherit (python26Packages) mechanize lxml dateutil cssutils beautifulsoap;
  };

  carrier = builderDefsPackage (import ../applications/networking/instant-messengers/carrier/2.5.0.nix) {
    inherit fetchurl stdenv pkgconfig perl perlXMLParser libxml2 openssl nss
      gtkspell aspell gettext ncurses avahi dbus dbus_glib python
      libtool automake autoconf;
    GStreamer = gst_all.gstreamer;
    inherit (gtkLibs) gtk glib;
    inherit (gnome) startupnotification GConf ;
    inherit (xlibs) libXScrnSaver scrnsaverproto libX11 xproto kbproto;
  };
  funpidgin = carrier;

  cddiscid = callPackage ../applications/audio/cd-discid { };

  cdparanoia = cdparanoiaIII;

  cdparanoiaIII = callPackage ../applications/audio/cdparanoia { };

  cdrtools = callPackage ../applications/misc/cdrtools { };

  chatzilla =
    xulrunnerWrapper {
      launcher = "chatzilla";
      application = callPackage ../applications/networking/irc/chatzilla { };
    };

  chrome = callPackage ../applications/networking/browsers/chromium {
    inherit (gtkLibs) gtk glib pango atk;
    inherit (gnome) GConf;
    patchelf = patchelf06;
    libjpeg = libjpeg62;
  };

  chromeWrapper = wrapFirefox chrome "chrome" "";

  cinelerra = callPackage ../applications/video/cinelerra {
    fftw = fftwSinglePrec;
    inherit (gnome) esound;
  };

  compiz = callPackage ../applications/window-managers/compiz/core.nix { };

  compiz_ccsm = callPackage ../applications/window-managers/compiz/ccsm.nix { };

  compizconfig_python = callPackage ../applications/window-managers/compiz/config-python.nix { };

  libcompizconfig = callPackage ../applications/window-managers/compiz/libcompizconfig.nix { };

  compiz_bcop = callPackage ../applications/window-managers/compiz/bcop.nix { };

  compiz_plugins_main = callPackage ../applications/window-managers/compiz/plugins-main.nix { };

  compiz_plugins_extra = callPackage ../applications/window-managers/compiz/plugins-extra.nix { };

  cinepaint = callPackage ../applications/graphics/cinepaint {
    fltk = fltk11;
  };

  codeville = builderDefsPackage (import ../applications/version-management/codeville/0.8.0.nix) {
    inherit makeWrapper;
    python = pythonFull;
  };

  comical = callPackage ../applications/graphics/comical {
    wxGTK = wxGTK26;
  };

  conkeror = xulrunnerWrapper {
    launcher = "conkeror";
    application = callPackage ../applications/networking/browsers/conkeror { };
  };

  cuneiform = builderDefsPackage (import ../tools/graphics/cuneiform) {
    inherit cmake patchelf;
    imagemagick=imagemagick;
  };

  cvs = callPackage ../applications/version-management/cvs { };

  cvsps = callPackage ../applications/version-management/cvsps { };

  cvs2svn = callPackage ../applications/version-management/cvs2svn { };

  d4x = callPackage ../applications/misc/d4x { };

  darcs = haskellPackages.darcs;

  dia = callPackage ../applications/graphics/dia { };

  digikam = newScope pkgs.kde4 ../applications/graphics/digikam { };

  djvulibre = callPackage ../applications/misc/djvulibre { };

  djview4 = callPackage ../applications/graphics/djview { };

  dmenu = callPackage ../applications/misc/dmenu { };

  dmtx = builderDefsPackage (import ../tools/graphics/dmtx) {
    inherit libpng libtiff libjpeg imagemagick librsvg
      pkgconfig bzip2 zlib libtool freetype fontconfig
      ghostscript jasper;
    inherit (xlibs) libX11;
  };

  dvdauthor = callPackage ../applications/video/dvdauthor { };

  dwm = callPackage ../applications/window-managers/dwm {
    patches = getConfig [ "dwm" "patches" ] [];
  };

  eaglemode = callPackage ../applications/misc/eaglemode { };

  eclipse = callPackage ../applications/editors/eclipse {
    # GTK 2.18 gives glitches such as mouse clicks on buttons not
    # working correctly.
    inherit (gtkLibs216) glib gtk;
  };
  eclipseLatest = eclipse.override { version = "latest"; };

  ed = callPackage ../applications/editors/ed { };

  elinks = callPackage ../applications/networking/browsers/elinks { };

  elvis = callPackage ../applications/editors/elvis { };

  emacs = emacs23;

  emacs22 = callPackage ../applications/editors/emacs-22 {
    xaw3dSupport = getPkgConfig "emacs" "xaw3dSupport" false;
    gtkGUI = getPkgConfig "emacs" "gtkSupport" true;
  };

  emacs23 = callPackage ../applications/editors/emacs-23 {
    # use override to select the appropriate gui toolkit
    libXaw = if stdenv.isDarwin then xlibs.libXaw else null;
    Xaw3d = null;
    gtk = if stdenv.isDarwin then null else gtkLibs.gtk;
    # TODO: these packages don't build on Darwin.
    gconf = if stdenv.isDarwin then null else gnome.GConf;
    librsvg = if stdenv.isDarwin then null else librsvg;
  };

  emacsSnapshot = lowPrio (callPackage ../applications/editors/emacs-snapshot {
    xawSupport = getPkgConfig "emacs" "xawSupport" false;
    xaw3dSupport = getPkgConfig "emacs" "xaw3dSupport" false;
    gtkGUI = getPkgConfig "emacs" "gtkSupport" true;
    xftSupport = getPkgConfig "emacs" "xftSupport" true;
    dbusSupport = getPkgConfig "emacs" "dbusSupport" true;
  });

  emacsPackages = emacs: self: let callPackage = newScope self; in rec {
    inherit emacs;

    bbdb = callPackage ../applications/editors/emacs-modes/bbdb { };

    cedet = callPackage ../applications/editors/emacs-modes/cedet { };

    cua = callPackage ../applications/editors/emacs-modes/cua { };

    ecb = callPackage ../applications/editors/emacs-modes/ecb { };

    jabber = callPackage ../applications/editors/emacs-modes/jabber { };

    emacsSessionManagement = callPackage ../applications/editors/emacs-modes/session-management-for-emacs { };

    emacsw3m = callPackage ../applications/editors/emacs-modes/emacs-w3m { };

    emms = callPackage ../applications/editors/emacs-modes/emms { };

    jdee = callPackage ../applications/editors/emacs-modes/jdee {
      # Requires Emacs 23, for `avl-tree'.
    };

    stratego = callPackage ../applications/editors/emacs-modes/stratego { };

    haskellMode = callPackage ../applications/editors/emacs-modes/haskell { };

    hol_light_mode = callPackage ../applications/editors/emacs-modes/hol_light { };

    htmlize = callPackage ../applications/editors/emacs-modes/htmlize { };

    magit = callPackage ../applications/editors/emacs-modes/magit { };

    maudeMode = callPackage ../applications/editors/emacs-modes/maude { };

    nxml = callPackage ../applications/editors/emacs-modes/nxml { };

    # This is usually a newer version of Org-Mode than that found in GNU Emacs, so
    # we want it to have higher precedence.
    org = hiPrio (callPackage ../applications/editors/emacs-modes/org { });

    prologMode = callPackage ../applications/editors/emacs-modes/prolog { };

    proofgeneral = callPackage ../applications/editors/emacs-modes/proofgeneral { };

    quack = callPackage ../applications/editors/emacs-modes/quack { };

    remember = callPackage ../applications/editors/emacs-modes/remember { };

    rudel = callPackage ../applications/editors/emacs-modes/rudel { };

    scalaMode = callPackage ../applications/editors/emacs-modes/scala-mode { };
  };

  emacs22Packages = emacsPackages emacs22 pkgs.emacs22Packages;
  emacs23Packages = recurseIntoAttrs (emacsPackages emacs23 pkgs.emacs23Packages);

  epdfview = callPackage ../applications/misc/epdfview { };

  espeak = callPackage ../applications/audio/espeak { };

  evince = callPackage ../applications/misc/evince {
    inherit (gnome) gnomedocutils gnomeicontheme libgnome
      libgnomeui libglade glib gtk scrollkeeper gnome_keyring;
  };

  evolution_data_server = (newScope (gnome // gtkLibs))
  ../servers/evolution-data-server {
  };

  exrdisplay = callPackage ../applications/graphics/exrdisplay {
    fltk = fltk20;
  };

  fbpanel = callPackage ../applications/window-managers/fbpanel { };

  fetchmail = import ../applications/misc/fetchmail {
    inherit stdenv fetchurl openssl;
  };

  fossil = callPackage ../applications/version-management/fossil { };

  grass = import ../applications/misc/grass {
    inherit (xlibs) libXmu libXext libXp libX11 libXt libSM libICE libXpm
      libXaw libXrender;
    inherit getConfig composableDerivation stdenv fetchurl
      lib flex bison cairo fontconfig
      gdal zlib ncurses gdbm proj pkgconfig swig
      blas liblapack libjpeg libpng mysql unixODBC mesa postgresql python
      readline sqlite tcl tk libtiff freetype ffmpeg makeWrapper wxGTK;
    fftw = fftwSinglePrec;
    motif = lesstif;
    opendwg = libdwg;
    wxPython = wxPython28;
  };

  grip = callPackage ../applications/misc/grip {
    inherit (gnome) libgnome libgnomeui vte;
  };

  wavesurfer = callPackage ../applications/misc/audio/wavesurfer { };

  wireshark = callPackage ../applications/networking/sniffers/wireshark { };

  wvdial = callPackage ../os-specific/linux/wvdial { };

  fbida = builderDefsPackage ../applications/graphics/fbida {
    inherit libjpeg libexif giflib libtiff libpng
      imagemagick ghostscript which curl pkgconfig
      freetype fontconfig;
  };

  fdupes = callPackage ../tools/misc/fdupes { };

  feh = callPackage ../applications/graphics/feh { };

  filelight = newScope pkgs.kde4 ../applications/misc/filelight { };

  firefox = firefox36Pkgs.firefox;
  firefoxWrapper = firefox36Wrapper;

  firefox35Pkgs = callPackage ../applications/networking/browsers/firefox/3.5.nix {
    inherit (gtkLibs) gtk pango;
    inherit (gnome) libIDL;
  };

  firefox35Wrapper = wrapFirefox firefox35Pkgs.firefox "firefox" "";

  firefox36Pkgs = callPackage ../applications/networking/browsers/firefox/3.6.nix {
    inherit (gtkLibs) gtk pango;
    inherit (gnome) libIDL;
  };

  firefox40Pkgs = callPackage ../applications/networking/browsers/firefox/4.0.nix {
    inherit (gtkLibs) gtk pango;
    inherit (gnome) libIDL;
  };

  firefox36Wrapper = wrapFirefox firefox36Pkgs.firefox "firefox" "";

  flac = callPackage ../applications/audio/flac { };

  flashplayer = flashplayer10;

  flashplayer9 = (
    import ../applications/networking/browsers/mozilla-plugins/flashplayer-9 {
      inherit fetchurl stdenv zlib alsaLib nss nspr fontconfig freetype expat;
      inherit (xlibs) libX11 libXext libXrender libXt;
      inherit (gtkLibs) gtk glib pango atk;
    });

  flashplayer10 = (
    import ../applications/networking/browsers/mozilla-plugins/flashplayer-10 {
      inherit fetchurl stdenv zlib alsaLib curl nss nspr fontconfig freetype expat cairo;
      inherit (xlibs) libX11 libXext libXrender libXt ;
      inherit (gtkLibs) gtk glib pango atk;
      debug = getConfig ["flashplayer" "debug"] false;
    });

  flite = callPackage ../applications/misc/flite { };

  freemind = callPackage ../applications/misc/freemind {
    jdk = jdk;
    jre = jdk;
  };

  freepv = callPackage ../applications/graphics/freepv { };

  xfontsel = callPackage ../applications/misc/xfontsel { };
  xlsfonts = callPackage ../applications/misc/xlsfonts { };

  fspot = callPackage ../applications/graphics/f-spot {
    inherit (gnome) libgnome libgnomeui;
    gtksharp = gtksharp1;
  };

  gimp = callPackage ../applications/graphics/gimp {
    inherit (gnome) gtk libart_lgpl;
  };

  gimpPlugins = recurseIntoAttrs (import ../applications/graphics/gimp/plugins {
    inherit pkgs gimp;
  });

  gitAndTools = recurseIntoAttrs (import ../applications/version-management/git-and-tools {
    inherit pkgs;
  });
  git = gitAndTools.git;
  gitFull = gitAndTools.gitFull;

  gnucash = callPackage ../applications/office/gnucash {
    inherit (gnome) gtk glib libglade libgnomeui libgtkhtml gtkhtml
      libgnomeprint;
    gconf = gnome.GConf;
  };

  qcad = callPackage ../applications/misc/qcad { };

  qjackctl = callPackage ../applications/audio/qjackctl { };

  gkrellm = callPackage ../applications/misc/gkrellm { };

  gnash = callPackage ../applications/video/gnash {
    inherit (gnome) gtkglext;
    inherit (gst_all) gstreamer gstPluginsBase gstPluginsGood gstFfmpeg;
  };

  gnome_mplayer = callPackage ../applications/video/gnome-mplayer {
    inherit (gnome) GConf;
  };

  gnunet = callPackage ../applications/networking/p2p/gnunet {
    inherit (gnome) gtk libglade;
    gtkSupport = getConfig [ "gnunet" "gtkSupport" ] true;
  };

  gocr = callPackage ../applications/graphics/gocr { };

  gobby5 = callPackage ../applications/editors/gobby {
    inherit (gtkLibs) gtkmm;
    inherit (gnome) gtksourceview;
  };

  gphoto2 = callPackage ../applications/misc/gphoto2 { };

  gphoto2fs = builderDefsPackage ../applications/misc/gphoto2/gphotofs.nix {
    inherit libgphoto2 fuse pkgconfig glib;
  };

  graphicsmagick = callPackage ../applications/graphics/graphicsmagick { };

  graphicsmagick137 = callPackage ../applications/graphics/graphicsmagick/1.3.7.nix { };

  gtkpod = callPackage ../applications/audio/gtkpod {
    inherit (gnome) libglade;
  };

  qrdecode = builderDefsPackage (import ../tools/graphics/qrdecode) {
    inherit libpng opencv;
  };

  qrencode = builderDefsPackage (import ../tools/graphics/qrencode) {
    inherit libpng pkgconfig;
  };

  gecko_mediaplayer = callPackage ../applications/networking/browsers/mozilla-plugins/gecko-mediaplayer {
    inherit (gnome) GConf;
    browser = firefox;
  };

  geeqie = callPackage ../applications/graphics/geeqie { };

  gqview = callPackage ../applications/graphics/gqview { };

  googleearth = callPackage_i686 ../applications/misc/googleearth { };

  gosmore = builderDefsPackage ../applications/misc/gosmore {
    inherit fetchsvn curl pkgconfig libxml2;
    inherit (gtkLibs) gtk;
  };

  gpsbabel = callPackage ../applications/misc/gpsbabel { };

  gpscorrelate = callPackage ../applications/misc/gpscorrelate { };

  gpsd = callPackage ../servers/gpsd {
    # We need a Python with NCurses bindings.
    python = pythonFull;
  };

  gv = callPackage ../applications/misc/gv { };

  hello = callPackage ../applications/misc/hello/ex-2 { };

  homebank = callPackage ../applications/office/homebank { };

  htmldoc = callPackage ../applications/misc/htmldoc {
    fltk = fltk11;
  };

  hugin = callPackage ../applications/graphics/hugin {
  };

  i810switch = callPackage ../os-specific/linux/i810switch { };

  icecat3 = lowPrio (import ../applications/networking/browsers/icecat-3 {
    inherit fetchurl stdenv xz pkgconfig perl zip libjpeg libpng zlib cairo
      python dbus dbus_glib freetype fontconfig bzip2 xlibs alsaLib libnotify
      wirelesstools;
    inherit (gnome) libIDL libgnomeui gnomevfs gtk pango;
    inherit (xlibs) pixman;
    inherit (pythonPackages) ply;
  });

  icecatXulrunner3 = lowPrio (import ../applications/networking/browsers/icecat-3 {
    application = "xulrunner";
    inherit fetchurl stdenv xz pkgconfig perl zip libjpeg libpng zlib cairo
      python dbus dbus_glib freetype fontconfig bzip2 xlibs alsaLib libnotify
      wirelesstools;
    inherit (gnome) libIDL libgnomeui gnomevfs gtk pango;
    inherit (xlibs) pixman;
    inherit (pythonPackages) ply;
  });

  icecat3Xul =
    (symlinkJoin "icecat-with-xulrunner-${icecat3.version}"
       [ icecat3 icecatXulrunner3 ])
    // { inherit (icecat3) gtk isFirefox3Like meta; };

  icecatWrapper = wrapFirefox icecat3Xul "icecat" "";

  icewm = callPackage ../applications/window-managers/icewm {
    inherit (gtkLibs) gtk;
  };

  id3v2 = callPackage ../applications/audio/id3v2 { };

  ikiwiki = callPackage ../applications/misc/ikiwiki {
    inherit (perlPackages) TextMarkdown URI HTMLParser HTMLScrubber
      HTMLTemplate TimeDate CGISession DBFile CGIFormBuilder LocaleGettext
      RpcXML XMLSimple PerlMagick;
    gitSupport = getPkgConfig "ikiwiki" "git" false;
    monotoneSupport = getPkgConfig "ikiwiki" "monotone" false;
    extraUtils = [];
  };

  imagemagick = callPackage ../applications/graphics/ImageMagick {
    tetex = null;
    librsvg = null;
  };

  imagemagickBig = callPackage ../applications/graphics/ImageMagick { };

  # Impressive, formerly known as "KeyJNote".
  impressive = callPackage ../applications/office/impressive {

    # XXX These are the PyOpenGL dependencies, which we need here.

    inherit (pythonPackages) pyopengl;  };

  inkscape = callPackage ../applications/graphics/inkscape {
    inherit (pythonPackages) lxml;
    inherit (gtkLibs) gtk glib glibmm gtkmm;
  };

  ion3 = callPackage ../applications/window-managers/ion-3 {
    lua = lua5;
  };

  iptraf = callPackage ../applications/networking/iptraf { };

  irssi = callPackage ../applications/networking/irc/irssi { };

  jackmeter = callPackage ../applications/audio/jackmeter { };

  jedit = callPackage ../applications/editors/jedit { };

  jigdo = callPackage ../applications/misc/jigdo { };

  joe = callPackage ../applications/editors/joe { };

  jwm = callPackage ../applications/window-managers/jwm { };

  k3b = newScope pkgs.kde4 ../applications/misc/k3b { };

  kadu = newScope pkgs.kde45 ../applications/networking/instant-messengers/kadu { };

  kbluetooth = newScope pkgs.kde4 ../tools/bluetooth/kbluetooth { };

  kdenlive = newScope pkgs.kde4 ../applications/video/kdenlive { };

  kdesvn = newScope pkgs.kde4 ../applications/version-management/kdesvn { };

  kdevelop = newScope pkgs.kde4 ../applications/editors/kdevelop { };

  kermit = callPackage ../tools/misc/kermit { };

  kino = import ../applications/video/kino {
    inherit fetchurl stdenv pkgconfig libxml2 perl perlXMLParser
      libdv libraw1394 libavc1394 libiec61883 x11 gettext cairo; /* libavformat */
    inherit libsamplerate ffmpeg;
    inherit (gnome) libglade gtk glib;
    inherit (xlibs) libXv libX11;
  };

  kipi_plugins = newScope pkgs.kde4 ../applications/graphics/kipi-plugins { };

  kmplayer = newScope pkgs.kde4 ../applications/video/kmplayer {
    inherit (pkgs.gtkLibs) pango;
  };

  koffice = newScope pkgs.kde4 ../applications/office/koffice { };

  konq_plugins = newScope pkgs.kde4 ../applications/networking/browsers/konq-plugins { };

  konversation = newScope pkgs.kde4 ../applications/networking/irc/konversation { };

  krename = newScope pkgs.kde4 ../applications/misc/krename { };

  krusader = newScope pkgs.kde4 ../applications/misc/krusader { };

  ktorrent = newScope pkgs.kde4 ../applications/networking/ktorrent { };

  lame = callPackage ../applications/audio/lame { };

  larswm = callPackage ../applications/window-managers/larswm { };

  ladspaH = callPackage ../applications/audio/ladspa-plugins/ladspah.nix { };

  ladspaPlugins = callPackage ../applications/audio/ladspa-plugins {
    fftw = fftwSinglePrec;
  };

  ldcpp = callPackage ../applications/networking/p2p/ldcpp {
    inherit (gnome) libglade;
  };

  links = callPackage ../applications/networking/browsers/links { };

  ledger = callPackage ../applications/office/ledger { };

  links2 = (builderDefsPackage ../applications/networking/browsers/links2) {
    inherit fetchurl stdenv bzip2 zlib libjpeg libpng libtiff
      gpm openssl SDL SDL_image SDL_net pkgconfig;
    inherit (xlibs) libX11 libXau xproto libXt;
  };

  lxdvdrip = callPackage ../applications/video/lxdvdrip { };

  lynx = callPackage ../applications/networking/browsers/lynx { };

  lyx = callPackage ../applications/misc/lyx {
   qt = qt4;
  };

  matchbox = callPackage ../applications/window-managers/matchbox { };

  meld = callPackage ../applications/version-management/meld {
    inherit (gnome) scrollkeeper;
    pygtk = pyGtkGlade;
  };

  mercurial = callPackage ../applications/version-management/mercurial {
    guiSupport = getConfig ["mercurial" "guiSupport"] false; # for hgk (gitk gui for hg)
    python = # allow cloning sources from https servers.
      if getConfig ["mercurial" "httpsSupport"] true
      then pythonFull
      else pythonBase;
  };

  merkaartor = callPackage ../applications/misc/merkaartor {
    qt = qt4;
  };

  meshlab = callPackage ../applications/graphics/meshlab {
    qt = qt4;
  };

  midori = builderDefsPackage (import ../applications/networking/browsers/midori) {
    inherit imagemagick intltool python pkgconfig webkit libxml2
      which gettext makeWrapper file libidn sqlite docutils libnotify
      vala dbus_glib;
    inherit (gtkLibs) gtk glib;
    inherit (gnome28) gtksourceview;
    inherit (webkit.passthru.args) libsoup;
    inherit (xlibs) kbproto xproto libXScrnSaver scrnsaverproto;
  };

  minicom = callPackage ../tools/misc/minicom { };

  mmex = callPackage ../applications/office/mmex { };

  monodevelop = callPackage ../applications/editors/monodevelop {
    inherit (gnome) gnomevfs libbonobo libglade libgnome GConf glib gtk;
    mozilla = firefox;
    gtksharp = gtksharp2;
  };

  monodoc = callPackage ../applications/editors/monodoc {
    gtksharp = gtksharp1;
  };

  monotone = callPackage ../applications/version-management/monotone {
    lua = lua5;
  };

  monotoneViz = builderDefsPackage (import ../applications/version-management/monotone-viz/mtn-head.nix) {
    inherit ocaml lablgtk graphviz pkgconfig autoconf automake libtool;
    inherit (gnome) gtk libgnomecanvas glib;
  };

  mozilla = callPackage ../applications/networking/browsers/mozilla {
    inherit (gnome) libIDL;
  };

  mozplugger = builderDefsPackage (import ../applications/networking/browsers/mozilla-plugins/mozplugger) {
    inherit firefox;
    inherit (xlibs) libX11 xproto;
  };

  mp3info = callPackage ../applications/audio/mp3info { };

  mpc123 = callPackage ../applications/audio/mpc123 { };

  mpg123 = callPackage ../applications/audio/mpg123 { };

  mpg321 = callPackage ../applications/audio/mpg321 { };

  MPlayer = callPackage ../applications/video/MPlayer { };

  MPlayerPlugin = browser:
    import ../applications/networking/browsers/mozilla-plugins/mplayerplug-in {
      inherit browser;
      inherit fetchurl stdenv pkgconfig gettext;
      inherit (xlibs) libXpm;
      # !!! should depend on MPlayer
    };

  mrxvt = callPackage ../applications/misc/mrxvt { };

  multisync = callPackage ../applications/misc/multisync {
    inherit (gnome) gtk glib ORBit2 libbonobo libgnomeui GConf;
  };

  mutt = callPackage ../applications/networking/mailreaders/mutt { };

  msmtp = callPackage ../applications/networking/msmtp { };

  mupdf = callPackage ../applications/misc/mupdf {
  };

  mythtv = callPackage ../applications/video/mythtv {
    qt3 = qt3mysql;
  };

  nano = callPackage ../applications/editors/nano { };

  navipowm = callPackage ../applications/misc/navipowm {
  };

  navit = callPackage ../applications/misc/navit { };

  nedit = callPackage ../applications/editors/nedit {
      motif = lesstif;
  };

  netsurfBrowser = netsurf.browser;
  netsurf = recurseIntoAttrs (import ../applications/networking/browsers/netsurf { inherit pkgs; });

  nvi = callPackage ../applications/editors/nvi { };

  openjump = callPackage ../applications/misc/openjump { };

  openoffice = callPackage ../applications/office/openoffice {
    inherit (perlPackages) ArchiveZip CompressZlib;
    inherit (gnome) GConf ORBit2;
    neon = neon029;
  };

  go_oo = callPackage ../applications/office/openoffice/go-oo.nix {
    inherit (perlPackages) ArchiveZip CompressZlib;
    inherit (gnome) GConf ORBit2;
    neon = neon029;
  };

  opera = callPackage ../applications/networking/browsers/opera {
    qt = qt3;
  };

  pan = callPackage ../applications/networking/newsreaders/pan {
    gmime = gmime_2_2;
    spellChecking = false;
  };

  panotools = callPackage ../applications/graphics/panotools { };

  pavucontrol = callPackage ../applications/audio/pavucontrol {
    inherit (gtkLibs) gtkmm;
    inherit (gnome) libglademm;
  };

  paraview = callPackage ../applications/graphics/paraview {
  };

  partitionManager = newScope pkgs.kde4 ../tools/misc/partition-manager { };

  pdftk = callPackage ../tools/typesetting/pdftk { };

  pidgin = import ../applications/networking/instant-messengers/pidgin {
    inherit fetchurl stdenv pkgconfig perl perlXMLParser libxml2 nss nspr farsight2 python
      gtkspell aspell gettext ncurses avahi dbus dbus_glib lib intltool libidn;
    openssl = if (getConfig ["pidgin" "openssl"] true) then openssl else null;
    gnutls = if (getConfig ["pidgin" "gnutls"] false) then gnutls else null;
    GStreamer = gst_all.gstreamer;
    inherit (gtkLibs) gtk;
    inherit (gnome) startupnotification;
    inherit (xlibs) libXScrnSaver;
    inherit (gst_all) gstPluginsBase;
  };

  pidginlatex = callPackage ../applications/networking/instant-messengers/pidgin-plugins/pidgin-latex {
    imagemagick = imagemagickBig;
  };

  pidginlatexSF = builderDefsPackage
    (import ../applications/networking/instant-messengers/pidgin-plugins/pidgin-latex/pidgin-latex-sf.nix)
    {
      inherit pkgconfig pidgin texLive imagemagick which;
      inherit (gtkLibs) glib gtk;
    };

  pidginmsnpecan = callPackage ../applications/networking/instant-messengers/pidgin-plugins/msn-pecan { };

  pidginotr = callPackage ../applications/networking/instant-messengers/pidgin-plugins/otr { };

  pidginsipe = callPackage ../applications/networking/instant-messengers/pidgin-plugins/sipe { };

  pinfo = callPackage ../applications/misc/pinfo { };

  pinta = callPackage ../applications/graphics/pinta {
    gtksharp = gtksharp2;
  };

  pqiv = callPackage ../applications/graphics/pqiv { };

  # perhaps there are better apps for this task? It's how I had configured my preivous system.
  # And I don't want to rewrite all rules
  procmail = callPackage ../applications/misc/procmail { };

  pstree = callPackage ../applications/misc/pstree { };

  pythonmagick = callPackage ../applications/graphics/PythonMagick { };

  qemu = callPackage ../applications/virtualization/qemu/0.12.3.nix { };

  qemuSVN = callPackage ../applications/virtualization/qemu/svn-6642.nix { };

  qemuImage = callPackage ../applications/virtualization/qemu/linux-img { };

  qtpfsgui = callPackage ../applications/graphics/qtpfsgui { };

  rapidsvn = callPackage ../applications/version-management/rapidsvn { };

  ratpoison = callPackage ../applications/window-managers/ratpoison { };

  rawtherapee = callPackage ../applications/graphics/rawtherapee {
    inherit (gtkLibs) gtk gtkmm;
  };

  rcs = callPackage ../applications/version-management/rcs { };

  rdesktop = callPackage ../applications/networking/remote/rdesktop { };

  RealPlayer = callPackage ../applications/video/RealPlayer {
      inherit (gtkLibs) glib pango atk gtk;
      libstdcpp5 = gcc33.gcc;
  };

  rekonq = newScope pkgs.kde4 ../applications/networking/browsers/rekonq { };

  rsibreak = newScope pkgs.kde4 ../applications/misc/rsibreak { };

  recode = callPackage ../tools/text/recode { };

  rsync = callPackage ../applications/networking/sync/rsync {
    enableACLs = !(stdenv.isDarwin || stdenv.isSunOS);
  };

  rxvt = callPackage ../applications/misc/rxvt { };

  # = urxvt
  rxvt_unicode = callPackage ../applications/misc/rxvt_unicode {
    perlSupport = false;  };

  sakura = callPackage ../applications/misc/sakura {
    inherit (gnome) vte;
  };

  sbagen = callPackage ../applications/misc/sbagen { };

  scribus = callPackage ../applications/office/scribus {
    inherit (gnome) libart_lgpl;
    qt = qt3;
  };

  seeks = callPackage ../tools/networking/p2p/seeks { };

  seg3d = callPackage ../applications/graphics/seg3d {
    wxGTK = wxGTK28.override {
      unicode = false;
  };
  };

  semnotes = newScope pkgs.kde4 ../applications/misc/semnotes { };

  skype_linux = callPackage_i686 ../applications/networking/skype { };

  slim = callPackage ../applications/display-managers/slim { };

  sndBase = builderDefsPackage (import ../applications/audio/snd) {
    inherit fetchurl stdenv stringsWithDeps lib fftw;
    inherit pkgconfig gmp gettext;
    inherit (xlibs) libXpm libX11;
    inherit (gtkLibs) gtk glib;
  };

  snd = sndBase.passthru.function {
    inherit guile mesa libtool jackaudio alsaLib;
  };

  sonicVisualizer = callPackage ../applications/audio/sonic-visualizer {
    inherit (vamp) vampSDK;
    qt = qt4;
  };

  sox = callPackage ../applications/misc/audio/sox { };

  stumpwm = builderDefsPackage (import ../applications/window-managers/stumpwm) {
    inherit texinfo;
    clisp = clisp_2_44_1;
  };

  subversion = callPackage ../applications/version-management/subversion/default.nix {
    neon = neon029;
    bdbSupport = getConfig ["subversion" "bdbSupport"] true;
    httpServer = getConfig ["subversion" "httpServer"] false;
    httpSupport = getConfig ["subversion" "httpSupport"] true;
    sslSupport = getConfig ["subversion" "sslSupport"] true;
    pythonBindings = getConfig ["subversion" "pythonBindings"] false;
    perlBindings = getConfig ["subversion" "perlBindings"] false;
    javahlBindings = supportsJDK && getConfig ["subversion" "javahlBindings"] false;
    compressionSupport = getConfig ["subversion" "compressionSupport"] true;
    httpd = apacheHttpd;
  };

  svk = perlPackages.SVK;

  sylpheed = callPackage ../applications/networking/mailreaders/sylpheed {
    sslSupport = true;
    gpgSupport = true;
  };

  # linux only by now
  synergy = callPackage ../applications/misc/synergy { };

  tahoelafs = callPackage ../tools/networking/p2p/tahoe-lafs {
    inherit (pythonPackages) twisted foolscap simplejson nevow zfec
      pycryptopp pysqlite darcsver setuptoolsTrial setuptoolsDarcs
      numpy pyasn1;
    mock = pythonPackages.mock060;
  };

  tailor = builderDefsPackage (import ../applications/version-management/tailor) {
    inherit makeWrapper python;
  };

  tangogps = callPackage ../applications/misc/tangogps {
    gconf = gnome.GConf;
  };

  /* does'nt work yet i686-linux only (32bit version)
  teamspeak_client = callPackage ../applications/networking/instant-messengers/teamspeak/client.nix { };
  */

  taskJuggler = callPackage ../applications/misc/taskjuggler {
    qt = qt3;

    # KDE support is not working yet.
    inherit (kde3) kdelibs kdebase;
    withKde = getPkgConfig "taskJuggler" "kde" false;
  };

  thinkingRock = callPackage ../applications/misc/thinking-rock { };

  thunderbird = thunderbird3;

  thunderbird2 = callPackage ../applications/networking/mailreaders/thunderbird/2.x.nix {
    inherit (gnome) libIDL;
  };

  thunderbird3 = callPackage ../applications/networking/mailreaders/thunderbird/3.x.nix {
    inherit (gnome) libIDL;
  };

  timidity = callPackage ../tools/misc/timidity { };

  tkcvs = callPackage ../applications/version-management/tkcvs { };

  tla = callPackage ../applications/version-management/arch { };

  transmission = callPackage ../applications/networking/p2p/transmission { };

  twinkle = callPackage ../applications/networking/twinkle {
    qt = qt3;
    boost = boostFull;
  };

  unison = callPackage ../applications/networking/sync/unison { };

  uucp = callPackage ../tools/misc/uucp { };

  uzbl = builderDefsPackage (import ../applications/networking/browsers/uzbl) {
    inherit pkgconfig webkit makeWrapper;
    inherit (gtkLibs) gtk glib;
    inherit (xlibs) libX11;
    libsoup = gnome28.libsoup_2_31;
  };

  valknut = callPackage ../applications/networking/p2p/valknut {
    qt = qt3;
  };

  veracity = callPackage ../applications/version-management/veracity {};

  viewMtn = builderDefsPackage (import ../applications/version-management/viewmtn/0.10.nix)
  {
    inherit monotone cheetahTemplate highlight ctags
      makeWrapper graphviz which python;
    flup = pythonPackages.flup;
  };

  vim = callPackage ../applications/editors/vim { };

  vimHugeX = vim_configurable;

  vim_configurable = import ../applications/editors/vim/configurable.nix {
    inherit (pkgs) fetchurl stdenv ncurses pkgconfig gettext composableDerivation lib
      getConfig;
    inherit (pkgs.xlibs) libX11 libXext libSM libXpm
        libXt libXaw libXau libXmu libICE;
    inherit (pkgs.gtkLibs) glib gtk;
    features = "huge"; # one of  tiny, small, normal, big or huge
    # optional features by passing
    # python
    # TODO mzschemeinterp perlinterp
    inherit (pkgs) python perl tcl ruby /*x11*/;

    lua = pkgs.lua5;

    # optional features by flags
    flags = [ "X11" ]; # only flag "X11" by now
  };

  virtualgl = callPackage ../tools/X11/virtualgl { };

  vlc = callPackage ../applications/video/vlc {
    dbus = dbus.libs;
    alsa = alsaLib;
    lua = lua5;
  };

  vnstat = callPackage ../applications/networking/vnstat { };

  vorbisTools = callPackage ../applications/audio/vorbis-tools { };

  vwm = callPackage ../applications/window-managers/vwm { };

  w3m = callPackage ../applications/networking/browsers/w3m {
    graphicsSupport = false;
  };

  weechat = callPackage ../applications/networking/irc/weechat { };

  wings = callPackage ../applications/graphics/wings { };

  # I'm keen on wmiimenu only  >wmii-3.5 no longer has it...
  wmiimenu = import ../applications/window-managers/wmii31 {
    libixp = libixp_for_wmii;
    inherit fetchurl /* fetchhg */ stdenv gawk;
    inherit (xlibs) libX11;
  };

  wmiiSnap = import ../applications/window-managers/wmii {
    libixp = libixp_for_wmii;
    inherit fetchurl /* fetchhg */ stdenv gawk;
    inherit (xlibs) libX11 xextproto libXt libXext;
    includeUnpack = getConfig ["stdenv" "includeUnpack"] false;
  };

  wordnet = callPackage ../applications/misc/wordnet { };

  wrapFirefox = browser: browserName: nameSuffix: import ../applications/networking/browsers/firefox/wrapper.nix {
    inherit stdenv nameSuffix makeWrapper makeDesktopItem browser browserName;
    plugins =
      let
        enableAdobeFlash = getConfig [ browserName "enableAdobeFlash" ] true;
        enableGnash = getConfig [ browserName "enableGnash" ] false;
      in
       assert !(enableGnash && enableAdobeFlash);
       ([]
        ++ lib.optional enableGnash gnash
        ++ lib.optional enableAdobeFlash flashplayer
        # RealPlayer is disabled by default for legal reasons.
        ++ lib.optional (system != "i686-linux" && getConfig [browserName "enableRealPlayer"] false) RealPlayer
        ++ lib.optional (getConfig [browserName "enableMPlayer"] false) (MPlayerPlugin browser)
        ++ lib.optional (getConfig [browserName "enableGeckoMediaPlayer"] false) gecko_mediaplayer
        ++ lib.optional (supportsJDK && getConfig [browserName "jre"] false && jrePlugin ? mozillaPlugin) jrePlugin
       );
  };

  x11vnc = callPackage ../tools/X11/x11vnc { };

  x2vnc = callPackage ../tools/X11/x2vnc { };

  xaos = builderDefsPackage (import ../applications/graphics/xaos) {
    inherit (xlibs) libXt libX11 libXext xextproto xproto;
    inherit gsl aalib zlib libpng intltool gettext perl;
  };

  xara = callPackage ../applications/graphics/xara {
    wxGTK = wxGTK26;
  };

  xawtv = callPackage ../applications/video/xawtv { };

  xchat = callPackage ../applications/networking/irc/xchat { };

  xchm = callPackage ../applications/misc/xchm { };

  xcompmgr = callPackage ../applications/window-managers/xcompmgr { };

  xdg_utils = callPackage ../tools/X11/xdg-utils { };

  xen = callPackage ../applications/virtualization/xen {
    python = pythonFull;
  };

  xfig = callPackage ../applications/graphics/xfig {
    stdenv = overrideGCC stdenv gcc34;
  };

  xineUI = callPackage ../applications/video/xine-ui { };

  xmms = callPackage ../applications/audio/xmms {
    inherit (gnome) esound;
    inherit (gtkLibs1x) glib gtk;
    stdenv = overrideGCC stdenv gcc34; # due to problems with gcc 4.x
  };

  xneur = callPackage ../applications/misc/xneur {
    GStreamer=gst_all.gstreamer;
    inherit (gtkLibs) glib gtk pango atk;
  };

  xneur_0_8 = callPackage ../applications/misc/xneur/0.8.nix {
    GStreamer = gst_all.gstreamer;
  };

  xournal = callPackage ../applications/graphics/xournal {
    inherit (gtkLibs) gtk atk pango glib;
    inherit (gnome) libgnomeprint libgnomeprintui
      libgnomecanvas;
  };

  xpdf = callPackage ../applications/misc/xpdf {
    motif = lesstif;
    base14Fonts = "${ghostscript}/share/ghostscript/fonts";
  };

  libxpdf = callPackage ../applications/misc/xpdf/libxpdf.nix {
  };

  xpra = callPackage ../tools/X11/xpra {
    pyrex = pyrex095;
  };

  xscreensaver = callPackage ../applications/graphics/xscreensaver {
    inherit (gnome) libglade;
  };

  xterm = callPackage ../applications/misc/xterm { };

  xtrace = callPackage ../tools/X11/xtrace { };

  xlaunch = callPackage ../tools/X11/xlaunch { };

  xmacro = callPackage ../tools/X11/xmacro { };

  xmove = callPackage ../applications/misc/xmove { };

  xnee = builderDefsPackage (import ../tools/X11/xnee) {
    inherit (gtkLibs) gtk;
    inherit (xlibs) libX11 libXtst xextproto libXext
      inputproto libXi xproto recordproto;
    inherit pkgconfig;
  };

  xvidcap = callPackage ../applications/video/xvidcap {
    inherit (gnome) scrollkeeper libglade;
  };

  yate = callPackage ../applications/misc/yate {
    qt = qt4;
  };

  # doesn't compile yet - in case someone else want's to continue ..
  # use Trunk because qgisReleased segfaults no resize for now
  qgis = qgisTrunk;
  qgisReleased = (import ../applications/misc/qgis) {
    inherit composableDerivation fetchsvn stdenv flex lib
            ncurses fetchurl perl cmake gdal geos proj x11
            gsl libpng zlib bison
            sqlite glibc fontconfig freetype /* use libc from stdenv ? - to lazy now - Marc */
            python postgresql pyqt4;
    inherit (xlibs) libSM libXcursor libXinerama libXrandr libXrender;
    inherit (xorg) libICE;
    qt = qt4;

    # optional features
    # grass = "not yet supported" # cmake -D WITH_GRASS=TRUE  and GRASS_PREFX=..
  };

  qgisTrunk = callPackage ../applications/misc/qgis/trunk.nix {
    qgis = qgisReleased;
  };

  yakuake = newScope pkgs.kde4 ../applications/misc/yakuake { };

  zapping = callPackage ../applications/video/zapping {
    inherit (gnome) scrollkeeper libgnomeui libglade esound;
    teletextSupport = true;
    jpegSupport = true;
    pngSupport = true;
    recordingSupport = true;
  };

  zathura = callPackage ../applications/misc/zathura { };

  ### GAMES

  asc = callPackage ../games/asc {
    lua = lua5;
    libsigcxx = libsigcxx12;
  };

  ballAndPaddle = callPackage ../games/ball-and-paddle { };

  blackshades = callPackage ../games/blackshades { };

  blackshadeselite = callPackage ../games/blackshadeselite { };

  bsdgames = callPackage ../games/bsdgames { };

  castle_combat = callPackage ../games/castle-combat { };

  construoBase = callPackage ../games/construo {
    mesa = null;
    freeglut = null;
  };

  construo = construoBase.override {
    inherit mesa freeglut;
  };

  crack_attack = callPackage ../games/crack-attack { };

  eduke32 = callPackage ../games/eduke32 { };

  egoboo = callPackage ../games/egoboo { };

  exult = callPackage ../games/exult {
    stdenv = overrideGCC stdenv gcc42;
  };

  /*
  exultSnapshot = lowPrio (import ../games/exult/snapshot.nix {
    inherit fetchurl stdenv SDL SDL_mixer zlib libpng unzip
      autoconf automake libtool flex bison;
  });
  */

  freedink = callPackage ../games/freedink { };

  fsg = callPackage ../games/fsg {
    wxGTK = wxGTK28.override { unicode = false; };
  };

  gemrb = callPackage ../games/gemrb { };

  gltron = callPackage ../games/gltron { };

  gnuchess = builderDefsPackage (import ../games/gnuchess) {
    flex = flex2535;
  };

  gnugo = callPackage ../games/gnugo { };

  gparted = callPackage ../tools/misc/gparted {
    inherit (gtkLibs) gtk glib gtkmm;
    inherit (gnome) gnomedocutils;
  };

  hexen = callPackage ../games/hexen { };

  instead = callPackage ../games/instead {
    lua = lua5;
  };

  kobodeluxe = callPackage ../games/kobodeluxe { };

  lincity = builderDefsPackage (import ../games/lincity) {
    inherit (xlibs) libX11 libXext xextproto
      libICE libSM xproto;
    inherit libpng zlib;
  };

  micropolis = callPackage ../games/micropolis { };

  openttd = callPackage ../games/openttd {
    zlib = zlibStatic;
  };

  pioneers = callPackage ../games/pioneers { };

  prboom = callPackage ../games/prboom { };

  quake3demo = callPackage ../games/quake3/wrapper {
    name = "quake3-demo-${quake3game.name}";
    description = "Demo of Quake 3 Arena, a classic first-person shooter";
    game = quake3game;
    paks = [quake3demodata];
  };

  quake3demodata = callPackage ../games/quake3/demo { };

  quake3game = callPackage ../games/quake3/game { };

  rogue = callPackage ../games/rogue { };

  scummvm = callPackage ../games/scummvm { };

  scorched3d = callPackage ../games/scorched3d {
    wxGTK = wxGTK26;
  };

  sgtpuzzles = builderDefsPackage (import ../games/sgt-puzzles) {
    inherit (gtkLibs) gtk;
    inherit pkgconfig fetchsvn perl;
    inherit (xlibs) libX11;
  };

  six = callPackage ../games/six {
    inherit (kde3) arts kdelibs;
  };

  # You still can override by passing more arguments.
  spaceOrbit = callPackage ../games/orbit {
    inherit (gnome) esound;  };

  superTux = callPackage ../games/super-tux { };

  superTuxKart = callPackage ../games/super-tux-kart { };

  teeworlds = callPackage ../games/teeworlds { };

  tennix = callPackage ../games/tennix { };

  /*tpm = import ../games/thePenguinMachine {
    inherit stdenv fetchurl pil pygame SDL;
    python24 = python;
  };*/

  tremulous = callPackage ../games/tremulous { };

  torcs = callPackage ../games/torcs {
    # Torcs wants to make shared libraries linked with plib libraries (it provides static).
    # i686 is the only platform I know than can do that linking without plib built with -fPIC
    plib = plib.override { enablePIC = if stdenv.isi686 then false else true; };
  };

  ufoai = callPackage ../games/ufoai {
    inherit (gnome) gtksourceview gtkglext;
  };

  ultimatestunts = callPackage ../games/ultimatestunts { };

  urbanterror = callPackage ../games/urbanterror { };

  ut2004demo = callPackage ../games/ut2004demo { };

  warsow = callPackage ../games/warsow {
    libjpeg = libjpeg62;
  };

  warzone2100 = callPackage ../games/warzone2100 {
    flex = flex2535;
  };

  xboard = builderDefsPackage (import ../games/xboard) {
    inherit (xlibs) libX11 xproto libXt libXaw libSM
      libICE libXmu libXext libXpm;
    inherit gnuchess texinfo;
  };

  xsokoban = builderDefsPackage (import ../games/xsokoban) {
    inherit (xlibs) libX11 xproto libXpm libXt;
  };

  zdoom = callPackage ../games/zdoom { };

  zoom = callPackage ../games/zoom { };

  keen4 = callPackage ../games/keen4 { };


  ### DESKTOP ENVIRONMENTS


  enlightenment = callPackage ../desktops/enlightenment { };

  gnome28 = recurseIntoAttrs (import ../desktops/gnome-2.28 pkgs);

  gnome = gnome28;

  kde3 = recurseIntoAttrs {

    kdelibs = callPackage ../desktops/kde-3/kdelibs {
      stdenv = overrideGCC stdenv gcc43;
      qt = qt3;
    };

    kdebase = callPackage ../desktops/kde-3/kdebase {
      stdenv = overrideGCC stdenv gcc43;
      inherit (kde3) kdelibs;
      qt = qt3;
    };

    arts = callPackage ../development/libraries/arts {
      qt = qt3;
      inherit (gnome) glib;
      inherit (kde3) kdelibs;
    };

    k3b = callPackage ../applications/misc/k3b/1.0.nix {
      inherit (kde3) kdelibs;
    };

    kbasket = callPackage ../applications/misc/kbasket {
      stdenv = overrideGCC stdenv gcc43;
      inherit (kde3) kdelibs;
    };

    kile = callPackage ../applications/editors/kile {
      inherit (kde3) arts kdelibs;
      qt = qt3;
    };

    kphone = callPackage ../applications/networking/kphone {
      qt = qt3;
      stdenv = overrideGCC stdenv gcc42; # I'm to lazy to clean up header files
    };

    kuickshow = callPackage ../applications/graphics/kuickshow {
      inherit (kde3) arts kdelibs;
      qt = qt3;
    };

    kcachegrind = callPackage ../development/tools/misc/kcachegrind {
      inherit (kde3) kdelibs;
      qt = qt3;
    };

  };

  kde4 = kde45;

  kde44 = makeOverridable (import ../desktops/kde-4.4) (
    applyGlobalOverrides (p: { kde4 = p.kde44; qt4 = p.qt46; }));

  kde45 = callPackage ../desktops/kde-4.5 {
    callPackage =
      let
        # !!! Ugly, inefficient.
        pkgs_for_45 = (applyGlobalOverrides (p: { kde4 = p.kde45; }));
      in
        pkgs_for_45.newScope pkgs_for_45.kde45;
  };

  xfce = xfce4;

  xfce4 = recurseIntoAttrs
    (let callPackage = newScope pkgs.xfce4; in
     import ../desktops/xfce-4 { inherit callPackage pkgs; });


  ### SCIENCE

  xplanet = callPackage ../applications/science/xplanet {
    inherit (gtkLibs) pango;
  };


  ### SCIENCE/GEOMETRY

  drgeo = builderDefsPackage (import ../applications/science/geometry/drgeo) {
    inherit (gnome) libglade gtk;
    inherit libxml2 guile perl intltool libtool pkgconfig;
  };

  tetgen = callPackage ../applications/science/geometry/tetgen { };


  ### SCIENCE/BIOLOGY

  alliance = callPackage ../applications/science/electronics/alliance {
    motif = lesstif;
  };

  arb = callPackage ../applications/science/biology/arb {
    lesstif = lesstif93;
    stdenv = overrideGCC stdenv gcc42;
  };

  biolib = callPackage ../development/libraries/science/biology/biolib { };

  emboss = callPackage ../applications/science/biology/emboss { };

  mrbayes = callPackage ../applications/science/biology/mrbayes { };

  ncbiCTools = builderDefsPackage ../development/libraries/ncbi {
    inherit tcsh mesa lesstif;
    inherit (xlibs) libX11 libXaw xproto libXt libSM libICE
      libXmu libXext;
  };

  ncbi_tools = callPackage ../applications/science/biology/ncbi-tools { };

  paml = callPackage ../applications/science/biology/paml { };

  /* slr = import ../applications/science/biology/slr {
    inherit fetchurl stdenv liblapack;
  }; */

  pal2nal = callPackage ../applications/science/biology/pal2nal { };


  ### SCIENCE/MATH

  atlas = callPackage ../development/libraries/science/math/atlas { };

  blas = callPackage ../development/libraries/science/math/blas { };

  content = builderDefsPackage ../applications/science/math/content {
    inherit mesa lesstif;
    inherit (xlibs) libX11 libXaw xproto libXt libSM libICE
      libXmu libXext libXcursor;
  };

  liblapack = callPackage ../development/libraries/science/math/liblapack { };


  ### SCIENCE/LOGIC

  coq = callPackage ../applications/science/logic/coq {
    camlp5 = camlp5_transitional;
  };

  coq_devel = callPackage ../applications/science/logic/coq/8.3rc1.nix {
    camlp5 = camlp5_transitional;
  };

  eprover = callPackage ../applications/science/logic/eProver {
    texLive = texLiveAggregationFun {
      paths = [
        texLive texLiveExtra
      ];
  };
  };

  hol = callPackage ../applications/science/logic/hol { };

  hol_light = callPackage ../applications/science/logic/hol_light { };

  hol_light_sources = callPackage ../applications/science/logic/hol_light/sources.nix { };

  hol_light_checkpoint_dmtcp =
     recurseIntoAttrs (callPackage ../applications/science/logic/hol_light/dmtcp_checkpoint.nix { });

  isabelle = import ../applications/science/logic/isabelle {
    inherit (pkgs) stdenv fetchurl nettools perl polyml;
    inherit (pkgs.emacs23Packages) proofgeneral;
  };

  prover9 = callPackage ../applications/science/logic/prover9 { };

  ssreflect = callPackage ../applications/science/logic/ssreflect {
    camlp5 = camlp5_transitional;
  };

  ### SCIENCE / ELECTRONICS

  kicad = callPackage ../applications/science/electronics/kicad { };

  ngspice = callPackage ../applications/science/electronics/ngspice { };

  gtkwave = callPackage ../applications/science/electronics/gtkwave { };

  xoscope = callPackage ../applications/science/electronics/xoscope { };


  ### SCIENCE / MATH

  maxima = callPackage ../applications/science/math/maxima { };

  wxmaxima = callPackage ../applications/science/math/wxmaxima { };

  scilab = callPackage ../applications/science/math/scilab {
    withXaw3d = false;
    withTk = true;
    withGtk = false;
    withOCaml = true;
    withX = true;
  };

  yacas = callPackage ../applications/science/math/yacas { };

  ### SCIENCE / MISC

  golly = callPackage ../applications/science/misc/golly { };

  simgrid = callPackage ../applications/science/misc/simgrid { };

  tulip = callPackage ../applications/science/misc/tulip {
    qt = qt4;
  };

  vite = callPackage ../applications/science/misc/vite {
    qt = qt4;
  };

  ### MISC

  atari800 = callPackage ../misc/emulators/atari800 { };

  ataripp = callPackage ../misc/emulators/atari++ { };

  auctex = callPackage ../misc/tex/auctex { };

  busybox = callPackage ../misc/busybox {
    enableStatic = true;
  };

  cups = callPackage ../misc/cups { };

  gutenprint = callPackage ../misc/drivers/gutenprint { };

  gutenprintBin = callPackage ../misc/drivers/gutenprint/bin.nix { };

  cupsBjnp = callPackage ../misc/cups/drivers/cups-bjnp { };

  dblatex = callPackage ../misc/tex/dblatex { };

  dosbox = callPackage ../misc/emulators/dosbox { };

  dpkg = callPackage ../tools/package-management/dpkg { };

  ekiga = lib.callPackageWith (pkgs // pkgs.xorg // pkgs.gtkLibs // pkgs.gnome)
    ../applications/networking/ekiga {};

  electricsheep = callPackage ../misc/screensavers/electricsheep { };

  foldingathome = callPackage ../misc/foldingathome { };

  freestyle = callPackage ../misc/freestyle {
    #stdenv = overrideGCC stdenv gcc41;
  };

  gajim = builderDefsPackage (import ../applications/networking/instant-messengers/gajim) {
    inherit perl intltool pyGtkGlade gettext pkgconfig makeWrapper pygobject
      pyopenssl gtkspell libsexy pycrypto aspell pythonDBus pythonSexy
      docutils;
    dbus = dbus.libs;
    inherit (gnome) gtk libglade;
    inherit (xlibs) libXScrnSaver libXt xproto libXext xextproto libX11
      scrnsaverproto;
    python = pythonFull;
  };

  generator = callPackage ../misc/emulators/generator {
    inherit (gtkLibs1x) gtk;
  };

  gensgs = callPackage_i686 ../misc/emulators/gens-gs { };

  ghostscript = callPackage ../misc/ghostscript {
    x11Support = false;
    cupsSupport = getPkgConfig "ghostscript" "cups" true;
  };

  ghostscriptX = appendToName "with-X" (ghostscript.override {
    x11Support = true;
  });

  gxemul = callPackage ../misc/gxemul { };

  hplip = callPackage ../misc/drivers/hplip {
    qtSupport = true;
  };

  # using the new configuration style proposal which is unstable
  jackaudio = callPackage ../misc/jackaudio { };

  keynav = callPackage ../tools/X11/keynav { };

  lazylist = callPackage ../misc/tex/lazylist { };

  lilypond = callPackage ../misc/lilypond {
    inherit (gtkLibs) pango;
    flex = flex2535;
  };

  martyr = callPackage ../development/libraries/martyr { };

  maven = callPackage ../misc/maven/maven-1.0.nix { };

  maven2 = callPackage ../misc/maven { };

  mess = callPackage ../misc/emulators/mess { };

  nix = nixStable;

  nixStable = callPackage ../tools/package-management/nix {
    storeDir = getPkgConfig "nix" "storeDir" "/nix/store";
    stateDir = getPkgConfig "nix" "stateDir" "/nix/var";
  };

  nixUnstable = callPackage ../tools/package-management/nix/unstable.nix {
    storeDir = getPkgConfig "nix" "storeDir" "/nix/store";
    stateDir = getPkgConfig "nix" "stateDir" "/nix/var";
  };

  # The SQLite branch.
  nixSqlite = lowPrio (makeOverridable (import ../tools/package-management/nix/sqlite.nix) {
    inherit fetchurl stdenv perl curl bzip2 openssl sqlite;
    storeDir = getPkgConfig "nix" "storeDir" "/nix/store";
    stateDir = getPkgConfig "nix" "stateDir" "/nix/var";
  });

  nixCustomFun = src: preConfigure: enableScripts: configureFlags:
    import ../tools/package-management/nix/custom.nix {
      inherit fetchurl stdenv perl curl bzip2 openssl src preConfigure automake
        autoconf libtool configureFlags enableScripts lib bison libxml2;
      flex = flex2533;
      aterm = aterm25;
      db4 = db45;
      inherit docbook5_xsl libxslt docbook5 docbook_xml_dtd_43 w3m;
    };

  disnix = callPackage ../tools/package-management/disnix { };

  disnix_activation_scripts = callPackage ../tools/package-management/disnix/activation-scripts { };

  DisnixService = callPackage ../tools/package-management/disnix/DisnixService { };

  latex2html = callPackage ../misc/tex/latex2html/default.nix {
    tex = tetex;
  };

  mysqlWorkbench = newScope gnome ../applications/misc/mysql-workbench {
    lua = lua5;
    inherit (pythonPackages) pexpect paramiko;
  };

  pgadmin = callPackage ../applications/misc/pgadmin { };

  pgf = pgf2;

  # Keep the old PGF since some documents don't render properly with
  # the new one.
  pgf1 = callPackage ../misc/tex/pgf/1.x.nix { };

  pgf2 = callPackage ../misc/tex/pgf/2.x.nix { };

  polytable = callPackage ../misc/tex/polytable { };

  psi = newScope pkgs.kde45 ../applications/networking/instant-messengers/psi { };

  putty = callPackage ../applications/networking/remote/putty { };

  rssglx = callPackage ../misc/screensavers/rss-glx { };

  xlockmore = callPackage ../misc/screensavers/xlockmore {
    pam = if getPkgConfig "xlockmore" "pam" true then pam else null;
  };

  saneBackends = callPackage ../misc/sane-backends {
    gt68xxFirmware = getConfig ["sane" "gt68xxFirmware"] null;
  };

  saneFrontends = callPackage ../misc/sane-front { };

  sourceAndTags = import ../misc/source-and-tags {
    inherit pkgs stdenv unzip lib ctags;
    hasktags = haskellPackages.myhasktags;
  };

  splix = callPackage ../misc/cups/drivers/splix { };

  tetex = callPackage ../misc/tex/tetex { };

  tex4ht = callPackage ../misc/tex/tex4ht { };

  texFunctions = import ../misc/tex/nix pkgs;

  texLive = builderDefsPackage (import ../misc/tex/texlive) {
    inherit builderDefs zlib bzip2 ncurses libpng ed
      gd t1lib freetype icu perl ruby expat curl
      libjpeg bison python fontconfig;
    inherit (xlibs) libXaw libX11 xproto libXt libXpm
      libXmu libXext xextproto libSM libICE;
    flex = flex2535;
    ghostscript = ghostscriptX;
  };

  /* Look in configurations/misc/raskin.nix for usage example (around revisions
  where TeXLive was added)

  (texLiveAggregationFun {
    paths = [texLive texLiveExtra texLiveCMSuper
      texLiveBeamer
    ];
  })

  You need to use texLiveAggregationFun to regenerate, say, ls-R (TeX-related file list)
  Just installing a few packages doesn't work.
  */
  texLiveAggregationFun =
    (builderDefsPackage (import ../misc/tex/texlive/aggregate.nix));

  texLiveContext = builderDefsPackage (import ../misc/tex/texlive/context.nix) {
    inherit texLive;
  };

  texLiveExtra = builderDefsPackage (import ../misc/tex/texlive/extra.nix) {
    inherit texLive;
  };

  texLiveCMSuper = builderDefsPackage (import ../misc/tex/texlive/cm-super.nix) {
    inherit texLive;
  };

  texLiveLatexXColor = builderDefsPackage (import ../misc/tex/texlive/xcolor.nix) {
    inherit texLive;
  };

  texLivePGF = builderDefsPackage (import ../misc/tex/texlive/pgf.nix) {
    inherit texLiveLatexXColor texLive;
  };

  texLiveBeamer = builderDefsPackage (import ../misc/tex/texlive/beamer.nix) {
    inherit texLiveLatexXColor texLivePGF texLive;
  };

  trac = callPackage ../misc/trac {
    inherit (pythonPackages) pysqlite;
  };

  vice = callPackage ../misc/emulators/vice { };

  # Wine cannot be built in 64-bit; use a 32-bit build instead.
  wine = callPackage_i686 ../misc/emulators/wine {
    flex = pkgsi686Linux.flex2535;
  };

  wineWarcraft = callPackage_i686 ../misc/emulators/wine/wine-warcraft.nix {
    flex = pkgsi686Linux.flex2535;
  };

  x2x = callPackage ../tools/X11/x2x { };

  xosd = callPackage ../misc/xosd { };

  xsane = callPackage ../misc/xsane { };

  yafc = callPackage ../applications/networking/yafc { };

  myEnvFun = import ../misc/my-env {
    inherit substituteAll pkgs;
    inherit (stdenv) mkDerivation;
  };

  misc = import ../misc/misc.nix { inherit pkgs stdenv; };

}; in pkgs<|MERGE_RESOLUTION|>--- conflicted
+++ resolved
@@ -2881,6 +2881,14 @@
     gccCross = null;
   };
 
+  glibc212x = callPackage ../development/libraries/x {
+    kernelHeaders = linuxHeaders;
+    installLocales = getPkgConfig "glibc" "locales" false;
+    machHeaders = null;
+    hurdHeaders = null;
+    gccCross = null;
+  };
+
   glibc212Cross = forceBuildDrv (makeOverridable (import ../development/libraries/glibc-2.12)
     (let crossGNU = (crossSystem != null && crossSystem.config == "i586-pc-gnu");
      in ({
@@ -4834,12 +4842,9 @@
   linuxPackages_2_6_33 = recurseIntoAttrs (linuxPackagesFor linux_2_6_33 pkgs.linuxPackages_2_6_33);
   linuxPackages_2_6_34 = recurseIntoAttrs (linuxPackagesFor linux_2_6_34 pkgs.linuxPackages_2_6_34);
   linuxPackages_2_6_35 = recurseIntoAttrs (linuxPackagesFor linux_2_6_35 pkgs.linuxPackages_2_6_35);
-<<<<<<< HEAD
+  linuxPackages_2_6_36 = recurseIntoAttrs (linuxPackagesFor linux_2_6_36 pkgs.linuxPackages_2_6_36);
   linuxPackages_nanonote_jz_2_6_34 = recurseIntoAttrs (linuxPackagesFor linux_nanonote_jz_2_6_34 pkgs.linuxPackages_nanonote_jz_2_6_34); 
   linuxPackages_nanonote_jz_2_6_35 = recurseIntoAttrs (linuxPackagesFor linux_nanonote_jz_2_6_35 pkgs.linuxPackages_nanonote_jz_2_6_35); 
-=======
-  linuxPackages_2_6_36 = recurseIntoAttrs (linuxPackagesFor linux_2_6_36 pkgs.linuxPackages_2_6_36);
->>>>>>> 327a2eae
 
   # The current default kernel / kernel modules.
   linux = linux_2_6_32;
