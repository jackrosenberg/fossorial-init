lib: self: super:

with self;

let
  # Removing recurseForDerivation prevents derivations of aliased attribute set
  # to appear while listing all the packages available.
  removeRecurseForDerivations = alias: with lib;
    if alias.recurseForDerivations or false
    then removeAttrs alias ["recurseForDerivations"]
    else alias;

  # Disabling distribution prevents top-level aliases for non-recursed package
  # sets from building on Hydra.
  removeDistribute = alias: with lib;
    if isDerivation alias then
      dontDistribute alias
    else alias;

  # Make sure that we are not shadowing something from all-packages.nix.
  checkInPkgs = n: alias:
    if builtins.hasAttr n super
    then throw "Alias ${n} is still in all-packages.nix"
    else alias;

  mapAliases = aliases:
    lib.mapAttrs (n: alias:
      removeDistribute
        (removeRecurseForDerivations
          (checkInPkgs n alias)))
      aliases;
in

### Deprecated aliases - for backward compatibility
### Please maintain this list in ASCIIbetical ordering.
### Hint: the "sections" are delimited by ### <letter> ###

mapAliases ({
  # forceSystem should not be used directly in Nixpkgs.
  # Added 2018-07-16
  forceSystem = system: _:
    (import self.path { localSystem = { inherit system; }; });

  _0x0 = throw "0x0 upstream is abandoned and no longer exists: https://gitlab.com/somasis/scripts/";

  ### A ###

  accounts-qt = libsForQt5.accounts-qt; # Added 2015-12-19
  adobeReader = adobe-reader; # Added 2013-11-04
  adobe_flex_sdk = apache-flex-sdk; # Added 2018-06-01
  aesop = throw "aesop has been removed from nixpkgs, as it was unmaintained."; # Added 2021-08-05
  ag = silver-searcher; # Added 2018-04-25
  aircrackng = aircrack-ng; # Added 2016-01-14
  airtame = throw "airtame has been removed due to being unmaintained."; # Added 2022-01-19
  aleth = throw "aleth (previously packaged as cpp_ethereum) has been removed; abandoned upstream."; # Added 2020-11-30
  alienfx = throw "alienfx has been removed."; # Added 2019-12-08
  alsaLib = alsa-lib; # Added 2021-06-09
  alsaOss = alsa-oss; # Added 2021-06-10
  alsaPluginWrapper = alsa-plugins-wrapper; # Added 2021-06-10
  alsaPlugins = alsa-plugins; # Added 2021-06-10
  alsaTools = alsa-tools; # Added 2021-06-10
  alsaUtils = alsa-utils; # Added 2021-06-10
  amazon-glacier-cmd-interface = throw "amazon-glacier-cmd-interface has been removed due to it being unmaintained."; # Added 2020-10-30
  aminal = throw "aminal was renamed to darktile."; # Added 2021-09-28
  ammonite-repl = ammonite; # Added 2017-05-02
  amsn = throw "amsn has been removed due to being unmaintained."; # Added 2020-12-09
  angelfish = libsForQt5.plasmaMobileGear.angelfish; # Added 2021-10-06
  antimicro = throw "antimicro has been removed as it was broken, see antimicrox instead."; # Added 2020-08-06
  antimicroX = antimicrox; # Added 2021-10-31
  ardour_5 = throw "ardour_5 has been removed. see https://github.com/NixOS/nixpkgs/issues/139549"; # Added 2021-09-28
  arduino_core = arduino-core; # Added 2015-02-04
  arora = throw "arora has been removed."; # Added 2020-09-09
  asciidocFull = asciidoc-full; # Added 2014-06-22
  asn1c = throw "asn1c has been removed: deleted by upstream"; # Added 2022-01-07
  asterisk_15 = throw "asterisk_15: Asterisk 15 is end of life and has been removed."; # Added 2020-10-07
  at_spi2_atk = at-spi2-atk; # Added 2018-02-25
  at_spi2_core = at-spi2-core; # Added 2018-02-25
  aucdtect = throw "aucdtect: Upstream no longer provides download urls."; # Added 2020-12-26
  avldrums-lv2 = x42-avldrums; # Added 2020-03-29
  avxsynth = throw "avxsynth was removed because it was broken"; # Added 2021-05-18
  azureus = throw "azureus is now known as vuze and the version in nixpkgs was really outdated"; # Added 2021-08-02

  ### B ###

  badtouch = authoscope; # Project was renamed, added 20210626
  bar-xft = lemonbar-xft; # Added 2015-01-16
  bashCompletion = bash-completion; # Added 2016-09-28
  bashInteractive_5 = bashInteractive; # Added 2021-08-20
  bash_5 = bash; # Added 2021-08-20
  bashburn = throw "bashburn has been removed: deleted by upstream"; # Added 2022-01-07
  batti = throw "batti has been removed from nixpkgs, as it was unmaintained"; # Added 2019-12-10
  bazaar = throw "bazaar has been deprecated by breezy."; # Added 2020-04-19
  bazaarTools = throw "bazaar has been deprecated by breezy."; # Added 2020-04-19
  bcat = throw "bcat has been removed because upstream is dead"; # Added 2021-08-22
  beegfs = throw "beegfs has been removed."; # Added 2019-11-24
  beret = throw "beret has been removed"; # Added 2021-11-16
  bin_replace_string = throw "bin_replace_string has been removed: deleted by upstream"; # Added 2022-01-07
  bitsnbots = throw "bitsnbots has been removed because it was broken and upstream missing"; # Added 2021-08-22
  blastem = throw "blastem has been removed from nixpkgs as it would still require python2."; # Added 2022-01-01
  bluezFull = bluez; # Added 2019-12-03
  bomi = throw "bomi has been removed from nixpkgs since it was broken and abandoned upstream"; # Added 2020-12-10
  bootchart = throw "bootchart has been removed from nixpkgs, as it is without a maintainer"; # Added 2019-12-10
  bpftool = bpftools; # Added 2021-05-03
  brackets = throw "brackets has been removed, it was unmaintained and had open vulnerabilities"; # Added 2021-01-24
  bridge_utils = bridge-utils; # Added 2015-02-20
  bro = zeek; # Added 2019-09-29
  btrfsProgs = btrfs-progs; # Added 2016-01-03

  # bitwarden_rs renamed to vaultwarden with release 1.21.0 (2021-04-30)
  bitwarden_rs = vaultwarden;
  bitwarden_rs-mysql = vaultwarden-mysql;
  bitwarden_rs-postgresql = vaultwarden-postgresql;
  bitwarden_rs-sqlite = vaultwarden-sqlite;
  bitwarden_rs-vault = vaultwarden-vault;

  blink = throw "blink has been removed from nixpkgs, it was unmaintained and required python2 at the time of removal."; # Added 2022-01-12
  bs1770gain = throw "bs1770gain has been removed from nixpkgs, as it had no maintainer or reverse dependencies."; # Added 2021-01-02
  bsod = throw "bsod has been removed: deleted by upstream"; # Added 2022-01-07
  btc1 = throw "btc1 has been removed, it was abandoned by upstream"; # Added 2020-11-03
  buildPerlPackage = perlPackages.buildPerlPackage; # Added 2018-10-12
  buildkite-agent3 = buildkite-agent; # Added 2018-09-26
  bundler_HEAD = bundler; # Added 2015-11-15
  bunny = throw "bunny has been removed: deleted by upstream"; # Added 2022-01-07
  bypass403 = throw "bypass403 has been removed: deleted by upstream"; # Added 2022-01-07

  ### C ###

  caddy1 = throw "caddy 1.x has been removed from nixpkgs, as it's unmaintained: https://github.com/caddyserver/caddy/blob/master/.github/SECURITY.md#supported-versions"; # Added 2020-10-02
  calibre-py2 = throw "calibre-py2 has been removed from nixpkgs, as calibre has upgraded to python 3. Please use calibre as replacement."; # Added 2021-01-13
  calibre-py3 = throw "calibre-py3 has been removed from nixpkgs, as calibre's default python version is now 3. Please use calibre as replacement."; # Added 2021-01-13
  cantarell_fonts = cantarell-fonts; # Added 2018-03-03
  cargo-tree = throw "cargo-tree has been removed, use the builtin `cargo tree` command instead."; # Added 2020-08-20
  casperjs = throw "casperjs has been removed, it was abandoned by upstream and broken.";
  catfish = xfce.catfish; # Added 2019-12-22
  ccnet = throw "ccnet has been removed because seafile does not depend on it anymore"; # Added 2021-03-25
  cde-gtk-theme = throw "cde-gtk-theme has been removed from nixpkgs as it shipped with python2 scripts that didn't work anymore."; # Added 2022-01-12
  cgmanager = throw "cgmanager was deprecated by lxc and therefore removed from nixpkgs."; # Added 2020-06-05
  checkbashism = checkbashisms; # Added 2016-08-16
  chronos = throw "chronos has been removed from nixpkgs, as it was unmaintained"; # Added 2020-08-15
  chunkwm = throw "chunkwm has been removed: abandoned by upstream"; # Added 2022-01-07
  cide = throw "cide was deprecated on 2019-09-11: abandoned by upstream";
  cifs_utils = cifs-utils; # Added 2016-08
  cinepaint = throw "cinepaint has been removed from nixpkgs, as it was unmaintained"; # Added 2019-12-10
  ckb = ckb-next; # Added 2018-10-21
  callPackage_i686 = pkgsi686Linux.callPackage;
  creddump = throw "creddump has been removed from nixpkgs as the upstream has abandoned the project."; # Added 2022-01-01

  # these are for convenience, not for backward compat and shouldn't expire
  clang5Stdenv = lowPrio llvmPackages_5.stdenv;
  clang6Stdenv = lowPrio llvmPackages_6.stdenv;
  clang7Stdenv = lowPrio llvmPackages_7.stdenv;
  clang8Stdenv = lowPrio llvmPackages_8.stdenv;
  clang9Stdenv = lowPrio llvmPackages_9.stdenv;
  clang10Stdenv = lowPrio llvmPackages_10.stdenv;
  clang11Stdenv = lowPrio llvmPackages_11.stdenv;
  clang12Stdenv = lowPrio llvmPackages_12.stdenv;

  clangAnalyzer = clang-analyzer; # Added 2015-02-20
  claws-mail-gtk2 = throw "claws-mail-gtk2 was removed to get rid of Python 2, please use claws-mail"; # Added 2021-12-05
  claws-mail-gtk3 = claws-mail; # Added 2021-07-10
  clawsMail = claws-mail; # Added 2016-04-29
  clutter_gtk = clutter-gtk; # Added 2018-02-25
  cmakeWithQt4Gui = throw "cmakeWithQt4Gui has been removed in favor of cmakeWithGui (Qt 5)"; # Added 2021-05
  codimd = hedgedoc; # Added 2020-11-29
  compton = picom; # Added 2019-12-02
  compton-git = compton; # Added 2019-05-20
  concurrencykit = libck; # Added 2021-03
  conntrack_tools = conntrack-tools; # Added 2018-05
  cool-old-term = cool-retro-term; # Added 2015-01-31
  coprthr = throw "coprthr has been removed."; # Added 2019-12-08
  coredumper = throw "coredumper has been removed: abandoned by upstream."; # Added 2019-11-16
  corsmisc = throw "corsmisc has been removed (upstream is gone)"; # Added 2022-01-24
  couchdb = throw "couchdb was removed from nixpkgs, use couchdb3 instead"; # Added 2021-03-03
  couchdb2 = throw "couchdb2 was removed from nixpkgs, use couchdb3 instead"; # Added 2021-03-03
  cpp-gsl = microsoft_gsl; # Added 2019-05-24
  cpp_ethereum = throw "cpp_ethereum has been removed; abandoned upstream."; # Added 2020-11-30
  cpuminer-multi = throw "cpuminer-multi has been removed: deleted by upstream"; # Added 2022-01-07
  crafty = throw "crafty has been removed: deleted by upstream"; # Added 2022-01-07
  cryptol = throw "cryptol was removed due to prolonged broken build"; # Added 2020-08-21

  # CUDA Toolkit

  cudatoolkit_6 = throw "cudatoolkit_6 has been removed in favor of newer versions"; # Added 2021-02-14
  cudatoolkit_65 = throw "cudatoolkit_65 has been removed in favor of newer versions"; # Added 2021-02-14
  cudatoolkit_7 = throw "cudatoolkit_7 has been removed in favor of newer versions"; # Added 2021-02-14
  cudatoolkit_7_5 = throw "cudatoolkit_7_5 has been removed in favor of newer versions"; # Added 2021-02-14
  cudatoolkit_8 = throw "cudatoolkit_8 has been removed in favor of newer versions"; # Added 2021-02-14
  cudatoolkit_9 = throw "cudatoolkit_9 has been removed in favor of newer versions"; # Added 2021-04-18
  cudatoolkit_9_0 = throw "cudatoolkit_9_0 has been removed in favor of newer versions"; # Added 2021-04-18
  cudatoolkit_9_1 = throw "cudatoolkit_9_1 has been removed in favor of newer versions"; # Added 2021-04-18
  cudatoolkit_9_2 = throw "cudatoolkit_9_2 has been removed in favor of newer versions"; # Added 2021-04-18
  cudnn6_cudatoolkit_8 = throw "cudnn6_cudatoolkit_8 has been removed in favor of newer versions"; # Added 2021-02-14
  cudnn_cudatoolkit_7 = throw "cudnn_cudatoolkit_7 has been removed in favor of newer versions"; # Added 2021-02-14
  cudnn_cudatoolkit_7_5 = throw "cudnn_cudatoolkit_7_5 has been removed in favor of newer versions"; # Added 2021-02-14
  cudnn_cudatoolkit_8 = throw "cudnn_cudatoolkit_8 has been removed in favor of newer versions"; # Added 2021-02-14
  cudnn_cudatoolkit_9 = throw "cudnn_cudatoolkit_9 has been removed in favor of newer versions"; # Added 2021-04-18
  cudnn_cudatoolkit_9_0 = throw "cudnn_cudatoolkit_9_0 has been removed in favor of newer versions"; # Added 2021-04-18
  cudnn_cudatoolkit_9_1 = throw "cudnn_cudatoolkit_9_1 has been removed in favor of newer versions"; # Added 2021-04-18
  cudnn_cudatoolkit_9_2 = throw "cudnn_cudatoolkit_9_2 has been removed in favor of newer versions"; # Added 2021-04-18

  cloud-print-connector = throw "Google Cloudprint is officially discontinued since Jan 2021, more info https://support.google.com/chrome/a/answer/9633006";
  cquery = throw "cquery has been removed because it is abandoned by upstream. Consider switching to clangd or ccls instead."; # Added 2020-06-15
  cups-googlecloudprint = throw "Google Cloudprint is officially discontinued since Jan 2021, more info https://support.google.com/chrome/a/answer/9633006";
  cupsBjnp = cups-bjnp; # Added 2016-01-02
  cups_filters = cups-filters; # Added 2016-08
  curaByDagoma = throw "curaByDagoma has been removed from nixpkgs, because it was unmaintained and dependent on python2 packages."; # Added 2022-01-12
  curaLulzbot = throw "curaLulzbot has been removed due to insufficient upstream support for a modern dependency chain"; # Added 2021-10-23
  cv = progress; # Added 2015-09-06
  cvs_fast_export = cvs-fast-export; # Added 2021-06-10

  ### D ###

  d1x_rebirth = dxx-rebirth; # Added 2018-04-25
  d2x_rebirth = dxx-rebirth; # Added 2018-04-25
  dart_dev = throw "Non-stable versions of Dart have been removed."; # Added 2020-01-15
  dart_old = throw "Non-stable versions of Dart have been removed."; # Added 2020-01-15
  dart_stable = dart; # Added 2020-01-15
  dat = nodePackages.dat;
  dbus_daemon = dbus.daemon; # Added 2018-04-25
  dbus_glib = dbus-glib; # Added 2018-02-25
  dbus_libs = dbus; # Added 2018-04-25
  dbus_tools = dbus.out; # Added 2018-04-25
  dbvisualizer = throw "dbvisualizer has been removed from nixpkgs, as it's unmaintained"; # Added 2020-09-20
  deadbeef-mpris2-plugin = deadbeefPlugins.mpris2; # Added 2018-02-23
  deadpixi-sam = deadpixi-sam-unstable;

  debian_devscripts = debian-devscripts; # added 2016-03-23
  debugedit-unstable = debugedit; # Added 2021-11-22
  deepin = throw "deepin was a work in progress and it has been canceled and removed https://github.com/NixOS/nixpkgs/issues/94870"; # added 2020-08-31
  deepspeech = throw "deepspeech was removed in favor of stt. https://github.com/NixOS/nixpkgs/issues/119496"; # added 2021-05-05
  deisctl = throw "deisctl was removed ; the service does not exist anymore"; # added 2022-02-06
  deis = throw "deis was removed ; the service does not exist anymore"; # added 2022-02-06
  deltachat-electron = deltachat-desktop; # added 2021-07-18
  diffuse = throw "diffuse has been removed from nixpkgs, as it's unmaintained"; # Added 2019-12-10

  deluge-1_x = throw ''
    Deluge 1.x (deluge-1_x) is no longer supported.
    Please use Deluge 2.x (deluge-2_x) instead, for example:

        services.deluge.package = pkgs.deluge-2_x;

    Note that it is NOT possible to switch back to Deluge 1.x after this change.
  ''; # Added 2021-08-18

  demjson = with python3Packages; toPythonApplication demjson; # Added 2022-01-18
  desktop_file_utils = desktop-file-utils; # Added 2018-02-25
  devicemapper = lvm2; # Added 2018-04-25
  digikam5 = digikam; # Added 2017-02-18
  displaycal = throw "displaycal has been removed from nixpkgs, as it hasn't migrated to python3."; # Added 2022-01-12
  dmtx = dmtx-utils; # Added 2018-04-25
  dnnl = oneDNN; # Added 2020-04-22
  docbook5_xsl = docbook_xsl_ns; # Added 2018-04-25
  docbookrx = throw "docbookrx has been removed since it was unmaintained"; # Added 2021-01-12
  docbook_xml_xslt = docbook_xsl; # Added 2018-04-25
  docker_compose = docker-compose; # Added 2018-11-10
  dolphinEmu = dolphin-emu; # Added 2021-11-10
  dolphinEmuMaster = dolphin-emu-beta; # Added 2021-11-10
  dotnet-netcore = dotnet-runtime; # Added 2021-10-07
  double_conversion = double-conversion; # Added 2017-11-22
  draftsight = throw "draftsight has been removed, no longer available as freeware"; # Added 2020-08-14
  dvb_apps = throw "dvb_apps has been removed."; # Added 2020-11-03
  dwarf_fortress = dwarf-fortress; # Added 2016-01-23
  dwm-git = throw "dwm-git has been removed from nixpkgs, as it had no updates for 2 years not serving it's purpose."; # Added 2021-02-07
  dylibbundler = macdylibbundler; # Added 2021-04-24

  ### E ###


  ec2_ami_tools = ec2-ami-tools; # Added 2021-10-08
  ec2_api_tools = ec2-api-tools; # Added 2021-10-08
  ec2-utils = amazon-ec2-utils; # Added 2022-02-01
  elasticmq = throw "elasticmq has been removed in favour of elasticmq-server-bin"; # Added 2021-01-17
  elasticsearch7-oss = throw "elasticsearch7-oss has been removed, as the distribution is no longer provided by upstream. https://github.com/NixOS/nixpkgs/pull/114456"; # Added 2021-06-09

  # Electron
  electron_3 = throw "electron_3 has been removed in favor of newer versions"; # Added 2021-01-06
  electron_4 = throw "electron_4 has been removed in favor of newer versions"; # Added 2021-01-06
  electron_5 = throw "electron_5 has been removed in favor of newer versions"; # Added 2021-01-06
  electron_6 = throw "electron_6 has been removed in favor of newer versions"; # Added 2021-01-06

  electrum-dash = throw "electrum-dash has been removed from nixpkgs as the project is abandoned."; # Added 2022-01-01

  # Emacs
  emacs27Packages = emacs27.pkgs; # Added 2020-12-18
  emacs27WithPackages = emacs27.pkgs.withPackages; # Added 2020-12-18
  emacsPackages = emacs.pkgs; # Added 2020-12-18
  emacsPackagesGen = emacsPackagesFor; # Added 2018-08-18
  emacsPackagesNg = emacs.pkgs; # Added 2019-08-07
  emacsPackagesNgFor = emacsPackagesFor; # Added 2019-08-07
  emacsPackagesNgGen = emacsPackagesFor; # Added 2018-08-18
  emacsWithPackages = emacs.pkgs.withPackages; # Added 2020-12-18

  enblendenfuse = enblend-enfuse; # Added 2015-09-30
  encryptr = throw "encryptr was removed because it reached end of life"; # Added 2022-02-06
  envelope = throw "envelope has been removed from nixpkgs, as it was unmaintained."; # Added 2021-08-05
  epoxy = libepoxy; # Added 2021-11-11
  esniper = throw "esniper has been removed because upstream no longer maintains it (and it no longer works)"; # Added 2021-04-12
  etcdctl = etcd; # Added 2018-04-25
  euca2tools = throw "euca2ools has been removed because it is unmaintained upstream and still uses python2."; # Added 2022-01-01
  evilvte = throw "evilvte has been removed from nixpkgs for being unmaintained with security issues and dependant on an old version of vte which was removed."; # Added 2022-01-14
  evolution_data_server = evolution-data-server; # Added 2018-02-25
  exfat-utils = exfat; # Added 2015-09-11

  ### F ###

  facette = throw "facette has been removed."; # Added 2020-01-06
  fast-neural-doodle = throw "fast-neural-doodle has been removed, as the upstream project has been abandoned"; # Added 2020-03-28
  fastnlo = fastnlo_toolkit; # Added 2021-04-24
  fedora-coreos-config-transpiler = throw "fedora-coreos-config-transpiler has been renamed to 'butane'."; # Added 2021-04-13
  fetchFromGithub = throw "You meant fetchFromGitHub, with a capital H.";
  ffadoFull = ffado; # Added 2018-05-01
  firefox-esr-68 = throw "Firefox 68 ESR was removed because it reached end of life with its final release 68.12esr on 2020-08-25.";
  firefox-esr-wrapper = firefox-esr; # Added 2016-01
  firefoxWrapper = firefox; # Added 2015-09
  firefox-wrapper = firefox; # Added 2016-01
  firestr = throw "firestr has been removed."; # Added 2019-12-08
  firmwareLinuxNonfree = linux-firmware; # Added 2022-01-09
  fish-foreign-env = throw "fish-foreign-env has been replaced with fishPlugins.foreign-env"; # Added 2020-12-29, modified 2021-01-10
  flameGraph = flamegraph; # Added 2018-04-25
  flashplayer-standalone-debugger = throw "flashplayer-standalone-debugger has been removed as Adobe Flash Player is now deprecated."; # Added 2021-02-07
  flashplayer-standalone = throw "flashplayer-standalone has been removed as Adobe Flash Player is now deprecated."; # Added 2021-02-07
  flashplayer = throw "flashplayer has been removed as Adobe Flash Player is now deprecated."; # Added 2021-02-07
  flashtool = throw "flashtool was removed from nixpkgs, because the download is down for copyright reasons and the site looks very fishy"; # Added 2021-06-31
  flink_1_5 = throw "flink_1_5 was removed, use flink instead"; # Added 2021-01-25
  flutter-beta = throw "Non-stable versions of Flutter have been removed. You can use flutterPackages.mkFlutter to generate a package for other Flutter versions."; # Added 2020-01-15
  flutter-dev = throw "Non-stable versions of Flutter have been removed. You can use flutterPackages.mkFlutter to generate a package for other Flutter versions."; # Added 2020-01-15
  flvtool2 = throw "flvtool2 has been removed."; # Added 2020-11-03
  fme = throw "fme was removed, because it is old and uses Glade, a discontinued library."; # Added 2022-01-26
  foldingathome = fahclient; # Added 2020-09-03
  font-awesome-ttf = font-awesome; # Added 2018-02-25

  fontconfig-ultimate = throw ''
    fontconfig-ultimate has been removed. The repository has been archived upstream and activity has ceased for several years.
    https://github.com/bohoomil/fontconfig-ultimate/issues/171.
  ''; # Added 2019-10-31

  fontconfig-penultimate = throw ''
    fontconfig-penultimate has been removed.
    It was a fork of the abandoned fontconfig-ultimate.
  ''; # Added 2020-07-21

  fontconfig_210 = throw ''
    fontconfig 2.10.x hasn't had a release in years, is vulnerable to CVE-2016-5384
    and has only been used for old fontconfig caches.
  '';

  foomatic_filters = foomatic-filters; # Added 2016-08
  fscryptctl-experimental = throw "The package fscryptctl-experimental has been removed. Please switch to fscryptctl."; # Added 2021-11-07
  fsharp41 = throw "fsharp41 has been removed, please use dotnet-sdk_5 or later";
  fslint = throw "fslint has been removed: end of life. Upstream recommends using czkawka (https://qarmin.github.io/czkawka/) instead"; # Added 2022-01-15
  fuse_exfat = exfat; # Added 2015-09-11
  fuseki = apache-jena-fuseki; # Added 2018-04-25
  fwupdate = throw "fwupdate was merged into fwupd"; # Added 2020-05-19

  ### G ###

  g4py = python3Packages.geant4; # Added 2020-06-06
  gaia = throw "gaia has been removed because it seems abandoned upstream and uses no longer supported dependencies"; # Added 2020-06-06
  gdal_1_11 = throw "gdal_1_11 was removed. Use gdal instead."; # Added 2021-04-03
  gdb-multitarget = gdb; # Added 2017-11-13
  gdk_pixbuf = gdk-pixbuf; # Added 2019-05-22
  getmail = throw "getmail has been removed from nixpkgs, migrate to getmail6."; # Added 2022-01-12
  gettextWithExpat = gettext; # Added 2016-02-19
  gfm = throw "gfm has been removed"; # Added 2021-01-15
  giblib = throw " giblib has been removed from nixpkgs because upstream is gone."; # Added 2022-01-23
  giflib_4_1 = throw "giflib_4_1 has been removed; use giflib instead"; # Added 2020-02-12
  git-bz = throw "giz-bz has been removed from nixpkgs as it is stuck on python2."; # Added 2022-01-01

  gitAndTools = self // {
    darcsToGit = darcs-to-git;
    gitAnnex = git-annex;
    gitBrunch = git-brunch;
    gitFastExport = git-fast-export;
    gitRemoteGcrypt = git-remote-gcrypt;
    svn_all_fast_export = svn-all-fast-export;
    topGit = top-git;
  }; # Added 2021-01-14

  gitin = throw "gitin has been remove because it was unmaintained and depended on an insecure version of libgit2"; # Added 2021-12-07
  gitinspector = throw "gitinspector has been removed because it doesn't work with python3."; # Added 2022-01-12
  gksu = throw "gksu has been removed"; # Added 2022-01-16
  glib_networking = glib-networking; # Added 2018-02-25
  gmailieer = lieer; # Added 2020-04-19
  gmic_krita_qt = gmic-qt-krita; # Added 2019-09-07
  gmvault = throw "gmvault has been removed because it is unmaintained, mostly broken, and insecure"; # Added 2021-03-08
  gnash = throw "gnash has been removed; broken and abandoned upstream."; # added 2022-02-06
  gnome-passwordsafe = gnome-secrets; # added 2022-01-30
  gnome-mpv = celluloid; # Added 2019-08-22
  gnome-sharp = throw "gnome-sharp has been removed from nixpkgs"; # Added 2022-01-15
  gnome-themes-standard = gnome-themes-extra; # Added 2018-03-14
  gnome_user_docs = gnome-user-docs; # Added 2019-11-20
  gnome15 = throw "gnome15 has been removed from nixpkgs, as it's unmaintained and depends on deprecated libraries."; # Added 2019-12-10
  gnome_doc_utils = gnome-doc-utils; # Added 2018-02-25
  gnome_themes_standard = gnome-themes-standard; # Added 2018-02-25
  gnunet_git = throw "gnunet_git was removed due to gnunet becoming stable"; # Added 2019-05-27

  gnuradio-with-packages = gnuradio3_7.override {
    extraPackages = lib.attrVals [
      "osmosdr" "ais" "gsm" "nacl" "rds" "limesdr"
    ] gnuradio3_7Packages;
  }; # Added 2020-10-16

  gmock = gtest; # moved from top-level 2021-03-14

  gnome3 = gnome; # Added 2021-05-07
  gnupg20 = throw "gnupg20 has been removed from nixpkgs as upstream dropped support on 2017-12-31";# Added 2020-07-12
  gnuradio3_7 = throw "gnuradio3_7 has been removed because it required Python 2"; # Added 2022-01-16
  gnuradio-ais = gnuradio3_7.pkgs.ais; # Added 2019-05-27, changed 2020-10-16
  gnuradio-gsm = gnuradio3_7.pkgs.gsm; # Added 2019-05-27, changed 2020-10-16
  gnuradio-limesdr = gnuradio3_7.pkgs.limesdr; # Added 2019-05-27, changed 2020-10-16
  gnuradio-nacl = gnuradio3_7.pkgs.nacl; # Added 2019-05-27, changed 2020-10-16
  gnuradio-osmosdr = gnuradio3_7.pkgs.osmosdr; # Added 2019-05-27, changed 2020-10-16
  gnuradio-rds = gnuradio3_7.pkgs.rds; # Added 2019-05-27, changed 2020-10-16
  gnustep-make = gnustep.make; # Added 2016-7-6
  gnuvd = throw "gnuvd was removed because the backend service is missing"; # Added 2020-01-14
  gobby5 = gobby; # Added 2021-02-01
  gobjectIntrospection = gobject-introspection; # Added 2018-12-02
  goimports = gotools; # Added 2018-09-16
  gometalinter = throw "gometalinter was abandoned by upstream. Consider switching to golangci-lint instead"; # Added 2020-04-23
  googleAuthenticator = google-authenticator; # Added 2016-10-16
  googleearth = throw "the non-pro version of Google Earth was removed because it was discontinued and downloading it isn't possible anymore"; # Added 2022-01-22
  google-gflags = gflags; # Added 2019-07-25
  google-musicmanager = throw "google-musicmanager has been removed because Google Play Music was discontinued"; # Added 2021-03-07
  google-music-scripts = throw "google-music-scripts has been removed because Google Play Music was discontinued"; # Added 2021-03-07
  go-pup = pup; # Added 2017-12-19
  gpgstats = throw "gpgstats has been removed: upstream is gone"; # added 2022-02-06
  graalvm11 = graalvm11-ce;
  graalvm8-ce = throw "graalvm8-ce has been removed by upstream."; # Added 2021-10-19
  graalvm8 = throw "graalvm8-ce has been removed by upstream."; # Added 2021-10-19
  gr-ais = gnuradio3_7.pkgs.ais; # Added 2019-05-27, changed 2020-10-16
  grantlee5 = libsForQt5.grantlee; # Added 2015-12-19
  gr-gsm = gnuradio3_7.pkgs.gsm; # Added 2019-05-27, changed 2020-10-16
  grib-api = throw "grib-api has been replaced by ecCodes => https://confluence.ecmwf.int/display/ECC/GRIB-API+migration"; # Added 2022-01-05
  gr-limesdr = gnuradio3_7.pkgs.limesdr; # Added 2019-05-27, changed 2020-10-16
  gr-nacl = gnuradio3_7.pkgs.nacl; # Added 2019-05-27, changed 2020-10-16
  gr-osmosdr = gnuradio3_7.pkgs.osmosdr; # Added 2019-05-27, changed 2020-10-16
  gr-rds = gnuradio3_7.pkgs.rds; # Added 2019-05-27, changed 2020-10-16
  gsettings_desktop_schemas = gsettings-desktop-schemas; # Added 2018-02-25
  gtk_doc = gtk-doc; # Added 2018-02-25
  gtklick = throw "gtklick has been removed from nixpkgs as the project is stuck on python2"; # Added 2022-01-01
  gtk-recordmydesktop = throw "gtk-recordmydesktop has been removed from nixpkgs, as it's unmaintained and uses deprecated libraries"; # Added 2019-12-10
  guileCairo = guile-cairo; # Added 2017-09-24
  guile-gnome = throw "guile-gnome has been removed"; # Added 2022-01-16
  guileGnome = throw "guile-gnome has been removed"; # Added 2022-01-16
  guile_lib = guile-lib; # Added 2017-09-24
  guileLint = guile-lint; # Added 2017-09-27
  guile_ncurses = guile-ncurses; # Added 2017-09-24
  gupnp_av = gupnp-av; # Added 2018-02-25
  gupnp_dlna = gupnp-dlna; # Added 2018-02-25
  gupnp_igd = gupnp-igd; # Added 2018-02-25
  gupnptools = gupnp-tools; # Added 2015-12-19
  gutenberg = zola; # Added 2018-11-17
  gwtdragdrop = throw "gwtdragdrop was removed: abandoned by upstream"; # Added 2022-02-06
  gwtwidgets = throw "gwtwidgets was removed: unmaintained"; # Added 2022-02-06

  ### H ###

  hal-flash = throw "hal-flash has been removed as Adobe Flash Player is now deprecated."; # Added 2021-02-07
  hawkthorne = throw "hawkthorne has been removed because it depended on a broken version of love"; # Added 2022-01-15
  heimdalFull = heimdal; # Added 2018-05-01
  heme = throw "heme has been removed: upstream is gone"; # added 2022-02-06
  hepmc = hepmc2; # Added 2019-08-05
  hexen = throw "hexen (SDL port) has been removed: abandoned by upstream."; # Added 2019-12-11
  hicolor_icon_theme = hicolor-icon-theme; # Added 2018-02-25
  holochain-go = throw "holochain-go was abandoned by upstream"; # Added 2022-01-01
  htmlTidy = html-tidy; # Added 2014-12-06
  ht-rust = xh; # Added 2021-02-13
  hydra-flakes = throw "hydra-flakes: Flakes support has been merged into Hydra's master. Please use `hydra-unstable` now."; # Added 2020-04-06

  ### I ###

  iana_etc = iana-etc; # Added 2017-03-08
  iasl = throw "iasl has been removed, use acpica-tools instead"; # Added 2021-08-08
  icedtea8_web = adoptopenjdk-icedtea-web; # Added 2019-08-21
  icedtea_web = adoptopenjdk-icedtea-web; # Added 2019-08-21
  idea = jetbrains; # Added 2017-04-03
  imagemagick7Big = imagemagickBig; # Added 2021-02-22
  imagemagick7 = imagemagick; # Added 2021-02-22
  imagemagick7_light = imagemagick_light; # Added 2021-02-22
  impressive = throw "impressive has been removed due to lack of released python 2 support and maintainership in nixpkgs"; # Added 2022-01-27
  i-score = throw "i-score has been removed: abandoned upstream."; # Added 2020-11-21
  inboxer = throw "inboxer has been removed as it is no longer maintained and no longer works as Google shut down the inbox service this package wrapped.";
  infiniband-diags = rdma-core; # Added 2019-08-09
  ino = throw "ino has been removed from nixpkgs, the project is stuck on python2 and upstream has archived the project."; # Added 2022-01-12
  inotifyTools = inotify-tools;
  inter-ui = inter; # Added 2021-03-27
  iops = throw "iops was removed: upstream is gone"; # Added 2022-02-06
  iproute = iproute2; # moved from top-level 2021-03-14
  ipsecTools = throw "ipsecTools has benn removed, because it was no longer maintained upstream"; # Added 2021-12-15

  ### J ###


  jack2Full = jack2; # moved from top-level 2021-03-14
  jamomacore = throw "jamomacore has been removed: abandoned upstream."; # Added 2020-11-21
  jbidwatcher = throw "jbidwatcher was discontinued in march 2021"; # Added 2021-03-15
  jbuilder = dune_1; # Added 2018-09-09
  jellyfin_10_5 = throw "Jellyfin 10.5 is no longer supported and contains a security vulnerability. Please upgrade to a newer version."; # Added 2021-04-26
  jikes = throw "jikes was deprecated on 2019-10-07: abandoned by upstream";
  joseki = apache-jena-fuseki; # Added 2016-02-28
  journalbeat7 = throw "journalbeat has been removed upstream. Use filebeat with the journald input instead.";

  # Julia
  julia_07 = throw "julia_07 has been deprecated in favor of the latest LTS version"; # Added 2020-09-15
  julia_1 = throw "julia_1 has been deprecated in favor of julia_10 as it was ambiguous"; # Added 2021-03-13
  julia_11 = throw "julia_11 has been deprecated in favor of the latest stable version"; # Added 2020-09-15
  julia_13 = throw "julia_13 has been deprecated in favor of the latest stable version"; # Added 2021-03-13
  julia_10-bin = throw "julia_10-bin has been deprecated in favor of the latest LTS version"; # Added 2021-12-02

  json_glib = json-glib; # Added 2018-02-25
  jvmci8 = throw "graalvm8 and its tools were deprecated in favor of graalvm8-ce"; # Added 2021-10-15

  ### K ###

  k3d = throw "k3d has been removed because it was broken and has seen no release since 2016"; # Added 2022-01-04
  k9copy = throw "k9copy has been removed from nixpkgs, as there is no upstream activity"; # Added 2020-11-06
  kafkacat = kcat; # Added 2021-10-07
  kbdKeymaps = throw "kbdKeymaps is not needed anymore since dvp and neo are now part of kbd"; # Added 2021-04-11
  kdeconnect = plasma5Packages.kdeconnect-kde; # Added 2020-10-28
  kdecoration-viewer = throw "kdecoration-viewer has been removed from nixpkgs, as there is no upstream activity"; # Added 2020-06-16
  kdiff3-qt5 = kdiff3; # Added 2017-02-18
  keepass-keefox = keepass-keepassrpc; # backwards compatibility alias, added 2018-02
  keepassx-community = keepassxc; # Added 2017-11
  keepassx-reboot = keepassx-community; # Added 2017-02-01
  keepassx2-http = keepassx-reboot; # Added 2016-10-17
  keepnote = throw "keepnote has been removed from nixpkgs, as it is stuck on python2."; # Added 2022-01-01
  kerberos = libkrb5; # moved from top-level 2021-03-14
  kexectools = kexec-tools; # Added 2021-09-03
  keybase-go = keybase; # Added 2016-08-24
  keymon = throw "keymon has been removed from nixpkgs, as it's abandoned and archived."; # Added 2019-12-10
  keysmith = libsForQt5.plasmaMobileGear.keysmith; # Added 2021-07-14
  kibana7-oss = throw "kibana7-oss has been removed, as the distribution is no longer provided by upstream. https://github.com/NixOS/nixpkgs/pull/114456"; # Added 2021-06-09
  kicad-with-packages3d = kicad; # Added 2019-11-25
  kindlegen = throw "kindlegen has been removed from nixpkgs, as it's abandoned and no longer available for download."; # Added 2021-03-09
  kinetic-cpp-client = throw "kinetic-cpp-client has been removed from nixpkgs, as it's abandoned."; # Added 2020-04-28
  kino = throw "kino has been removed because it was broken and abandoned"; # Added 2021-04-25
  knockknock = throw "knockknock has been removed from nixpkgs because the upstream project is abandoned."; # Added 2022-01-01
  kodiGBM = kodi-gbm;
  kodiPlain = kodi;
  kodiPlainWayland = kodi-wayland;
  kodiPlugins = kodiPackages; # Added 2021-03-09;
  kramdown-rfc2629 = rubyPackages.kramdown-rfc2629; # Added 2021-03-23
  krename-qt5 = krename; # Added 2017-02-18
  krita-beta = krita; # moved from top-level 2021-12-23
  kvm = qemu_kvm; # Added 2018-04-25

  ### L ###

  lastfmsubmitd = throw "lastfmsubmitd was removed from nixpkgs as the project is abandoned"; # Added 2022-01-01
  latinmodern-math = lmmath;
  letsencrypt = certbot; # Added 2016-05-16
  libGL_driver = mesa.drivers; # Added 2019-05-28
  libaudit = audit; # Added 2018-04-25
  libcanberra_gtk2 = libcanberra-gtk2; # Added 2018-02-25
  libcanberra_gtk3 = libcanberra-gtk3; # Added 2018-02-25
  libcap_manpages = libcap.doc; # Added 2016-04-29
  libcap_pam = if stdenv.isLinux then libcap.pam else null; # Added 2016-04-29
  libcap_progs = libcap.out; # Added 2016-04-29
  libco-canonical = throw "libco-canonical: Canonical deleted the repo, libco-canonical is not used anymore."; # Added 2021-05-16
  libcroco = throw "libcroco has been removed as it's no longer used in any derivations."; # Added 2020-03-04
  libdbusmenu-glib = libdbusmenu; # Added 2018-05-01
  libdbusmenu_qt5 = libsForQt5.libdbusmenu; # Added 2015-12-19
  liberation_ttf_v1_from_source = liberation_ttf_v1; # Added 2018-12-12
  liberation_ttf_v2_from_source = liberation_ttf_v2; # Added 2018-12-12
  liberationsansnarrow = liberation-sans-narrow; # Added 2018-12-12
  libgksu = throw "libgksu has been removed"; # Added 2022-01-16
  libgnome_keyring = libgnome-keyring; # Added 2018-02-25
  libgnome_keyring3 = libgnome-keyring3; # Added 2018-02-25
  libgpgerror = libgpg-error; # Added 2021-09-04
  libgroove = throw "libgroove has been removed, because it depends on an outdated and insecure version of ffmpeg"; # Added 2022-01-21
  libgumbo = gumbo; # Added 2018-01-21
  libindicate = throw "libindacate has been removed from nixpkgs, as it's abandoned and uses deprecated libraries"; # Added 2019-12-10
  libindicate-gtk2 = throw "libindacate-gtk3 has been removed from nixpkgs, as it's abandoned and uses deprecated libraries"; # Added 2019-12-10
  libindicate-gtk3 = throw "libindacate-gtk2 has been removed from nixpkgs, as it's abandoned and uses deprecated libraries"; # Added 2019-12-10
  libintlOrEmpty = lib.optional (!stdenv.isLinux || stdenv.hostPlatform.libc != "glibc") gettext; # Added 2018-03-14
  libjpeg_drop = libjpeg_original; # Added 2020-06-05
  libjson_rpc_cpp = libjson-rpc-cpp; # Added 2017-02-28
  libkml = throw "libkml has been removed from nixpkgs, as it's abandoned and no package needed it."; # Added 2021-11-09
  liblapackWithoutAtlas = lapack-reference; # Added 2018-11-05
  liblastfm = libsForQt5.liblastfm; # Added 2020-06-14
  liblrdf = lrdf; # Added 2018-04-25
  libmsgpack = msgpack; # Added 2018-08-17
  libosmpbf = throw "libosmpbf was removed because it is no longer required by osrm-backend";
  libqmatrixclient = throw "libqmatrixclient was renamed to libquotient"; # Added 2020-04-09
  libqrencode = qrencode; # Added 2019-01-01
  librdf = lrdf; # Added 2020-03-22
  librecad2 = librecad; # backwards compatibility alias, added 2015-10
  librsync_0_9 = throw "librsync_0_9 has been removed"; # Added 2021-07-24
  libseat = seatd; # Added 2021-06-24
  libsexy = throw "libsexy has been removed from nixpkgs, as it's abandoned and no package needed it."; # Added 2019-12-10
  libstdcxxHook = throw "libstdcxx hook has been removed because cc-wrapper is now directly aware of the c++ standard library intended to be used."; # Added 2020-06-22
  libsysfs = sysfsutils; # Added 2018-04-25
  libtidy = html-tidy; # Added 2014-12-21
  libtorrentRasterbar = libtorrent-rasterbar; # Added 2020-12-20
  libtorrentRasterbar-1_1_x = libtorrent-rasterbar-1_1_x; # Added 2020-12-20
  libtorrentRasterbar-1_2_x = libtorrent-rasterbar-1_2_x; # Added 2020-12-20
  libtorrentRasterbar-2_0_x = libtorrent-rasterbar-2_0_x; # Added 2020-12-20
  libtxc_dxtn = throw "libtxc_dxtn was removed 2020-03-16, now integrated in Mesa";
  libtxc_dxtn_s2tc = throw "libtxc_dxtn_s2tc was removed 2020-03-16, now integrated in Mesa";
  libudev = udev; # Added 2018-04-25
  libungif = giflib; # Added 2020-02-12
  libusb = libusb1; # Added 2020-04-28
  libva-full = libva; # Added 2018-03-26
  libva1-full = libva1; # Added 2018-03-26
  libwnck3 = libwnck;
  lilypond-unstable = lilypond; # Added 2021-03-11
  lilyterm = throw "lilyterm has been removed from nixpkgs, because it was relying on a vte version that depended on python2."; # Added 2022-01-14
  lilyterm-git = throw "lilyterm-git has been removed from nixpkgs, because it was relying on a vte version that depended on python2."; # Added 2022-01-14
  links = links2; # Added 2016-01-31
  linuxband = throw "linuxband has been removed from nixpkgs, as it's abandoned upstream."; # Added 2021-12-09

  # Linux kernels
  linux-rt_5_10 = linuxKernel.kernels.linux_rt_5_10;
  linux-rt_5_4 = linuxKernel.kernels.linux_rt_5_4;
  linuxPackages_4_14 = linuxKernel.packages.linux_4_14;
  linuxPackages_4_19 = linuxKernel.packages.linux_4_19;
  linuxPackages_4_4 = linuxKernel.packages.linux_4_4;
  linuxPackages_4_9 = linuxKernel.packages.linux_4_9;
  linuxPackages_5_10 = linuxKernel.packages.linux_5_10;
  linuxPackages_5_15 = linuxKernel.packages.linux_5_15;
  linuxPackages_5_16 = linuxKernel.packages.linux_5_16;
  linuxPackages_5_4 = linuxKernel.packages.linux_5_4;
  linuxPackages_hardkernel_4_14 = linuxKernel.packages.hardkernel_4_14;
  linuxPackages_rpi0 = linuxKernel.packages.linux_rpi1;
  linuxPackages_rpi1 = linuxKernel.packages.linux_rpi1;
  linuxPackages_rpi2 = linuxKernel.packages.linux_rpi2;
  linuxPackages_rpi3 = linuxKernel.packages.linux_rpi3;
  linuxPackages_rpi4 = linuxKernel.packages.linux_rpi4;
  linuxPackages_rt_5_10 = linuxKernel.packages.linux_rt_5_10;
  linuxPackages_rt_5_4 = linuxKernel.packages.linux_rt_5_4;
  linux_4_14 = linuxKernel.kernels.linux_4_14;
  linux_4_19 = linuxKernel.kernels.linux_4_19;
  linux_4_4 = linuxKernel.kernels.linux_4_4;
  linux_4_9 = linuxKernel.kernels.linux_4_9;
  linux_5_10 = linuxKernel.kernels.linux_5_10;
  linux_5_15 = linuxKernel.kernels.linux_5_15;
  linux_5_16 = linuxKernel.kernels.linux_5_16;
  linux_5_4 = linuxKernel.kernels.linux_5_4;
  linux_mptcp_95 = linuxKernel.kernels.linux_mptcp_95;
  linux_rpi0 = linuxKernel.kernels.linux_rpi1;
  linux_rpi1 = linuxKernel.kernels.linux_rpi1;
  linux_rpi2 = linuxKernel.kernels.linux_rpi2;
  linux_rpi3 = linuxKernel.kernels.linux_rpi3;
  linux_rpi4 = linuxKernel.kernels.linux_rpi4;

  # Added 2020-04-04
  linuxPackages_testing_hardened = throw "linuxPackages_testing_hardened has been removed, please use linuxPackages_latest_hardened";
  linux_testing_hardened = throw "linux_testing_hardened has been removed, please use linux_latest_hardened";

  # Added 2021-04-04
  linuxPackages_xen_dom0 = linuxPackages;
  linuxPackages_latest_xen_dom0 = linuxPackages_latest;
  linuxPackages_xen_dom0_hardened = linuxPackages_hardened;
  linuxPackages_latest_xen_dom0_hardened = linuxPackages_latest_hardened;

  # Added 2021-08-16
  linuxPackages_latest_hardened = throw ''
    The attribute `linuxPackages_hardened_latest' was dropped because the hardened patches
    frequently lag behind the upstream kernel. In some cases this meant that this attribute
    had to refer to an older kernel[1] because the latest hardened kernel was EOL and
    the latest supported kernel didn't have patches.

    If you want to use a hardened kernel, please check which kernel minors are supported
    and use a versioned attribute, e.g. `linuxPackages_5_10_hardened'.

    [1] for more context: https://github.com/NixOS/nixpkgs/pull/133587
  '';
  linux_latest_hardened = linuxPackages_latest_hardened;

  linux-steam-integration = throw "linux-steam-integration has been removed, as the upstream project has been abandoned"; # Added 2020-05-22

  loadcaffe = throw "loadcaffe has been removed, as the upstream project has been abandoned"; # Added 2020-03-28
  lobster-two = google-fonts; # Added 2021-07-22
  love_0_7 = throw "love_0_7 was removed because it is a very old version and no longer used by any package in nixpkgs"; # Added 2022-01-15
  love_0_8 = throw "love_0_8 was removed because it is a very old version and no longer used by any package in nixpkgs"; # Added 2022-01-15
  love_0_9 = throw "love_0_9 was removed because was broken for a long time and no longer used by any package in nixpkgs"; # Added 2022-01-15
  lprof = throw "lprof has been removed as it's unmaintained upstream and broken in nixpkgs since a while ago"; # Added 2021-02-15
  lttngTools = lttng-tools; # Added 2014-07-31
  lttngUst = lttng-ust; # Added 2014-07-31
  lua5_1_sockets = lua51Packages.luasocket; # Added 2017-05-02
  lua5_expat = luaPackages.luaexpat; # Added 2017-05-02
  lua5_sec = luaPackages.luasec; # Added 2017-05-02
  lumpy = throw "lumpy has been removed from nixpkgs, as it is stuck on python2."; # Added 2022-01-12
  lxappearance-gtk3 = throw "lxappearance-gtk3 has been removed. Use lxappearance instead, which now defaults to Gtk3"; # Added 2020-06-03
  lzma = xz; # moved from top-level 2021-03-14

  ### M ###

  m3d-linux = m33-linux; # Added 2016-08-13
  mail-notification = throw "mail-notification has been removed from nixpkgs, as it's unmaintained and has dependencies on old gnome libraries we want to remove"; # Added 2021-08-21
  mailpile = throw "mailpile was removed from nixpkgs, as it is stuck on python2."; # Added 2022-01-12
  man_db = man-db; # Added 2016-05
  manpages = man-pages; # Added 2015-12-06
  marathon = throw "marathon has been removed from nixpkgs, as it's unmaintained"; # Added 2020-08-15
  mariadb-client = hiPrio mariadb.client; #added 2019.07.28
  matcha = throw "matcha was renamed to matcha-gtk-theme"; # added 2020-05-09
  mathics = throw "mathics has been removed from nixpkgs, as it's unmaintained"; # Added 2020-08-15
  matrique = spectral; # Added 2020-01-27
  mbedtls_1_3 = throw "mbedtls_1_3 is end of life, see https://tls.mbed.org/kb/how-to/upgrade-2.0"; # Added 2019-12-08
  mcgrid = throw "mcgrid has been removed from nixpkgs, as it's not compatible with rivet 3"; # Added 2020-05-23
  mcomix = throw "mcomix has been removed from nixpkgs, as it's unmaintained; try mcomix3 a Python 3 fork"; # Added 2019-12-10, modified 2020-11-25
  mediatomb = throw "mediatomb is no longer maintained upstream, use gerbera instead"; # added 2022-01-04
  meme = meme-image-generator; # Added 2021-04-21
  memtest86 = memtest86plus; # Added 2019-05-08
  mercurial_4 = throw "mercurial_4 has been removed as it's unmaintained"; # Added 2021-10-18
  mesos = throw "mesos has been removed from nixpkgs, as it's unmaintained"; # Added 2020-08-15
  mess = mame; # Added 2019-10-30
  metamorphose2 = throw "metamorphose2 has been removed from nixpkgs, as it was stuck on python2."; # Added 2022-01-12
  mididings = throw "mididings has been removed from nixpkgs as it doesn't support recent python3 versions and its upstream stopped maintaining it."; # Added 2022-01-12
  midoriWrapper = midori; # Added 2015-01
  mime-types = mailcap; # Added 2022-01-21
  mimms = throw "mimms has been removed from nixpkgs as the upstream project is stuck on python2."; # Added 2022-01-01
  minergate-cli = throw "minergatecli has been removed from nixpkgs, because the package is unmaintained and the site has a bad reputation"; # Added 2021-08-13
  minergate = throw "minergate has been removed from nixpkgs, because the package is unmaintained and the site has a bad reputation"; # Added 2021-08-13
  minetime = throw "minetime has been removed from nixpkgs, because it was discontinued 2021-06-22"; # Added 2021-10-14
  mirage = throw "mirage has been removed from nixpkgs, as it's unmaintained"; # Added 2019-12-10
  mist = throw "mist has been removed as the upstream project has been abandoned, see https://github.com/ethereum/mist#mist-browser-deprecated"; # Added 2020-08-15
  mlt-qt5 = libsForQt5.mlt; # Added 2015-12-19
  mobile_broadband_provider_info = mobile-broadband-provider-info; # Added 2018-02-25
  moby = throw "moby has been removed, merged into linuxkit in 2018.  Use linuxkit instead.";
  module_init_tools = kmod; # Added 2016-04-22
  monero = monero-cli; # Added 2021-11-28
  monodevelop = throw "monodevelop has been removed from nixpgks"; # Added 2022-01-15
  mopidy-gmusic = throw "mopidy-gmusic has been removed because Google Play Music was discontinued"; # Added 2021-03-07
  mopidy-local-images = throw "mopidy-local-images has been removed as it's unmaintained. Its functionality has been merged into the mopidy-local extension."; # Added 2020-10-18
  mopidy-local-sqlite = throw "mopidy-local-sqlite has been removed as it's unmaintained. Its functionality has been merged into the mopidy-local extension."; # Added 2020-10-18

  morituri = whipper; # Added 2018-09-13
  mozart-binary = mozart2-binary; # Added 2019-09-23
  mozart = mozart2-binary; # Added 2019-09-23
  mpc_cli = mpc-cli; # moved from top-level 2022-01-24
  mpd_clientlib = libmpdclient; # Added 2021-02-11
  mpich2 = mpich; # Added 2018-08-06
  msf = metasploit; # Added 2018-04-25
  multimc = throw "multimc was removed from nixpkgs; use polymc instead"; # Added 2022-01-08
  mumble_git = pkgs.mumble; # Added 2019-08-01
  murmur_git = pkgs.murmur; # Added 2019-08-01
  mysql-client = hiPrio mariadb.client;
  mysql = mariadb; # moved from top-level 2021-03-14

  # NOTE: 2018-07-12: legacy alias:
  # grsecurity business is done: https://www.theregister.co.uk/2018/02/08/bruce_perens_grsecurity_anti_slapp/

  # floating point textures patents are expired,
  # so package reduced to alias
  mesa_drivers = mesa.drivers;
  mesa_noglu = mesa; # Added 2019-05-28

  mpv-with-scripts = self.wrapMpv self.mpv-unwrapped { }; # Added 2020-05-22
  mssys = ms-sys; # Added 2015-12-13
  multipath_tools = multipath-tools; # Added 2016-01-21
  mumsi = throw "mumsi has been removed from nixpkgs, as it's unmaintained and does not build anymore"; # Added 2021-11-18
  mupen64plus1_5 = mupen64plus; # Added 2016-02-12
  mx = throw "graalvm8 and its tools were deprecated in favor of graalvm8-ce"; # Added 2021-10-15
  mxisd = throw "mxisd has been removed from nixpkgs as it has reached end of life, see https://github.com/kamax-matrix/mxisd/blob/535e0a5b96ab63cb0ddef90f6f42c5866407df95/EOL.md#end-of-life-notice . ma1sd may be a suitable alternative."; # Added 2021-04-15
  mysqlWorkbench = mysql-workbench; # Added 2017-01-19

  ### N ###

  net_snmp = net-snmp; # Added 2019-12-21
  nagiosPluginsOfficial = monitoring-plugins;
  navit = throw "navit has been removed from nixpkgs, due to being unmaintained"; # Added 2021-06-07
  ncat = nmap; # Added 2016-01-26
  neap = throw "neap was removed from nixpkgs, as it relies on python2"; # Added 2022-01-12
  netcat-openbsd = libressl.nc; # Added 2018-04-25
  netease-cloud-music = throw "netease-cloud-music has been removed together with deepin"; # Added 2020-08-31
  networkmanager_fortisslvpn = networkmanager-fortisslvpn; # Added 2018-02-25
  networkmanager_iodine = networkmanager-iodine; # Added 2018-02-25
  networkmanager_l2tp = networkmanager-l2tp; # Added 2018-02-25
  networkmanager_openconnect = networkmanager-openconnect; # Added 2018-02-25
  networkmanager_openvpn = networkmanager-openvpn; # Added 2018-02-25
  networkmanager_vpnc = networkmanager-vpnc; # Added 2018-02-25
  neutral-style = throw "neural-style has been removed, as the upstream project has been abandoned"; # Added 2020-03-28
  nfsUtils = nfs-utils; # Added 2014-12-06
  nginxUnstable = nginxMainline; # Added 2018-04-25
  nilfs_utils = nilfs-utils; # Added 2018-04-25
  nix-direnv-flakes = nix-direnv;
  nix-review = nixpkgs-review; # Added 2019-12-22
  nixFlakes = nixVersions.stable; # Added 2021-05-21
  nixStable = nixVersions.stable; # Added 2022-01-24
  nixUnstable = nixVersions.unstable; # Added 2022-01-26
  nix_2_3 = nixVersions.nix_2_3;
  nix_2_4 = nixVersions.nix_2_4;
  nix_2_5 = nixVersions.nix_2_5;
  nix_2_6 = nixVersions.nix_2_6;
  nmap-unfree = nmap; # Added 2021-04-06
  nmap_graphical = nmap-graphical; # Added 2017-01-19
  nologin = shadow; # Added 2018-04-25
  nordic-polar = throw "nordic-polar was removed on 2021-05-27, now integrated in nordic"; # Added 2021-05-27
  noto-fonts-cjk = noto-fonts-cjk-sans; # Added 2021-12-16
  nottetris2 = throw "nottetris2 was removed because it is unmaintained by upstream and broken"; # Added 2022-01-15
  now-cli = throw "now-cli has been replaced with nodePackages.vercel"; # Added 2021-08-05
  nxproxy = nx-libs; # Added 2019-02-15
  nylas-mail-bin = throw "nylas-mail-bin was deprecated on 2019-09-11: abandoned by upstream";

  ### O ###

  oracleXE = throw "oracleXE has been removed, as it's heavily outdated and unmaintained."; # Added 2020-10-09
  OVMF-CSM = throw "OVMF-CSM has been removed in favor of OVMFFull"; # Added 2021-10-16
  OVMF-secureBoot = throw "OVMF-secureBoot has been removed in favor of OVMFFull"; # Added 2021-10-16
  oauth2_proxy = oauth2-proxy; # Added 2021-04-18
  oblogout = throw "oblogout has been removed from nixpkgs, as it's archived upstream."; # Added 2019-12-10
  octoprint-plugins = throw "octoprint-plugins are now part of the octoprint.python.pkgs package set."; # Added 2021-01-24
  ocz-ssd-guru = throw "ocz-ssd-guru has been removed due to there being no source available"; # Added 2021-07-12
  ofp = throw "ofp is not compatible with odp-dpdk";
  olifant = throw "olifant has been removed from nixpkgs, as it was unmaintained."; # Added 2021-08-05
  onnxruntime = throw "onnxruntime has been removed due to poor maintainability"; # Added 2020-12-04
  openbazaar = throw "openbazzar has been removed from nixpkgs as upstream has abandoned the project"; # Added 2022-01-06
  openbazaar-client = throw "openbazzar-client has been removed from nixpkgs as upstream has abandoned the project"; # Added 2022-01-06
  opencascade_oce = opencascade; # Added 2018-04-25
  opencl-icd = ocl-icd; # Added 2017-01-20
  openconnect_pa = throw "openconnect_pa fork has been discontinued, support for GlobalProtect is now available in openconnect"; # Added 2021-05-21
  openelec-dvb-firmware = libreelec-dvb-firmware; # Added 2021-05-10
  openexr_ctl = ctl; # Added 2018-04-25
  openisns = open-isns; # Added 2020-01-28
  openjpeg_1 = throw "openjpeg_1 has been removed, use openjpeg_2 instead"; # Added 2021-01-24
  openjpeg_2 = openjpeg; # Added 2021-01-25
  openmpt123 = libopenmpt; # Added 2021-09-05
  opensans-ttf = open-sans; # Added 2018-12-04
  openssh_with_kerberos = openssh; # Added 2018-01-28
  orchis = orchis-theme; # Added 2021-06-09
  osquery = throw "osquery has been removed."; # Added 2019-11-24
  osxfuse = macfuse-stubs; # Added 2021-03-20
  otter-browser = throw "otter-browser has been removed from nixpkgs, as it was unmaintained"; # Added 2020-02-02
  owncloudclient = owncloud-client; # Added 2016-08

  ### P ###

  PPSSPP = ppsspp; # Added 2017-10-01

  p11_kit = p11-kit; # Added 2018-02-25
  packet-cli = metal-cli; # Added 2021-10-25
  paperless = paperless-ng; # Added 2021-06-06
  parity = openethereum; # Added 2020-08-01
  parity-ui = throw "parity-ui was removed because it was broken and unmaintained by upstream"; # Added 2022-01-10
  parquet-cpp = arrow-cpp; # Added 2018-09-08
  pass-otp = pass.withExtensions (ext: [ext.pass-otp]); # Added 2018-05-04
  pdfmod = throw "pdfmod has been removed"; # Added 2022-01-15
  pdfread = throw "pdfread has been remove because it is unmaintained for years and the sources are no longer available"; # Added 2021-07-22
  pdf-redact-tools = throw "pdf-redact-tools has been removed from nixpkgs because the upstream has abandoned the project."; # Added 2022-01-01
  pdf2htmlEx = throw "pdf2htmlEx has been removed from nixpkgs, as it was unmaintained"; # Added 2020-11-03
  perlXMLParser = perlPackages.XMLParser; # Added 2018-10-12
  perlArchiveCpio = perlPackages.ArchiveCpio; # Added 2018-10-12
  pgp-tools = signing-party; # Added 2017-03-26
  pg_tmp = ephemeralpg; # Added 2018-01-16

  # Obsolete PHP version aliases
  php73 = throw "php73 has been dropped due to the lack of maintanence from upstream for future releases."; # Added 2021-06-03
  php73Packages = php73; # Added 2021-06-03
  php73Extensions = php73; # Added 2021-06-03

  php-embed = throw ''
    php*-embed has been dropped, you can build something similar
    with the following snippet:
    php74.override { embedSupport = true; apxs2Support = false; }
  ''; # Added 2020-04-01
  php73-embed = php-embed; # Added 2020-04-01
  php74-embed = php-embed; # Added 2020-04-01

  phpPackages-embed = throw ''
    php*Packages-embed has been dropped, you can build something
    similar with the following snippet:
    (php74.override { embedSupport = true; apxs2Support = false; }).packages
  ''; # Added 2020-04-01
  php73Packages-embed = phpPackages-embed;
  php74Packages-embed = phpPackages-embed;

  php-unit = throw ''
    php*-unit has been dropped, you can build something similar with
    the following snippet:
    php74.override {
      embedSupport = true;
      apxs2Support = false;
      systemdSupport = false;
      phpdbgSupport = false;
      cgiSupport = false;
      fpmSupport = false;
    }
  ''; # Added 2020-04-01
  php73-unit = php-unit; # Added 2020-04-01
  php74-unit = php-unit; # Added 2020-04-01

  phpPackages-unit = throw ''
    php*Packages-unit has been dropped, you can build something
     similar with this following snippet:
    (php74.override {
      embedSupport = true;
      apxs2Support = false;
      systemdSupport = false;
      phpdbgSupport = false;
      cgiSupport = false;
      fpmSupport = false;
    }).packages
  ''; # Added 2020-04-01
  php73Packages-unit = phpPackages-unit;
  php74Packages-unit = phpPackages-unit;

  pidgin-with-plugins = pidgin; # Added 2016-06
  pidginlatex = pidgin-latex; # Added 2018-01-08
  pidginlatexSF = pidgin-latex; # Added 2014-11-02
  pidginmsnpecan = pidgin-msn-pecan; # Added 2018-01-08
  pidginosd = pidgin-osd; # Added 2018-01-08
  pidginotr = pidgin-otr; # Added 2018-01-08
  pidginsipe = pidgin-sipe; # Added 2018-01-08
  pidginwindowmerge = pidgin-window-merge; # Added 2018-01-08
  pifi = throw "pifi has been removed from nixpkgs, as it is no longer developed."; # Added 2022-01-19
  piwik = matomo; # Added 2018-01-16
  pkgconfig = pkg-config; # Added 2018-02-02, moved to aliases.nix 2021-01-18
  pkgconfigUpstream = pkg-configUpstream; # Added 2018-02-02
  planner = throw "planner has been removed from nixpkgs, as it is no longer developed and still uses python2/PyGTK."; # Added 2021-02-02
  pleroma-otp = pleroma; # Added 2021-07-10
  plexpy = tautulli; # plexpy got renamed to tautulli, added 2019-02-22
  pltScheme = racket; # just to be sure
  pmtools = acpica-tools; # Added 2018-11-01
  polarssl = mbedtls; # Added 2018-04-25
  polysh = throw "polysh has been removed from nixpkgs as the upstream has abandoned the project."; # Added 2022-01-01
  poppler_qt5 = libsForQt5.poppler; # Added 2015-12-19

  # postgresql
  postgresql96 = postgresql_9_6;
  postgresql_9_6 = throw "postgresql_9_6 has been removed from nixpkgs, as this version is no longer supported by upstream"; # Added 2021-12-03

  # postgresql plugins
  cstore_fdw = postgresqlPackages.cstore_fdw;
  pg_cron = postgresqlPackages.pg_cron;
  pg_hll = postgresqlPackages.pg_hll;
  pg_repack = postgresqlPackages.pg_repack;
  pg_similarity = postgresqlPackages.pg_similarity;
  pg_topn = postgresqlPackages.pg_topn;
  pgjwt = postgresqlPackages.pgjwt;
  pgroonga = postgresqlPackages.pgroonga;
  pgtap = postgresqlPackages.pgtap;
  plv8 = postgresqlPackages.plv8;
  postgis = postgresqlPackages.postgis;
  tilp2 = throw "tilp2 has been removed"; # Added 2022-01-15
  timekeeper = throw "timekeeper has been removed"; # Added 2022-01-16
  timescaledb = postgresqlPackages.timescaledb;
  tlauncher = throw "tlauncher has been removed because there questionable practices and legality concerns";
  tsearch_extras = postgresqlPackages.tsearch_extras;

  phonon = throw "phonon: Please use libsForQt5.phonon, as Qt4 support in this package has been removed."; # Added 2019-11-22
  phonon-backend-gstreamer = throw "phonon-backend-gstreamer: Please use libsForQt5.phonon-backend-gstreamer, as Qt4 support in this package has been removed."; # Added 2019-11-22
  phonon-backend-vlc = throw "phonon-backend-vlc: Please use libsForQt5.phonon-backend-vlc, as Qt4 support in this package has been removed."; # Added 2019-11-22
  pinentry_curses = pinentry-curses; # Added 2019-10-14
  pinentry_emacs = pinentry-emacs; # Added 2019-10-14
  pinentry_gnome = pinentry-gnome; # Added 2019-10-14
  pinentry_gtk2 = pinentry-gtk2; # Added 2019-10-14
  pinentry_qt = pinentry-qt; # Added 2019-10-14
  pinentry_qt5 = pinentry-qt; # Added 2020-02-11
  pmenu = throw "pmenu has been removed from nixpkgs, as its maintainer is no longer interested in the package."; # Added 2019-12-10
  privateer = throw "privateer was removed because it was broken"; # Added 2021-05-18
  processing3 = processing; # Added 2019-08-16
  procps-ng = procps; # Added 2018-06-08
  proglodyte-wasm = throw "proglodyte-wasm has been removed from nixpkgs, because it is unmaintained since 5 years with zero github stars"; # Added 2021-06-30
  proj_5 = throw "Proj-5 has been removed from nixpkgs, use proj instead."; # Added 2021-04-12
  prometheus-cups-exporter = throw "outdated and broken by design; removed by developer."; # Added 2021-03-16
  pulseaudioLight = pulseaudio; # Added 2018-04-25
  pulseeffects = throw "Use pulseeffects-legacy if you use PulseAudio and easyeffects if you use PipeWire."; # Added 2021-02-13
  pulseeffects-pw = easyeffects; # Added 2021-07-07
  pyIRCt = throw "pyIRCt has been removed from nixpkgs as it is unmaintained and python2-only";
  pyMAILt = throw "pyMAILt has been removed from nixpkgs as it is unmaintained and python2-only";
  pybind11 = throw "pybind11 was removed because pythonPackages.pybind11 for the appropriate version of Python should be used"; # Added 2021-05-14
  pybitmessage = throw "pybitmessage was removed from nixpkgs as it is stuck on python2."; # Added 2022-01-01
  pygmentex = texlive.bin.pygmentex; # Added 2019-12-15
  pyload = throw "pyload has been removed from nixpkgs, as it was unmaintained."; # Added 2021-03-21
  pynagsystemd = throw "pynagsystemd was removed as it was unmaintained and incompatible with recent systemd versions. Instead use its fork check_systemd."; # Added 2020-10-24
  pyo3-pack = maturin;
  pyrex = throw "pyrex has been removed from nixpkgs as the project is still stuck on python2."; # Added 2022-01-12
  pyrex095 = throw "pyrex has been removed from nixpkgs as the project is still stuck on python2."; # Added 2022-01-12
  pyrex096 = throw "pyrex has been removed from nixpkgs as the project is still stuck on python2."; # Added 2022-01-12
  pyrit = throw "pyrit has been removed from nixpkgs as the project is still stuck on python2."; # Added 2022-01-01
  python = python2; # Added 2022-01-11
  python-swiftclient = swiftclient; # Added 2021-09-09
  python2nix = throw "python2nix has been removed as it is outdated. Use e.g. nixpkgs-pytools instead."; # Added 2021-03-08
  pythonFull = python2Full; # Added 2022-01-11
  pythonPackages = python.pkgs; # Added 2022-01-11

  ### Q ###

  QmidiNet = qmidinet; # Added 2016-05-22
  qca-qt5 = libsForQt5.qca-qt5; # Added 2015-12-19
  qcsxcad = libsForQt5.qcsxcad; # Added 2020-11-05
  qmk_firmware = throw "qmk_firmware has been removed because it was broken"; # Added 2021-04-02
  qr-filetransfer = throw ''"qr-filetransfer" has been renamed to "qrcp"''; # Added 2020-12-02
  qt-3 = throw "qt-3 has been removed from nixpkgs, as it's unmaintained and insecure"; # Added 2021-02-15
  qt-recordmydesktop = throw "qt-recordmydesktop has been removed from nixpkgs, as it's abandoned and uses deprecated libraries"; # Added 2019-12-10
  qt5ct = libsForQt5.qt5ct; # Added 2021-12-27
  qtcurve = libsForQt5.qtcurve; # Added 2020-11-07
  qtkeychain = throw "the qtkeychain attribute (qt4 version) has been removes, use the qt5 version: libsForQt5.qtkeychain"; # Added 2021-08-04
  quagga = throw "quagga is no longer maintained upstream"; # Added 2021-04-22
  quake3game = ioquake3; # Added 2016-01-14
  quaternion-git = throw "quaternion-git has been removed in favor of the stable version 'quaternion'"; # Added 2020-04-09
  quilter = throw "quilter has been removed from nixpkgs, as it was unmaintained."; # Added 2021-08-03
  qvim = throw "qvim has been removed."; # Added 2020-08-31
  qweechat = throw "qweechat has been removed because it was broken"; # Added 2021-03-08
  qwt6 = libsForQt5.qwt; # Added 2015-12-19

  ### R ###

  radare2-cutter = cutter; # Added 2021-03-30
  raspberrypi-tools = throw "raspberrypi-tools has been removed in favor of identical 'libraspberrypi'"; # Added 2020-12-24
  rawdog = throw "rawdog has been removed from nixpkgs as it still requires python2."; # Added 2022-01-01
  rdf4store = throw "rdf4store has been removed from nixpkgs."; # Added 2019-12-21
  rdiff_backup = rdiff-backup; # Added 2014-11-23
  rdmd = dtools; # Added 2017-08-19
  readline80 = throw "readline-8.0 is no longer supported in nixpkgs, please use 'readline' for main supported version or 'readline81' for most recent version"; # Added 2021-04-22
  recordmydesktop = throw "recordmydesktop has been removed from nixpkgs, as it's unmaintained and uses deprecated libraries"; # Added 2019-12-10
  redkite = throw "redkite was archived by upstream"; # Added 2021-04-12
  redshift-wlr = throw "redshift-wlr has been replaced by gammastep"; # Added 2021-12-25
  renpy = throw "renpy has been removed from nixpkgs, it was unmaintained and the latest packaged version required python2."; # Added 2022-01-12
  residualvm = throw "residualvm was merged to scummvm code in 2018-06-15; consider using scummvm"; # Added 2021-11-27
  retroArchCores = throw "retroArchCores has been removed. Please use overrides instead, e.g.: `retroarch.override { cores = with libretro; [ ... ]; }`"; # Added 2021-11-19
  retroshare06 = retroshare;
  rfkill = throw "rfkill has been removed, as it's included in util-linux"; # Added 2020-08-23
  riak-cs = throw "riak-cs is not maintained anymore"; # Added 2020-10-14
  rimshot = throw "rimshot has been removed, because it is broken and no longer maintained upstream"; # Added 2022-01-15
  ring-daemon = jami-daemon; # Added 2021-10-26
  rkt = throw "rkt was archived by upstream"; # Added 2020-05-16
  rng_tools = rng-tools; # Added 2018-10-24
  robomongo = robo3t; #added 2017-09-28
  rocm-runtime-ext = throw "rocm-runtime-ext has been removed, since its functionality was added to rocm-runtime"; #added 2020-08-21
  rpiboot-unstable = rpiboot; # Added 2021-07-30
  rssglx = rss-glx; #added 2015-03-25
  rssh = throw "rssh has been removed from nixpkgs: no upstream releases since 2012, several known CVEs"; # Added 2020-08-25
  rtv = throw "rtv was archived by upstream. Consider using tuir, an actively maintained fork"; # Added 2021-08-08
  rubyMinimal = throw "rubyMinimal was removed due to being unused";
  rubygems = throw "rubygems was deprecated on 2016-03-02: rubygems is now bundled with ruby";
  runCommandNoCC = runCommand;
  runCommandNoCCLocal = runCommandLocal;
  runwayml = throw "runwayml is now a webapp"; # Added 2021-04-17
  rustracerd = throw "rustracerd has been removed because it is broken and unmaintained"; # Added 2021-10-19
  rxvt_unicode = rxvt-unicode-unwrapped; # Added 2020-02-02
  rxvt_unicode-with-plugins = rxvt-unicode; # Added 2020-02-02

  # The alias for linuxPackages*.rtlwifi_new is defined in ./all-packages.nix,
  # due to it being inside the linuxPackagesFor function.
  rtlwifi_new-firmware = rtw88-firmware; # Added 2021-03-14

  ### S ###

  s2n = s2n-tls; # Added 2021-03-03
  s6Dns = s6-dns; # Added 2018-07-23
  s6LinuxUtils = s6-linux-utils; # Added 2018-07-23
  s6Networking = s6-networking; # Added 2018-07-23
  s6PortableUtils = s6-portable-utils; # Added 2018-07-23
  sagemath = sage; # Added 2018-10-27
  sam = deadpixi-sam; # Added 2018-04-25
  samsungUnifiedLinuxDriver = samsung-unified-linux-driver; # Added 2016-01-25
  sane-backends-git = sane-backends; # Added 2021-02-19
  saneBackends = sane-backends; # Added 2016-01-02
  saneBackendsGit = sane-backends; # Added 2016-01-02
  saneFrontends = sane-frontends; # Added 2016-01-02
  scaff = throw "scaff is deprecated - replaced by https://gitlab.com/jD91mZM2/inc (not in nixpkgs yet)"; # Added 2020-03-01
  scim = sc-im; # Added 2016-01-22
  scollector = bosun; # Added 2018-04-25
  scyther = throw "scyther has been removed since it currently only supports Python 2, see https://github.com/cascremers/scyther/issues/20"; # Added 2021-10-07
  sdlmame = mame; # Added 2019-10-30
  seeks = throw "seeks has been removed from nixpkgs, as it was unmaintained"; # Added 2020-06-21
  seg3d = throw "seg3d has been removed from nixpkgs (2019-11-10)";
  sepolgen = throw "sepolgen was merged into selinux-python"; # Added 2021-11-11
  shared_mime_info = shared-mime-info; # Added 2018-02-25
  sickbeard = throw "sickbeard has been removed from nixpkgs, as it was unmaintained."; # Added 2022-01-01
  sickrage = throw "sickbeard has been removed from nixpkgs, as it was unmaintained."; # Added 2022-01-01
  sigurlx = throw "sigurlx has been removed (upstream is gone)"; # Added 2022-01-24
  skrooge2 = skrooge; # Added 2017-02-18
  sky = throw "sky has been removed from nixpkgs (2020-09-16)";
  skype = skypeforlinux; # Added 2017-07-27
  skype4pidgin = throw "skype4pidgin has been remove from nixpkgs, because it stopped working when classic Skype was retired."; # Added 2021-07-14
  skype_call_recorder = throw "skype_call_recorder has been removed from nixpkgs, because it stopped working when classic Skype was retired."; # Added 2020-10-31
  slack-dark = slack; # Added 2020-03-27
  slic3r-prusa3d = prusa-slicer; # Added 2019-05-21
  slim = throw "slim has been removed. Please use a different display-manager"; # Added 2019-11-11
  slimThemes = throw "slimThemes has been removed because slim has been also"; # Added 2019-11-11
  slurm-full = slurm; # Added 2018-05-1
  slurm-llnl = slurm; # renamed July 2017
  slurm-llnl-full = slurm-full; # renamed July 2017
  smbclient = samba; # Added 2018-04-25
  smugline = throw "smugline has been removed from nixpkgs, as it's unmaintained and depends on deprecated libraries."; # Added 2020-11-04
  solr_8 = solr; # Added 2021-01-30

  # Added 2020-02-10
  sourceHanSansPackages = {
    japanese = source-han-sans;
    korean = source-han-sans;
    simplified-chinese = source-han-sans;
    traditional-chinese = source-han-sans;
  };
  source-han-sans-japanese = source-han-sans;
  source-han-sans-korean = source-han-sans;
  source-han-sans-simplified-chinese = source-han-sans;
  source-han-sans-traditional-chinese = source-han-sans;
  sourceHanSerifPackages = {
    japanese = source-han-serif;
    korean = source-han-serif;
    simplified-chinese = source-han-serif;
    traditional-chinese = source-han-serif;
  };
  source-han-serif-japanese = source-han-serif;
  source-han-serif-korean = source-han-serif;
  source-han-serif-simplified-chinese = source-han-serif;
  source-han-serif-traditional-chinese = source-han-serif;
  source-sans-pro = source-sans; # Added 2021-10-20
  source-serif-pro = source-serif; # Added 2021-10-20

  spaceOrbit = space-orbit; # added 2016-05-23
  spectral = neochat; # Added 2020-12-27
  speech_tools = speech-tools; # added 2018-04-25
  speedtest_cli = speedtest-cli;  # added 2015-02-17
  spice_gtk = spice-gtk; # added 2018-02-25
  spice_protocol = spice-protocol; # added 2018-02-25
  spidermonkey_1_8_5 = throw "spidermonkey_1_8_5 has been removed, because it is based on Firefox 4.0 from 2011."; # added 2021-05-03
  spidermonkey_38 = throw "spidermonkey_38 has been removed. Please use spidermonkey_78 instead."; # Added 2021-03-21
  spidermonkey_52 = throw "spidermonkey_52 has been removed. Please use spidermonkey_78 instead."; # Added 2019-10-16
  spidermonkey_60 = throw "spidermonkey_60 has been removed. Please use spidermonkey_78 instead."; # Added 2021-03-21
  spidermonkey_68 = throw "spidermonkey_68 has been removed. Please use spidermonkey_91 instead."; # added 2022-01-04
  # spidermonkey is not ABI upwards-compatible, so only allow this for nix-shell
  spidermonkey = spidermonkey_78; # Added 2020-10-09
  spring-boot = spring-boot-cli; # added 2020-04-24
  sqlite3_analyzer = sqlite-analyzer; # added 2018-05-22
  sqliteInteractive = sqlite-interactive; # Added 2014-12-06
  squid4 = squid;  # added 2019-08-22
  sshfsFuse = sshfs-fuse; # added 2016-09
  stanchion = throw "Stanchion was part of riak-cs which is not maintained anymore"; # added 2020-10-14
  stumpwm-git = throw "stumpwm-git has been broken for a long time and lispPackages.stumpwm follows Quicklisp that is close to git version"; # Added 2021-05-09
  subversion19 = throw "subversion19 has been removed as it has reached its end of life"; # Added 2021-03-31
  sundials_3 = throw "sundials_3 was removed in 2020-02. outdated and no longer needed";
  surf-webkit2 = surf; # Added 2017-04-02
  svgcleaner = throw "svgcleaner has been removed."; # Added 2021-11-17
  swec = throw "swec has been removed; broken and abandoned upstream."; # Added 2021-10-14
  swfdec = throw "swfdec has been removed as broken and unmaintained."; # Added 2020-08-23
  swtpm-tpm2 = swtpm; # Added 2021-02-26
  syncthing-cli = syncthing; # Added 2021-04-06
  synology-drive = throw "synology-drive has been superseded by synology-drive-client"; # Added 2021-11-26
  system_config_printer = system-config-printer; # Added 2016-01-03
  systemd-cryptsetup-generator = throw "systemd-cryptsetup-generator is now included in the systemd package"; # Added 2020-07-12
  systemd_with_lvm2 = throw "systemd_with_lvm2 is obsolete, enabled by default via the lvm module"; # Added 2020-07-12
  systool = sysfsutils; # Added 2018-04-25

  ### T ###

  tahoelafs = tahoe-lafs; # Added 2018-03-26
  tangogps = foxtrotgps; # Added 2020-01-26
  tdm = throw "tdm has been removed because nobody can figure out how to fix OpenAL integration. Use precompiled binary and `steam-run` instead.";
  telepathy-qt = throw "telepathy-qt no longer supports Qt 4. Please use libsForQt5.telepathy instead."; # Added 2020-07-02
  telepathy_farstream = telepathy-farstream; # Added 2018-02-25
  telepathy_gabble = telepathy-gabble; # Added 2018-02-25
  telepathy_glib = telepathy-glib; # Added 2018-02-25
  telepathy_haze = telepathy-haze; # Added 2018-02-25
  telepathy_idle = telepathy-idle; # Added 2018-02-25
  telepathy_logger = telepathy-logger; # Added 2018-02-25
  telepathy_mission_control = telepathy-mission-control; # Added 2018-02-25
  telepathy_qt = telepathy-qt; # Added 2018-02-25
  telepathy_qt5 = libsForQt5.telepathy; # Added 2015-12-19
  telepathy_salut = telepathy-salut; # Added 2018-02-25
  telnet = inetutils; # Added 2018-05-15
  terminus = throw "terminus has been removed, it was unmaintained in nixpkgs"; # Added 2021-08-21
  terraform-provider-ibm = terraform-providers.ibm; # Added 2018-09-28
  terraform-provider-libvirt = terraform-providers.libvirt; # Added 2018-09-28
  terraform-provider-lxd = terraform-providers.lxd; # Added 2020-03-16
  terraform_0_12 = throw "terraform_0_12 has been removed from nixpkgs on 2021/01";
  terraform_1_0 = throw "terraform_1_0 has been renamed to terraform_1"; # Added 2021-12-08
  terraform_1_0_0 = throw "terraform_1_0_0 has been renamed to terraform_1"; # Added 2021-06-15
  tesseract_4 = tesseract4; # Added 2018-12-19
  tex-gyre-bonum-math = tex-gyre-math.bonum; # Added 2018-04-03
  tex-gyre-pagella-math = tex-gyre-math.pagella; # Added 2018-04-03
  tex-gyre-schola-math = tex-gyre-math.schola; # Added 2018-04-03
  tex-gyre-termes-math = tex-gyre-math.termes; # Added 2018-04-03
  tftp_hpa = tftp-hpa; # Added 2015-04-03
  thunderbird-68 = throw "Thunderbird 68 reached end of life with its final release 68.12.0 on 2020-08-25.";
  thunderbird-bin-68 = thunderbird-68;
  timescale-prometheus = promscale; # Added 2020-09-29
  timetable = throw "timetable has been removed, as the upstream project has been abandoned"; # Added 2021-09-05
  togglesg-download = throw "togglesg-download was removed 2021-04-30 as it's unmaintained"; # Added 2021-04-30
  tomboy = throw "tomboy is not actively developed anymore and was removed."; # Added 2022-01-27
  tomcat7 = throw "tomcat7 has been removed from nixpkgs as it has reached end of life."; # Added 2021-06-16
  tomcat8 = throw "tomcat8 has been removed from nixpkgs as it has reached end of life."; # Added 2021-06-16
  tomcat85 = throw "tomcat85 has been removed from nixpkgs as it has reached end of life."; # Added 2020-03-11
  tor-arm = throw "tor-arm has been removed from nixpkgs as the upstream project has been abandoned."; # Added 2022-01-01
  torbrowser = tor-browser-bundle-bin; # Added 2017-04-05
  torch = throw "torch has been removed, as the upstream project has been abandoned"; # Added 2020-03-28
  torch-hdf5 = throw "torch-hdf5 has been removed, as the upstream project has been abandoned"; # Added 2020-03-28
  torch-repl = throw "torch-repl has been removed, as the upstream project has been abandoned"; # Added 2020-03-28
  torchPackages = throw "torchPackages has been removed, as the upstream project has been abandoned"; # Added 2020-03-28
  trang = jing-trang; # Added 2018-04-25
  transmission-remote-cli = "transmission-remote-cli has been removed, as the upstream project has been abandoned. Please use tremc instead"; # Added 2020-10-14
  transmission_gtk = transmission-gtk; # Added 2018-01-06
  transmission_remote_gtk = transmission-remote-gtk; # Added 2018-01-06
  transporter = throw "transporter has been removed. It was archived upstream, so it's considered abandoned.";
  trebleshot = throw "trebleshot has been removed. It was archived upstream, so it's considered abandoned.";
  trilium = throw "trilium has been removed. Please use trilium-desktop instead."; # Added 2020-04-29
  truecrypt = veracrypt; # Added 2018-10-24
  tshark = wireshark-cli; # Added 2018-04-25
  tuijam = throw "tuijam has been removed because Google Play Music was discontinued"; # Added 2021-03-07
  turbo-geth = throw "turbo-geth has been renamed to erigon"; # Added 2021-08-08
  typora = throw "Newer versions of typora use anti-user encryption and refuse to start. As such it has been removed."; # Added 2021-09-11

  ### U ###

  uberwriter = apostrophe; # Added 2020-04-23
  ubootBeagleboneBlack = ubootAmx335xEVM; # Added 2020-01-21
  ucsFonts = ucs-fonts; # Added 2016-07-15
  ufraw = throw "ufraw is unmaintained and has been removed from nixpkgs. Its successor, nufraw, doesn't seem to be stable enough. Consider using Darktable for now."; # Added 2020-01-11
  ultrastardx-beta = ultrastardx; # Added 2017-08-12
  unicorn-emu = unicorn; # Added 2020-10-29
  unifiStable = unifi6; # Added 2020-12-28
  untrunc = untrunc-anthwlock; # Added 2021-02-01
  urxvt_autocomplete_all_the_things = rxvt-unicode-plugins.autocomplete-all-the-things; # Added 2020-02-02
  urxvt_bidi = rxvt-unicode-plugins.bidi; # Added 2020-02-02
  urxvt_font_size = rxvt-unicode-plugins.font-size; # Added 2020-02-02
  urxvt_perl = rxvt-unicode-plugins.perl; # Added 2020-02-02
  urxvt_perls = rxvt-unicode-plugins.perls; # Added 2020-02-02
  urxvt_tabbedex = rxvt-unicode-plugins.tabbedex; # Added 2020-02-02
  urxvt_theme_switch = rxvt-unicode-plugins.theme-switch; # Added 2020-02-02
  urxvt_vtwheel = rxvt-unicode-plugins.vtwheel; # Added 2020-02-02
  usb_modeswitch = usb-modeswitch; # Added 2016-05-10
  usbguard-nox = usbguard; # Added 2019-09-04
  utillinux = util-linux; # Added 2020-11-24
  uzbl = throw "uzbl has been removed from nixpkgs, as it's unmaintained and uses insecure libraries";

  ### V ###

  v4l_utils = v4l-utils; # Added 2019-08-07
  v8_3_16_14 = throw "v8_3_16_14 was removed in 2019-11-01: no longer referenced by other packages";
  vamp = { vampSDK = vamp-plugin-sdk; }; # Added 2020-03-26
  vapor = throw "vapor was removed because it was unmaintained and upstream service no longer exists";
  varnish62 = throw "varnish62 was removed from nixpkgs, because it is unmaintained upstream. Please switch to a different release."; # Added 2021-07-26
  varnish63 = throw "varnish63 was removed from nixpkgs, because it is unmaintained upstream. Please switch to a different release."; # Added 2021-07-26
  varnish65 = throw "varnish65 was removed from nixpkgs, because it is unmaintained upstream. Please switch to a different release."; # Added 2021-09-15
  vdirsyncerStable  = vdirsyncer; # Added 2020-11-08, see https://github.com/NixOS/nixpkgs/issues/103026#issuecomment-723428168
  venus = throw "venus has been removed from nixpkgs, as it's unmaintained"; # Added 2021-02-05
  vimbWrapper = vimb; # Added 2015-01
  vimprobable2 = throw "vimprobable2 has been removed from nixpkgs. It relied on webkitgtk24x that has been removed."; # Added 2019-12-05
  vimprobable2-unwrapped = vimprobable2; # Added 2019-12-05
  virtinst = throw "virtinst has been removed, as it's included in virt-manager"; # Added 2021-07-21
  virtmanager = virt-manager; # Added 2019-10-29
  virtmanager-qt = virt-manager-qt; # Added 2019-10-29
  virtviewer = virt-viewer; # Added 2015-12-24
  vorbisTools = vorbis-tools; # Added 2016-01-26
  vtun = throw "vtune has been removed as it's unmaintained upstream."; # Added 2021-10-29

  ### W ###

  way-cooler = throw "way-cooler is abandoned by its author: https://way-cooler.org/blog/2020/01/09/way-cooler-post-mortem.html"; # Added 2020-01-13
  webkit = webkitgtk; # Added 2019-03-05
  webkitgtk24x-gtk2 = throw "webkitgtk24x-gtk2 has been removed because it's insecure. Please use webkitgtk."; # Added 2019-12-05
  webkitgtk24x-gtk3 = throw "webkitgtk24x-gtk3 has been removed because it's insecure. Please use webkitgtk."; # Added 2019-12-05
  weechat-matrix-bridge = weechatScripts.weechat-matrix-bridge; # Added 2018-09-06
  wicd = throw "wicd has been removed as it is abandoned."; # Added 2021-09-11
  wineFull = winePackages.full; # Added 2017-05-27
  wineMinimal = winePackages.minimal; # Added 2017-05-27
  wineStable = winePackages.stable; # Added 2017-05-27
  wineStaging = wine-staging; # Added 2018-01-08
  wineUnstable = winePackages.unstable; # Added 2017-05-27
  wineWayland = wine-wayland;
  winswitch = throw "winswitch has been removed from nixpkgs."; # Added 2019-12-10
  winusb = woeusb; # Added 2017-12-22
  wireguard = wireguard-tools; # Added 2018-05-19
  wireshark-gtk = throw "wireshark-gtk is not supported anymore. Use wireshark-qt or wireshark-cli instead."; # Added 2019-11-18
  wxmupen64plus = throw "wxmupen64plus was removed because the upstream disappeared."; # Added 2022-01-31

  ### X ###

  x11 = xlibsWrapper; # Added 2015-09
  xara = throw "xara has been removed from nixpkgs. Unmaintained since 2006"; # Added 2020-06-24
  xbmc = kodi; # Added 2018-04-25
  xbmc-retroarch-advanced-launchers = kodi-retroarch-advanced-launchers; # Added 2021-11-19
  xbmcPlain = kodiPlain; # Added 2018-04-25
  xbmcPlugins = kodiPackages; # Added 2018-04-25
  xdg_utils = xdg-utils; # Added 2021-02-01
  xfce4-12 = throw "xfce4-12 has been replaced by xfce4-14"; # Added 2020-03-14
  xfce4-14 = xfce;
  xfceUnstable = xfce4-14; # Added 2019-09-17
  xineLib = xine-lib; # Added 2021-04-27
  xineUI = xine-ui; # Added 2021-04-27
  xmonad_log_applet_gnome3 = xmonad_log_applet; # Added 2018-05-01
  xmpppy = throw "xmpppy has been removed from nixpkgs as it is unmaintained and python2-only";
  xp-pen-g430 = pentablet-driver; # Added 2020-05-03
  xf86_video_nouveau = xorg.xf86videonouveau; # Added 2015-09
  xf86_input_mtrack = throw ''
    xf86_input_mtrack has been removed from nixpkgs as it is broken and
    unmaintained. Working alternatives are libinput and synaptics.
  '';
  xf86_input_multitouch = throw "xf86_input_multitouch has been removed from nixpkgs."; # Added 2020-01-20
  xlibs = xorg; # Added 2015-09
  xpraGtk3 = xpra; # Added 2018-09-13
  xv = xxv; # Added 2020-02-22
  xvfb_run = xvfb-run; # Added 2021-05-07

  ### Y ###

  yacc = bison; # moved from top-level 2021-03-14
  yarssr = throw "yarssr has been removed as part of the python2 deprecation"; # Added 2022-01-15
  youtubeDL = youtube-dl; # Added 2014-10-26
  ytop = throw "ytop has been abandoned by upstream. Consider switching to bottom instead";
  yubikey-neo-manager = throw "yubikey-neo-manager has been removed because it was broken. Use yubikey-manager-qt instead."; # Added 2021-03-08
  yuzu = yuzu-mainline; # Added 2021-01-25

  ### Z ###

  zabbix30 = throw "Zabbix 3.0.x is end of life, see https://www.zabbix.com/documentation/5.0/manual/installation/upgrade/sources for a direct upgrade path to 5.0.x"; # Added 2021-04-07
  zdfmediathk = mediathekview; # Added 2019-01-19
  zimreader = throw "zimreader has been removed from nixpkgs as it has been replaced by kiwix-serve and stopped working with modern zimlib versions."; # Added 2021-03-28

  # TODO(ekleog): add ‘wasm’ alias to ‘ocamlPackages.wasm’ after 19.03
  # branch-off

  inherit (ocaml-ng) # Added 2016-09-14
    ocamlPackages_4_00_1 ocamlPackages_4_01_0 ocamlPackages_4_02
    ocamlPackages_4_03 ocamlPackages_latest;

  zabbix44 = throw ''
    Zabbix 4.4 is end of life. For details on upgrading to Zabbix 5.0 look at
    https://www.zabbix.com/documentation/current/manual/installation/upgrade_notes_500
  ''; # Added 2020-08-17

  # Added 2019-09-06
  zeroc_ice = pkgs.zeroc-ice;

  # Added 2020-06-22
  zeromq3 = throw "zeromq3 has been deprecated by zeromq4.";
  jzmq = throw "jzmq has been removed from nixpkgs, as it was unmaintained";

} // (with ocaml-ng; { # Added 2016-09-14
  ocaml_4_00_1 = ocamlPackages_4_00_1.ocaml;
  ocaml_4_01_0 = ocamlPackages_4_01_0.ocaml;
  ocaml_4_02   = ocamlPackages_4_02.ocaml;
  ocaml_4_03   = ocamlPackages_4_03.ocaml;
}) // {

  avian = throw ''
    The package doesn't compile anymore on NixOS and both development &
    maintenance is abandoned by upstream.
  ''; # Cleanup before 21.11, Added 2021-05-07
  ant-dracula-theme = throw "ant-dracula-theme is now dracula-theme, and theme name is Dracula instead of Ant-Dracula.";
  dina-font-pcf = dina-font; # Added 2020-02-09
  dnscrypt-proxy = throw "dnscrypt-proxy has been removed. Please use dnscrypt-proxy2."; # Added 2020-02-02
  gcc-snapshot = throw "gcc-snapshot: Marked as broken for >2 years, additionally this 'snapshot' pointed to a fairly old one from gcc7.";
  gnatsd = nats-server; # Added 2019-10-28

  obs-gstreamer = throw ''
    obs-gstreamer has been converted into a plugin for use with wrapOBS.
    Its new location is obs-studio-plugins.obs-gstreamer.
  ''; # Added 2021-06-01

  obs-move-transition = throw ''
    obs-move-transition has been converted into a plugin for use with wrapOBS.
    Its new location is obs-studio-plugins.obs-move-transition.
  ''; # Added 2021-06-01

  obs-multi-rtmp = throw ''
    obs-multi-rtmp has been converted into a plugin for use with wrapOBS.
    Its new location is obs-studio-plugins.obs-multi-rtmp.
  ''; # Added 2021-06-01

  obs-ndi = throw ''
    obs-ndi has been converted into a plugin for use with wrapOBS.
    Its new location is obs-studio-plugins.obs-ndi.
  ''; # Added 2021-06-01

  obs-v4l2sink = throw "obs-v4l2sink is integrated into upstream OBS since version 26.1"; # Added 2021-06-01

  obs-wlrobs = throw ''
    wlrobs has been converted into a plugin for use with wrapOBS.
    Its new location is obs-studio-plugins.wlrobs.
  ''; # Added 2021-06-01

<<<<<<< HEAD
  oraclejdk8psu = throw "The *psu versions of oraclejdk are no longer provided by upstream."; # Cleanup before 20.09
  oraclejre8psu = oraclejdk8psu; # Cleanup before 20.09
  oraclejdk8psu_distro = oraclejdk8psu; # Cleanup before 20.09
  posix_man_pages = man-pages-posix; # Added 2021-04-15
  riot-desktop = throw "riot-desktop is now element-desktop!"; # Cleanup before 21.05
  riot-web = throw "riot-web is now element-web"; # Cleanup before 21.05
  sqldeveloper_18 = throw "sqldeveloper_18 is not maintained anymore!"; # Added 2020-02-04
  todolist = throw "todolist is now ultralist."; # Added 2020-12-27
  tor-browser-bundle = throw "tor-browser-bundle was removed because it was out of date and inadequately maintained. Please use tor-browser-bundle-bin instead."; # Added 2020-01-10
  tor-browser-unwrapped = throw "tor-browser-unwrapped was removed because it was out of date and inadequately maintained. Please use tor-browser-bundle-bin instead."; # Added 2020-01-10
  tt-rss-plugin-tumblr-gdpr = throw "tt-rss-plugin-tumblr-gdpr was removed because tumblr does not require gdpr acceptance to fetch rss feeds anymore"; # Added 2012-06-12
  ttyrec = ovh-ttyrec; # Added 2021-01-02
  zplugin = zinit; # Added 2021-01-30

  inherit (stdenv.hostPlatform) system; # Added 2021-10-22

  # LLVM packages for (integration) testing that should not be used inside Nixpkgs:
  llvmPackages_git = recurseIntoAttrs (callPackage ../development/compilers/llvm/git {
    inherit (stdenvAdapters) overrideCC;
    buildLlvmTools = buildPackages.llvmPackages_git.tools;
    targetLlvmLibraries = targetPackages.llvmPackages_git.libraries;
  });
=======
  multimc = throw "multimc was removed from nixpkgs; use polymc instead (see https://github.com/NixOS/nixpkgs/pull/154051 for more information)"; # Added 2022-01-08
>>>>>>> 4f9ea1b5

  /* If these are in the scope of all-packages.nix, they cause collisions
  between mixed versions of qt. See:
  https://github.com/NixOS/nixpkgs/pull/101369 */

  inherit (plasma5Packages)
    akonadi akregator ark bluedevil bomber bovo breeze-grub breeze-gtk
    breeze-icons breeze-plymouth breeze-qt5 discover dolphin dragon elisa
    ffmpegthumbs filelight granatier gwenview k3b kactivitymanagerd kaddressbook
    kalzium kapman kapptemplate kate katomic kblackbox kblocks kbounce
    kcachegrind kcalc kcharselect kcolorchooser kde-cli-tools kde-gtk-config
    kdenlive kdeplasma-addons kdf kdialog kdiamond keditbookmarks kfind kfloppy
    kgamma5 kget kgpg khelpcenter kig kigo killbots kinfocenter kitinerary
    kleopatra klettres klines kmag kmail kmenuedit kmines kmix kmplot
    knavalbattle knetwalk knights kollision kolourpaint kompare konsole kontact
    korganizer kpkpass krdc kreversi krfb kscreen kscreenlocker kshisen ksquares
    ksshaskpass ksystemlog kteatime ktimer ktouch kturtle kwallet-pam
    kwalletmanager kwave kwayland-integration kwin kwrited marble milou minuet
    okular oxygen oxygen-icons5 picmi plasma-browser-integration plasma-desktop
    plasma-integration plasma-nano plasma-nm plasma-pa plasma-phone-components
    plasma-systemmonitor plasma-thunderbolt plasma-vault plasma-workspace
    plasma-workspace-wallpapers polkit-kde-agent powerdevil qqc2-breeze-style
    sddm-kcm spectacle systemsettings xdg-desktop-portal-kde yakuake
  ;

  inherit (plasma5Packages.thirdParty)
    krohnkite
    krunner-symbols
    kwin-dynamic-workspaces
    kwin-tiling
    plasma-applet-caffeine-plus
    plasma-applet-virtual-desktop-bar
  ;

  inherit (libsForQt5)
    sddm
  ;

})<|MERGE_RESOLUTION|>--- conflicted
+++ resolved
@@ -732,7 +732,7 @@
   mpd_clientlib = libmpdclient; # Added 2021-02-11
   mpich2 = mpich; # Added 2018-08-06
   msf = metasploit; # Added 2018-04-25
-  multimc = throw "multimc was removed from nixpkgs; use polymc instead"; # Added 2022-01-08
+  multimc = throw "multimc was removed from nixpkgs; use polymc instead (see https://github.com/NixOS/nixpkgs/pull/154051 for more information)"; # Added 2022-01-08
   mumble_git = pkgs.mumble; # Added 2019-08-01
   murmur_git = pkgs.murmur; # Added 2019-08-01
   mysql-client = hiPrio mariadb.client;
@@ -1364,7 +1364,6 @@
     Its new location is obs-studio-plugins.wlrobs.
   ''; # Added 2021-06-01
 
-<<<<<<< HEAD
   oraclejdk8psu = throw "The *psu versions of oraclejdk are no longer provided by upstream."; # Cleanup before 20.09
   oraclejre8psu = oraclejdk8psu; # Cleanup before 20.09
   oraclejdk8psu_distro = oraclejdk8psu; # Cleanup before 20.09
@@ -1387,9 +1386,6 @@
     buildLlvmTools = buildPackages.llvmPackages_git.tools;
     targetLlvmLibraries = targetPackages.llvmPackages_git.libraries;
   });
-=======
-  multimc = throw "multimc was removed from nixpkgs; use polymc instead (see https://github.com/NixOS/nixpkgs/pull/154051 for more information)"; # Added 2022-01-08
->>>>>>> 4f9ea1b5
 
   /* If these are in the scope of all-packages.nix, they cause collisions
   between mixed versions of qt. See:
