{ pkgs }:

with pkgs;

let
  mavenbuild = callPackage ../development/java-modules/build-maven-package.nix { };
  fetchMaven = callPackage ../development/java-modules/m2install.nix { };

  openjfx11 = callPackage ../development/compilers/openjdk/openjfx/11.nix { };
  openjfx15 = callPackage ../development/compilers/openjdk/openjfx/15.nix { };
  openjfx17 = callPackage ../development/compilers/openjdk/openjfx/17.nix { };

  mavenfod = callPackage ../development/java-modules/maven-fod.nix { };

in {
  inherit mavenbuild mavenfod fetchMaven openjfx11 openjfx15 openjfx17;

  compiler = let

    gnomeArgs = {
      inherit (gnome2) GConf gnome_vfs;
    };

    bootstrapArgs = gnomeArgs // {
      openjfx = openjfx11; /* need this despite next line :-( */
      enableJavaFX = false;
      headless = true;
    };

    mkAdoptopenjdk = path-linux: path-darwin: let
      package-linux  = import path-linux { inherit lib; };
      package-darwin = import path-darwin { inherit lib; };
      package = if stdenv.isLinux
        then package-linux
        else package-darwin;
    in rec {
      inherit package-linux package-darwin;

      jdk-hotspot = callPackage package.jdk-hotspot {};
      jre-hotspot = callPackage package.jre-hotspot {};
      jdk-openj9  = callPackage package.jdk-openj9  {};
      jre-openj9  = callPackage package.jre-openj9  {};
    };

    mkBootstrap = adoptopenjdk: path: args:
      /* adoptopenjdk not available for i686, so fall back to our old builds for bootstrapping */
      if   adoptopenjdk.jdk-hotspot.meta.available
      then adoptopenjdk.jdk-hotspot
      else callPackage path args;

    mkOpenjdk = path-linux: path-darwin: args:
      if stdenv.isLinux
      then mkOpenjdkLinuxOnly path-linux args
      else let
        openjdk = callPackage path-darwin {};
      in openjdk // { headless = openjdk; };

    mkOpenjdkLinuxOnly = path-linux: args: let
      openjdk = callPackage path-linux  (gnomeArgs // args);
    in openjdk // {
      headless = openjdk.override { headless = true; };
    };

    openjdkDarwinMissing = version:
      abort "OpenJDK ${builtins.toString version} is currently not supported on Darwin by nixpkgs.";

  in rec {

    adoptopenjdk-8 = mkAdoptopenjdk
      ../development/compilers/adoptopenjdk-bin/jdk8-linux.nix
      ../development/compilers/adoptopenjdk-bin/jdk8-darwin.nix;

    adoptopenjdk-11 = mkAdoptopenjdk
      ../development/compilers/adoptopenjdk-bin/jdk11-linux.nix
      ../development/compilers/adoptopenjdk-bin/jdk11-darwin.nix;

    adoptopenjdk-13 = mkAdoptopenjdk
      ../development/compilers/adoptopenjdk-bin/jdk13-linux.nix
      ../development/compilers/adoptopenjdk-bin/jdk13-darwin.nix;

    adoptopenjdk-14 = mkAdoptopenjdk
      ../development/compilers/adoptopenjdk-bin/jdk14-linux.nix
      ../development/compilers/adoptopenjdk-bin/jdk14-darwin.nix;

    adoptopenjdk-15 = mkAdoptopenjdk
      ../development/compilers/adoptopenjdk-bin/jdk15-linux.nix
      ../development/compilers/adoptopenjdk-bin/jdk15-darwin.nix;

    adoptopenjdk-16 = mkAdoptopenjdk
      ../development/compilers/adoptopenjdk-bin/jdk16-linux.nix
      ../development/compilers/adoptopenjdk-bin/jdk16-darwin.nix;

    adoptopenjdk-17 = mkAdoptopenjdk
      ../development/compilers/adoptopenjdk-bin/jdk17-linux.nix
      ../development/compilers/adoptopenjdk-bin/jdk17-darwin.nix;

    openjdk8-bootstrap = mkBootstrap adoptopenjdk-8
      ../development/compilers/openjdk/bootstrap.nix
      { version = "8"; };

    openjdk11-bootstrap = mkBootstrap adoptopenjdk-11
      ../development/compilers/openjdk/bootstrap.nix
      { version = "10"; };

    openjdk13-bootstrap = mkBootstrap adoptopenjdk-13
      ../development/compilers/openjdk/12.nix
      (bootstrapArgs // {
        /* build segfaults with gcc9 or newer, so use gcc8 like Debian does */
        stdenv = gcc8Stdenv;
      });

    openjdk14-bootstrap = mkBootstrap adoptopenjdk-14
      ../development/compilers/openjdk/13.nix
      (bootstrapArgs // {
        inherit openjdk13-bootstrap;
      });

    openjdk15-bootstrap = mkBootstrap adoptopenjdk-15
      ../development/compilers/openjdk/14.nix
      (bootstrapArgs // {
        inherit openjdk14-bootstrap;
      });

    openjdk16-bootstrap = mkBootstrap adoptopenjdk-16
      ../development/compilers/openjdk/15.nix
      (bootstrapArgs // {
        inherit openjdk15-bootstrap;
      });

    openjdk17-bootstrap = mkBootstrap adoptopenjdk-16
      ../development/compilers/openjdk/16.nix
      (bootstrapArgs // {
        inherit openjdk16-bootstrap;
      });

    openjdk18-bootstrap = mkBootstrap adoptopenjdk-17
      ../development/compilers/openjdk/17.nix
      (bootstrapArgs // {
        inherit openjdk17-bootstrap;
      });

    openjdk8 = mkOpenjdk
      ../development/compilers/openjdk/8.nix
      ../development/compilers/openjdk/darwin/8.nix
      { };

    openjdk11 = mkOpenjdk
      ../development/compilers/openjdk/11.nix
      ../development/compilers/openjdk/darwin/11.nix
      { openjfx = openjfx11; };

    openjdk12 = mkOpenjdkLinuxOnly ../development/compilers/openjdk/12.nix {
        /* build segfaults with gcc9 or newer, so use gcc8 like Debian does */
        stdenv = gcc8Stdenv;
        openjfx = openjfx11;
    };

    openjdk13 = mkOpenjdkLinuxOnly ../development/compilers/openjdk/13.nix {
      inherit openjdk13-bootstrap;
      openjfx = openjfx11;
    };

    openjdk14 = mkOpenjdkLinuxOnly ../development/compilers/openjdk/14.nix {
      inherit openjdk14-bootstrap;
      openjfx = openjfx11;
    };

    openjdk15 = mkOpenjdkLinuxOnly ../development/compilers/openjdk/15.nix {
      inherit openjdk15-bootstrap;
      openjfx = openjfx15;
    };

    openjdk16 = mkOpenjdk
      ../development/compilers/openjdk/16.nix
      ../development/compilers/openjdk/darwin/16.nix
      {
        inherit openjdk16-bootstrap;
        openjfx = openjfx15;
      };

    openjdk17 = mkOpenjdk
      ../development/compilers/openjdk/17.nix
      ../development/compilers/openjdk/darwin/17.nix
      {
        inherit openjdk17-bootstrap;
        openjfx = openjfx17;
      };

<<<<<<< HEAD
    temurin-bin = recurseIntoAttrs (callPackage (
      if stdenv.isLinux
      then ../development/compilers/temurin-bin/jdk-linux.nix
      else ../development/compilers/temurin-bin/jdk-darwin.nix
    ) {});

    semeru-bin = recurseIntoAttrs (callPackage (
      if stdenv.isLinux
      then ../development/compilers/semeru-bin/jdk-linux.nix
      else ../development/compilers/semeru-bin/jdk-darwin.nix
    ) {});
=======
    openjdk18 = mkOpenjdk
      ../development/compilers/openjdk/18.nix
      ../development/compilers/openjdk/darwin/18.nix
      {
        inherit openjdk18-bootstrap;
        openjfx = openjfx17;
      };
>>>>>>> 6aa1694d
  };

  mavenPlugins = recurseIntoAttrs (callPackage ../development/java-modules/mavenPlugins.nix { });

  inherit (callPackage ../development/java-modules/eclipse/aether-util.nix { inherit fetchMaven; })
    aetherUtil_0_9_0_M2;

  inherit (callPackage ../development/java-modules/apache/ant.nix { inherit fetchMaven; })
    ant_1_8_2;

  inherit (callPackage ../development/java-modules/apache/ant-launcher.nix { inherit fetchMaven; })
    antLauncher_1_8_2;

  inherit (callPackage ../development/java-modules/beanshell/bsh.nix { inherit fetchMaven; })
    bsh_2_0_b4;

  inherit (callPackage ../development/java-modules/classworlds/classworlds.nix { inherit fetchMaven; })
    classworlds_1_1_alpha2
    classworlds_1_1;

  inherit (callPackage ../development/java-modules/apache/commons-cli.nix { inherit fetchMaven; })
    commonsCli_1_0
    commonsCli_1_2;

  inherit (callPackage ../development/java-modules/apache/commons-io.nix { inherit fetchMaven; })
    commonsIo_2_1;

  inherit (callPackage ../development/java-modules/apache/commons-lang.nix { inherit fetchMaven; })
    commonsLang_2_1
    commonsLang_2_3
    commonsLang_2_6;

  inherit (callPackage ../development/java-modules/apache/commons-lang3.nix { inherit fetchMaven; })
    commonsLang3_3_1;

  inherit (callPackage ../development/java-modules/apache/commons-logging-api.nix { inherit fetchMaven; })
    commonsLoggingApi_1_1;

  inherit (callPackage ../development/java-modules/findbugs/jsr305.nix { inherit fetchMaven; })
    findbugsJsr305_2_0_1;

  inherit (callPackage ../development/java-modules/google/collections.nix { inherit fetchMaven; })
    googleCollections_1_0;

  inherit (callPackage ../development/java-modules/hamcrest/all.nix { inherit fetchMaven; })
    hamcrestAll_1_3;

  inherit (callPackage ../development/java-modules/hamcrest/core.nix { inherit fetchMaven; })
    hamcrestCore_1_3;

  inherit (callPackage ../development/java-modules/junit { inherit mavenbuild fetchMaven; })
    junit_3_8_1
    junit_3_8_2
    junit_4_12;

  inherit (callPackage ../development/java-modules/jogl { })
    jogl_2_3_2;

  inherit (callPackage ../development/java-modules/log4j { inherit fetchMaven; })
    log4j_1_2_12;

  inherit (callPackage ../development/java-modules/maven/archiver.nix { inherit fetchMaven; })
    mavenArchiver_2_5;

  inherit (callPackage ../development/java-modules/maven/artifact.nix { inherit fetchMaven; })
    mavenArtifact_2_0_1
    mavenArtifact_2_0_6
    mavenArtifact_2_0_8
    mavenArtifact_2_0_9
    mavenArtifact_2_2_1
    mavenArtifact_3_0_3;

  inherit (callPackage ../development/java-modules/maven/artifact-manager.nix { inherit fetchMaven; })
    mavenArtifactManager_2_0_1
    mavenArtifactManager_2_0_6
    mavenArtifactManager_2_0_9
    mavenArtifactManager_2_2_1;

  inherit (callPackage ../development/java-modules/maven/common-artifact-filters.nix { inherit fetchMaven; })
    mavenCommonArtifactFilters_1_2
    mavenCommonArtifactFilters_1_3
    mavenCommonArtifactFilters_1_4;

  inherit (callPackage ../development/java-modules/maven/compiler-plugin.nix { inherit fetchMaven; })
    mavenCompiler_3_2;

  inherit (callPackage ../development/java-modules/maven/core.nix { inherit fetchMaven; })
    mavenCore_2_0_1
    mavenCore_2_0_6
    mavenCore_2_0_9
    mavenCore_2_2_1;

  inherit (callPackage ../development/java-modules/maven/dependency-tree.nix { inherit fetchMaven; })
    mavenDependencyTree_2_1;

  inherit (callPackage ../development/java-modules/maven/doxia-sink-api.nix { inherit fetchMaven; })
    mavenDoxiaSinkApi_1_0_alpha6
    mavenDoxiaSinkApi_1_0_alpha7
    mavenDoxiaSinkApi_1_0_alpha10;

  inherit (callPackage ../development/java-modules/maven/enforcer.nix { inherit fetchMaven; })
    mavenEnforcerApi_1_3_1
    mavenEnforcerRules_1_3_1;

  inherit (callPackage ../development/java-modules/maven/error-diagnostics.nix { inherit fetchMaven; })
    mavenErrorDiagnostics_2_0_1
    mavenErrorDiagnostics_2_0_6
    mavenErrorDiagnostics_2_0_9
    mavenErrorDiagnostics_2_2_1;

  inherit (callPackage ../development/java-modules/maven/filtering.nix { inherit fetchMaven; })
    mavenFiltering_1_1;

  inherit (callPackage ../development/java-modules/maven-hello { inherit mavenbuild; })
    mavenHello_1_0
    mavenHello_1_1;

  inherit (callPackage ../development/java-modules/maven/model.nix { inherit fetchMaven; })
    mavenModel_2_0_1
    mavenModel_2_0_6
    mavenModel_2_0_9
    mavenModel_2_2_1
    mavenModel_3_0_3;

  inherit (callPackage ../development/java-modules/maven/monitor.nix { inherit fetchMaven; })
    mavenMonitor_2_0_1
    mavenMonitor_2_0_6
    mavenMonitor_2_0_9
    mavenMonitor_2_2_1;

  inherit (callPackage ../development/java-modules/maven/plugin-annotations.nix { inherit fetchMaven; })
    mavenPluginAnnotations_3_1
    mavenPluginAnnotations_3_2;

  inherit (callPackage ../development/java-modules/maven/plugin-api.nix { inherit fetchMaven; })
    mavenPluginApi_2_0_1
    mavenPluginApi_2_0_6
    mavenPluginApi_2_0_9
    mavenPluginApi_2_2_1
    mavenPluginApi_3_0_3;

  inherit (callPackage ../development/java-modules/maven/plugin-descriptor.nix { inherit fetchMaven; })
    mavenPluginDescriptor_2_0_1
    mavenPluginDescriptor_2_0_6
    mavenPluginDescriptor_2_0_9
    mavenPluginDescriptor_2_2_1;

  inherit (callPackage ../development/java-modules/maven/plugin-parameter-documenter.nix { inherit fetchMaven; })
    mavenPluginParameterDocumenter_2_0_1
    mavenPluginParameterDocumenter_2_0_6
    mavenPluginParameterDocumenter_2_0_9
    mavenPluginParameterDocumenter_2_2_1;

  inherit (callPackage ../development/java-modules/maven/plugin-registry.nix { inherit fetchMaven; })
    mavenPluginRegistry_2_0_1
    mavenPluginRegistry_2_0_6
    mavenPluginRegistry_2_0_9
    mavenPluginRegistry_2_2_1;

  inherit (callPackage ../development/java-modules/maven/plugin-testing-harness.nix { inherit fetchMaven; })
    mavenPluginTestingHarness_1_1;

  inherit (callPackage ../development/java-modules/maven/profile.nix { inherit fetchMaven; })
    mavenProfile_2_0_1
    mavenProfile_2_0_6
    mavenProfile_2_0_9
    mavenProfile_2_2_1;

  inherit (callPackage ../development/java-modules/maven/project.nix { inherit fetchMaven; })
    mavenProject_2_0_1
    mavenProject_2_0_6
    mavenProject_2_0_8
    mavenProject_2_0_9
    mavenProject_2_2_1;

  inherit (callPackage ../development/java-modules/maven/reporting-api.nix { inherit fetchMaven; })
    mavenReportingApi_2_0_1
    mavenReportingApi_2_0_6
    mavenReportingApi_2_0_9
    mavenReportingApi_2_2_1;

  inherit (callPackage ../development/java-modules/maven/repository-metadata.nix { inherit fetchMaven; })
    mavenRepositoryMetadata_2_0_1
    mavenRepositoryMetadata_2_0_6
    mavenRepositoryMetadata_2_0_9
    mavenRepositoryMetadata_2_2_1;

  inherit (callPackage ../development/java-modules/maven/settings.nix { inherit fetchMaven; })
    mavenSettings_2_0_1
    mavenSettings_2_0_6
    mavenSettings_2_0_9
    mavenSettings_2_2_1;

  inherit (callPackage ../development/java-modules/maven/shared-incremental.nix { inherit fetchMaven; })
    mavenSharedIncremental_1_1;

  inherit (callPackage ../development/java-modules/maven/shared-utils.nix { inherit fetchMaven; })
    mavenSharedUtils_0_1;

  inherit (callPackage ../development/java-modules/maven/surefire-api.nix { inherit fetchMaven; })
    mavenSurefireApi_2_12_4
    mavenSurefireApi_2_17;

  inherit (callPackage ../development/java-modules/maven/surefire-booter.nix { inherit fetchMaven; })
    mavenSurefireBooter_2_12_4
    mavenSurefireBooter_2_17;

  inherit (callPackage ../development/java-modules/maven/surefire-common.nix { inherit fetchMaven; })
    mavenSurefireCommon_2_12_4
    mavenSurefireCommon_2_17;

  inherit (callPackage ../development/java-modules/maven/surefire-junit4.nix { inherit fetchMaven; })
    mavenSurefireJunit4_2_12_4;

  inherit (callPackage ../development/java-modules/maven/toolchain.nix { inherit fetchMaven; })
    mavenToolchain_1_0
    mavenToolchain_2_0_9
    mavenToolchain_2_2_1;

  inherit (callPackage ../development/java-modules/mojo/animal-sniffer.nix { inherit fetchMaven; })
    mojoAnimalSniffer_1_11;

  inherit (callPackage ../development/java-modules/mojo/java-boot-classpath-detector.nix { inherit fetchMaven; })
    mojoJavaBootClasspathDetector_1_11;

  inherit (callPackage ../development/java-modules/ow2/asm-all.nix { inherit fetchMaven; })
    ow2AsmAll_4_0;

  inherit (callPackage ../development/java-modules/plexus/archiver.nix { inherit fetchMaven; })
    plexusArchiver_1_0_alpha7
    plexusArchiver_2_1;

  inherit (callPackage ../development/java-modules/plexus/build-api.nix { inherit fetchMaven; })
    plexusBuildApi_0_0_4;

  inherit (callPackage ../development/java-modules/plexus/classworlds.nix { inherit fetchMaven; })
    plexusClassworlds_2_2_2
    plexusClassworlds_2_4;

  inherit (callPackage ../development/java-modules/plexus/compiler-api.nix { inherit fetchMaven; })
    plexusCompilerApi_2_2
    plexusCompilerApi_2_4;

  inherit (callPackage ../development/java-modules/plexus/compiler-javac.nix { inherit fetchMaven; })
    plexusCompilerJavac_2_2
    plexusCompilerJavac_2_4;

  inherit (callPackage ../development/java-modules/plexus/compiler-manager.nix { inherit fetchMaven; })
    plexusCompilerManager_2_2
    plexusCompilerManager_2_4;

  inherit (callPackage ../development/java-modules/plexus/component-annotations.nix { inherit fetchMaven; })
    plexusComponentAnnotations_1_5_5;

  inherit (callPackage ../development/java-modules/plexus/container-default.nix { inherit fetchMaven; })
    plexusContainerDefault_1_0_alpha9
    plexusContainerDefault_1_0_alpha9_stable1
    plexusContainerDefault_1_5_5;

  inherit (callPackage ../development/java-modules/plexus/digest.nix { inherit fetchMaven; })
    plexusDigest_1_0;

  inherit (callPackage ../development/java-modules/plexus/i18n.nix { inherit fetchMaven; })
    plexusI18n_1_0_beta6;

  inherit (callPackage ../development/java-modules/plexus/interactivity-api.nix { inherit fetchMaven; })
    plexusInteractivityApi_1_0_alpha4;

  inherit (callPackage ../development/java-modules/plexus/interpolation.nix { inherit fetchMaven; })
    plexusInterpolation_1_11
    plexusInterpolation_1_12
    plexusInterpolation_1_13
    plexusInterpolation_1_15;

  inherit (callPackage ../development/java-modules/plexus/io.nix { inherit fetchMaven; })
    plexusIo_2_0_2;

  inherit (callPackage ../development/java-modules/plexus/utils.nix { inherit fetchMaven; })
    plexusUtils_1_0_4
    plexusUtils_1_0_5
    plexusUtils_1_1
    plexusUtils_1_4_1
    plexusUtils_1_4_5
    plexusUtils_1_4_9
    plexusUtils_1_5_1
    plexusUtils_1_5_5
    plexusUtils_1_5_6
    plexusUtils_1_5_8
    plexusUtils_1_5_15
    plexusUtils_2_0_5
    plexusUtils_2_0_6
    plexusUtils_3_0
    plexusUtils_3_0_5
    plexusUtils_3_0_8;

  inherit (callPackage ../development/java-modules/sisu/guice.nix { inherit fetchMaven; })
    sisuGuice_2_9_4;

  inherit (callPackage ../development/java-modules/sisu/inject-bean.nix { inherit fetchMaven; })
    sisuInjectBean_2_1_1;

  inherit (callPackage ../development/java-modules/sisu/inject-plexus.nix { inherit fetchMaven; })
    sisuInjectPlexus_2_1_1;

  inherit (callPackage ../development/java-modules/apache/xbean-reflect.nix { inherit fetchMaven; })
    xbeanReflect_3_4;

  inherit (callPackage ../development/java-modules/xerces/impl.nix { inherit fetchMaven; })
    xercesImpl_2_8_0;

  inherit (callPackage ../development/java-modules/xml-apis { inherit fetchMaven; })
    xmlApis_1_3_03;
}<|MERGE_RESOLUTION|>--- conflicted
+++ resolved
@@ -186,19 +186,6 @@
         openjfx = openjfx17;
       };
 
-<<<<<<< HEAD
-    temurin-bin = recurseIntoAttrs (callPackage (
-      if stdenv.isLinux
-      then ../development/compilers/temurin-bin/jdk-linux.nix
-      else ../development/compilers/temurin-bin/jdk-darwin.nix
-    ) {});
-
-    semeru-bin = recurseIntoAttrs (callPackage (
-      if stdenv.isLinux
-      then ../development/compilers/semeru-bin/jdk-linux.nix
-      else ../development/compilers/semeru-bin/jdk-darwin.nix
-    ) {});
-=======
     openjdk18 = mkOpenjdk
       ../development/compilers/openjdk/18.nix
       ../development/compilers/openjdk/darwin/18.nix
@@ -206,7 +193,18 @@
         inherit openjdk18-bootstrap;
         openjfx = openjfx17;
       };
->>>>>>> 6aa1694d
+
+    temurin-bin = recurseIntoAttrs (callPackage (
+      if stdenv.isLinux
+      then ../development/compilers/temurin-bin/jdk-linux.nix
+      else ../development/compilers/temurin-bin/jdk-darwin.nix
+    ) {});
+
+    semeru-bin = recurseIntoAttrs (callPackage (
+      if stdenv.isLinux
+      then ../development/compilers/semeru-bin/jdk-linux.nix
+      else ../development/compilers/semeru-bin/jdk-darwin.nix
+    ) {});
   };
 
   mavenPlugins = recurseIntoAttrs (callPackage ../development/java-modules/mavenPlugins.nix { });
