--- conflicted
+++ resolved
@@ -26,16 +26,11 @@
     ];
   };
 
-<<<<<<< HEAD
-  extract = args@{ name ? "${args.pname}-${args.version}", postExtract ? "", src, ... }: pkgs.runCommand "${name}-extracted" {
-      nativeBuildInputs = [ appimage-exec ];
-      strictDeps = true;
-=======
   extract = args@{ pname, version, name ? null, postExtract ? "", src, ... }:
     assert lib.assertMsg (name == null) "The `name` argument is deprecated. Use `pname` and `version` instead to construct the name.";
     pkgs.runCommand "${pname}-${version}-extracted" {
-      buildInputs = [ appimage-exec ];
->>>>>>> 5c6c7bd7
+      nativeBuildInputs = [ appimage-exec ];
+      strictDeps = true;
     } ''
       appimage-exec.sh -x $out ${src}
       ${postExtract}
