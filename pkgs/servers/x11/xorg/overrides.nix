{ args, xorg }:

let
  inherit (args) stdenv makeWrapper;
  inherit (stdenv) lib isDarwin;
  inherit (lib) overrideDerivation;

  setMalloc0ReturnsNullCrossCompiling = ''
    if test -n "$crossConfig"; then
      configureFlags="$configureFlags --enable-malloc0returnsnull";
    fi
  '';

  gitRelease = { libName, version, rev, sha256 } : attrs : attrs // {
    name = libName + "-" + version;
    src = args.fetchgit {
      url = git://anongit.freedesktop.org/xorg/lib/ + libName;
      inherit rev sha256;
    };
    buildInputs = attrs.buildInputs ++ [ xorg.utilmacros  ];
    preConfigure = (attrs.preConfigure or "") + "\n./autogen.sh";
  };

  compose = f: g: x: f (g x);
in
{
  encodings = attrs: attrs // {
    buildInputs = attrs.buildInputs ++ [ xorg.mkfontscale ];
  };

  fontcursormisc = attrs: attrs // {
    buildInputs = attrs.buildInputs ++ [ xorg.mkfontscale ];
  };

  fontmiscmisc = attrs: attrs // {
    postInstall =
      ''
        ALIASFILE=${xorg.fontalias}/share/fonts/X11/misc/fonts.alias
        test -f $ALIASFILE
        ln -s $ALIASFILE $out/lib/X11/fonts/misc/fonts.alias
      '';
  };

  glamoregl = attrs: attrs // {
    installFlags = "sdkdir=\${out}/include/xorg configdir=\${out}/share/X11/xorg.conf.d";
  };

  imake = attrs: attrs // {
    inherit (xorg) xorgcffiles;
    x11BuildHook = ./imake.sh;
    patches = [./imake.patch];
    setupHook = if stdenv.isDarwin then ./darwin-imake-setup-hook.sh else null;
    CFLAGS = [ "-DIMAKE_COMPILETIME_CPP=\\\"${if stdenv.isDarwin
      then "${args.tradcpp}/bin/cpp"
      else "gcc"}\\\""
    ];
    tradcpp = if stdenv.isDarwin then args.tradcpp else null;
  };

  mkfontdir = attrs: attrs // {
    preBuild = "substituteInPlace mkfontdir.in --replace @bindir@ ${xorg.mkfontscale}/bin";
  };

  mkfontscale = attrs: attrs // {
    patches = lib.singleton (args.fetchpatch {
      name = "mkfontscale-fix-sig11.patch";
      url = "https://bugs.freedesktop.org/attachment.cgi?id=113951";
      sha256 = "0i2xf768mz8kvm7i514v0myna9m6jqw82f9a03idabdpamxvwnim";
    });
    patchFlags = [ "-p0" ];
  };

  libxcb = attrs : attrs // {
    nativeBuildInputs = [ args.python ];
<<<<<<< HEAD
    configureFlags = "--enable-xkb";
    outputs = [ "dev" "out" "doc" "man" ];
=======
    configureFlags = "--enable-xkb --enable-xinput";
    outputs = [ "out" "doc" "man" ];
>>>>>>> 33373d93
  };

  xcbproto = attrs : attrs // {
    nativeBuildInputs = [ args.python ];
  };

  libX11 = attrs: attrs // {
    outputs = [ "dev" "out" "man" ];
    preConfigure = setMalloc0ReturnsNullCrossCompiling + ''
      sed 's,^as_dummy.*,as_dummy="\$PATH",' -i configure
    '';
    postInstall =
      ''
        # Remove useless DocBook XML files.
        rm -rf $out/share/doc
      '';
    CPP = stdenv.lib.optionalString stdenv.isDarwin "clang -E -";
    outputs = [ "out" "man" ];
  };

  libAppleWM = attrs: attrs // {
    propagatedBuildInputs = [ args.apple_sdk.frameworks.ApplicationServices ];
  };

  libXau = attrs: attrs // {
    outputs = [ "dev" "out" "man" ];
  };

  libXdmcp = attrs: attrs // {
    outputs = [ "dev" "out" "doc" ];
  };

  libXfont = attrs: attrs // {
    propagatedBuildInputs = [ args.freetype ]; # propagate link reqs. like bzip2
    # prevents "misaligned_stack_error_entering_dyld_stub_binder"
    configureFlags = lib.optionals isDarwin [
      "CFLAGS=-O0"
    ];
  };

  libXxf86vm = attrs: attrs // {
    outputs = [ "dev" "out" "man" ];
    preConfigure = setMalloc0ReturnsNullCrossCompiling;
  };

  # Propagate some build inputs because of header file dependencies.
  # Note: most of these are in Requires.private, so maybe builder.sh
  # should propagate them automatically.
  libXt = attrs: attrs // {
    preConfigure = setMalloc0ReturnsNullCrossCompiling + ''
      sed 's,^as_dummy.*,as_dummy="\$PATH",' -i configure
    '';
    propagatedBuildInputs = [ xorg.libSM ];
    CPP = stdenv.lib.optionalString stdenv.isDarwin "clang -E -";
    outputs = [ "out" "doc" "man" ];
  };

  # See https://bugs.freedesktop.org/show_bug.cgi?id=47792
  # Once the bug is fixed upstream, this can be removed.
  luit = attrs: attrs // {
    configureFlags = "--disable-selective-werror";
  };

  compositeproto = attrs: attrs // {
    propagatedBuildInputs = [ xorg.fixesproto ];
  };

  libXcomposite = attrs: attrs // {
    outputs = [ "dev" "out" "man" ];
    propagatedBuildInputs = [ xorg.libXfixes ];
  };

  libXaw = attrs: attrs // {
    propagatedBuildInputs = [ xorg.libXmu ];
  };

  libXcursor = attrs: attrs // {
    outputs = [ "dev" "out" "man" ];
  };

  libXdamage = attrs: attrs // {
    outputs = [ "dev" "out" ];
  };

  libXft = attrs: attrs // {
    outputs = [ "dev" "out" "man" ];
    propagatedBuildInputs = [ xorg.libXrender args.freetype args.fontconfig ];
    preConfigure = setMalloc0ReturnsNullCrossCompiling;
    # the include files need ft2build.h, and Requires.private isn't enough for us
    postInstall = ''
      sed "/^Requires:/s/$/, freetype2/" -i "$out/lib/pkgconfig/xft.pc"
    '';
  };

  libXext = attrs: attrs // {
    outputs = [ "dev" "out" "man" "doc" ];
    propagatedBuildInputs = [ xorg.xproto xorg.libXau ];
    preConfigure = setMalloc0ReturnsNullCrossCompiling;
  };

  libXfixes = attrs: attrs // {
    outputs = [ "dev" "out" "man" ];
  };

  libXi = attrs: attrs // {
    outputs = [ "dev" "out" "man" "doc" ];
  };

  libXinerama = attrs: attrs // {
    outputs = [ "dev" "out" "man" ];
  };

  libXrandr = attrs: attrs // {
    outputs = [ "dev" "out" "man" ];
    preConfigure = setMalloc0ReturnsNullCrossCompiling;
    propagatedBuildInputs = [xorg.libXrender];
  };

  libSM = attrs: attrs
    // { propagatedBuildInputs = [ xorg.libICE ]; };

  libXrender = attrs: attrs // {
    outputs = [ "dev" "out" "doc" ];
    preConfigure = setMalloc0ReturnsNullCrossCompiling;
  };

  libXvMC = attrs: attrs
    // { buildInputs = attrs.buildInputs ++ [xorg.renderproto]; };

  libXpm = attrs: attrs // {
    patchPhase = "sed -i '/USE_GETTEXT_TRUE/d' sxpm/Makefile.in cxpm/Makefile.in";
  };

  libXpresent = attrs: attrs
    // { buildInputs = with xorg; attrs.buildInputs ++ [ libXext libXfixes libXrandr ]; };

  setxkbmap = attrs: attrs // {
    postInstall =
      ''
        mkdir -p $out/share
        ln -sfn ${xorg.xkeyboardconfig}/etc/X11 $out/share/X11
      '';
  };

  utilmacros = attrs: attrs // { # not needed for releases, we propagate the needed tools
    propagatedBuildInputs = with args; [ automake autoconf libtool ];
  };

  x11perf = attrs: attrs // {
    buildInputs = attrs.buildInputs ++ [ args.freetype args.fontconfig ];
  };

  xcbutilcursor = attrs: attrs // {
    meta.maintainers = [ stdenv.lib.maintainers.lovek323 ];
  };

  xf86inputevdev = attrs: attrs // {
    preBuild = "sed -e '/motion_history_proc/d; /history_size/d;' -i src/*.c";
    installFlags = "sdkdir=\${out}/include/xorg";
    buildInputs = attrs.buildInputs ++ [ args.mtdev args.libevdev ];
  };

  xf86inputmouse = attrs: attrs // {
    installFlags = "sdkdir=\${out}/include/xorg";
  };

  xf86inputjoystick = attrs: attrs // {
    installFlags = "sdkdir=\${out}/include/xorg";
  };

  xf86inputlibinput = attrs: attrs // {
    buildInputs = attrs.buildInputs ++ [ args.libinput ];
    installFlags = "sdkdir=\${out}/include/xorg";
  };

  xf86inputsynaptics = attrs: attrs // {
    buildInputs = attrs.buildInputs ++ [args.mtdev args.libevdev];
    installFlags = "sdkdir=\${out}/include/xorg configdir=\${out}/share/X11/xorg.conf.d";
  };

  xf86inputvmmouse = attrs: attrs // {
    configureFlags = [
      "--sysconfdir=$(out)/etc"
      "--with-xorg-conf-dir=$(out)/share/X11/xorg.conf.d"
      "--with-udev-rules-dir=$(out)/lib/udev/rules.d"
    ];
  };

  xf86videoati = attrs: attrs // {
    NIX_CFLAGS_COMPILE = "-I${xorg.glamoregl}/include/xorg";
  };

  xf86videonv = attrs: attrs // {
    patches = [( args.fetchpatch {
      url = http://cgit.freedesktop.org/xorg/driver/xf86-video-nv/patch/?id=fc78fe98222b0204b8a2872a529763d6fe5048da;
      sha256 = "0i2ddgqwj6cfnk8f4r73kkq3cna7hfnz7k3xj3ifx5v8mfiva6gw";
    })];
  };

  xf86videovmware = attrs: attrs // {
    buildInputs =  attrs.buildInputs ++ [ args.mesa_drivers ]; # for libxatracker
  };

  xf86videoqxl = attrs: attrs // {
    buildInputs =  attrs.buildInputs ++ [ args.spice_protocol ];
  };

  xdriinfo = attrs: attrs // {
    buildInputs = attrs.buildInputs ++ [args.mesa];
  };

  xvinfo = attrs: attrs // {
    buildInputs = attrs.buildInputs ++ [xorg.libXext];
  };

  xkbcomp = attrs: attrs // {
    configureFlags = "--with-xkb-config-root=${xorg.xkeyboardconfig}/share/X11/xkb";
  };

  xkeyboardconfig = attrs: attrs // {

    buildInputs = attrs.buildInputs ++ [args.intltool];

    #TODO: resurrect patches for US_intl or Esperanto?

    # 1: compatibility for X11/xkb location
    # 2: I think pkgconfig/ is supposed to be in /lib/
    postInstall = ''
      ln -s share "$out/etc"
      mkdir -p "$out/lib" && ln -s ../share/pkgconfig "$out/lib/"
    '';
  };

  xorgserver = with xorg; attrs: attrs //
    (let
      version = (builtins.parseDrvName attrs.name).version;
      commonBuildInputs = attrs.buildInputs ++ [ xtrans ];
      commonPropagatedBuildInputs = [
        args.zlib args.mesa args.dbus.libs
        xf86bigfontproto glproto xf86driproto
        compositeproto scrnsaverproto resourceproto
        xf86dgaproto
        dmxproto /*libdmx not used*/ xf86vidmodeproto
        recordproto libXext pixman libXfont
        damageproto xcmiscproto  bigreqsproto
        inputproto xextproto randrproto renderproto presentproto
        dri2proto dri3proto kbproto xineramaproto resourceproto scrnsaverproto videoproto
      ];
      # fix_segfault: https://bugs.freedesktop.org/show_bug.cgi?id=91316
      commonPatches = [ ./xorgserver-xkbcomp-path.patch ./fix_segfault.patch ];
      # XQuartz requires two compilations: the first to get X / XQuartz,
      # and the second to get Xvfb, Xnest, etc.
      darwinOtherX = overrideDerivation xorgserver (oldAttrs: {
        configureFlags = oldAttrs.configureFlags ++ [
          "--disable-xquartz"
          "--enable-xorg"
          "--enable-xvfb"
          "--enable-xnest"
          "--enable-kdrive"
        ];
        postInstall = ":"; # prevent infinite recursion
      });
    in
      if (!isDarwin)
      then {
        buildInputs = [ makeWrapper ] ++ commonBuildInputs;
        propagatedBuildInputs = [ libpciaccess ] ++ commonPropagatedBuildInputs ++ lib.optionals stdenv.isLinux [
          args.udev
        ];
        patches = commonPatches;
        configureFlags = [
          "--enable-kdrive"             # not built by default
          "--enable-xephyr"
          "--enable-xcsecurity"         # enable SECURITY extension
          "--with-default-font-path="   # there were only paths containing "${prefix}",
                                        # and there are no fonts in this package anyway
        ];
        postInstall = ''
          rm -fr $out/share/X11/xkb/compiled
          ln -s /var/tmp $out/share/X11/xkb/compiled
          wrapProgram $out/bin/Xephyr \
            --set XKB_BINDIR "${xorg.xkbcomp}/bin" \
            --add-flags "-xkbdir ${xorg.xkeyboardconfig}/share/X11/xkb"
        '';
        passthru.version = version; # needed by virtualbox guest additions
      } else {
        buildInputs = commonBuildInputs ++ [
          args.bootstrap_cmds args.automake args.autoconf
        ];
        propagatedBuildInputs = commonPropagatedBuildInputs ++ [
          libAppleWM applewmproto
        ];
        # Patches can be pulled from the server-*-apple branches of:
        # http://cgit.freedesktop.org/~jeremyhu/xserver/
        patches = commonPatches ++ [
          ./darwin/0001-XQuartz-GLX-Use-__glXEnableExtension-to-build-extens.patch
          ./darwin/0002-sdksyms.sh-Use-CPPFLAGS-not-CFLAGS.patch
          ./darwin/0003-Workaround-the-GC-clipping-problem-in-miPaintWindow-.patch
          ./darwin/0004-Use-old-miTrapezoids-and-miTriangles-routines.patch
          ./darwin/0005-fb-Revert-fb-changes-that-broke-XQuartz.patch
          ./darwin/0006-fb-Revert-fb-changes-that-broke-XQuartz.patch
          ./darwin/private-extern.patch
          ./darwin/bundle_main.patch
          ./darwin/stub.patch
          ./darwin/function-pointer-test.patch
        ];
        configureFlags = [
          # note: --enable-xquartz is auto
          "CPPFLAGS=-I${./darwin/dri}"
          "--with-default-font-path="
          "--with-apple-application-name=XQuartz"
          "--with-apple-applications-dir=\${out}/Applications"
          "--with-bundle-id-prefix=org.nixos.xquartz"
          "--with-sha1=CommonCrypto"
        ];
        __impureHostDeps = ["/System/Library" "/usr"];
        NIX_CFLAGS_COMPILE = "-F/System/Library/Frameworks -I/usr/include";
        NIX_CFLAGS_LINK = "-L/usr/lib";
        preConfigure = ''
          ensureDir $out/Applications
          export NIX_CFLAGS_COMPILE="$NIX_CFLAGS_COMPILE -Wno-error"
        '';
        postInstall = ''
          rm -fr $out/share/X11/xkb/compiled
          ln -s /var/tmp $out/share/X11/xkb/compiled

          cp -rT ${darwinOtherX}/bin $out/bin
          rm -f $out/bin/X
          ln -s Xquartz $out/bin/X

          cp ${darwinOtherX}/share/man -rT $out/share/man
        '' ;
        passthru.version = version;
      });

  lndir = attrs: attrs // {
    preConfigure = ''
      substituteInPlace lndir.c \
        --replace 'n_dirs--;' ""
    '';
  };

  twm = attrs: attrs // {
    nativeBuildInputs = [args.bison args.flex];
  };

  xcursorthemes = attrs: attrs // {
    buildInputs = attrs.buildInputs ++ [xorg.xcursorgen];
    configureFlags = "--with-cursordir=$(out)/share/icons";
  };

  xinput = attrs: attrs // {
    propagatedBuildInputs = [xorg.libXfixes];
  };

  xinit = attrs: attrs // {
    stdenv = if isDarwin then args.clangStdenv else stdenv;
    buildInputs = attrs.buildInputs ++ lib.optional isDarwin args.bootstrap_cmds;
    configureFlags = [
      "--with-xserver=${xorg.xorgserver}/bin/X"
    ] ++ lib.optionals isDarwin [
      "--with-bundle-id-prefix=org.nixos.xquartz"
      "--with-launchdaemons-dir=\${out}/LaunchDaemons"
      "--with-launchagents-dir=\${out}/LaunchAgents"
    ];
    propagatedBuildInputs = [ xorg.xauth ]
                         ++ lib.optionals isDarwin [ xorg.libX11 xorg.xproto ];
    prePatch = ''
      sed -i 's|^defaultserverargs="|&-logfile \"$HOME/.xorg.log\"|p' startx.cpp
    '';
  };

  xf86videointel = attrs: attrs // {
    buildInputs = attrs.buildInputs ++ [xorg.libXfixes];
    nativeBuildInputs = [args.autoreconfHook xorg.utilmacros];
  };

  xwd = attrs: attrs // {
    buildInputs = with xorg; attrs.buildInputs ++ [libXt libxkbfile];
  };

  kbproto = attrs: attrs // {
    outputs = [ "out" "doc" ];
  };

  xextproto = attrs: attrs // {
    outputs = [ "out" "doc" ];
  };

  xproto = attrs: attrs // {
    outputs = [ "out" "doc" ];
  };

  xrdb = attrs: attrs // {
    configureFlags = "--with-cpp=${args.mcpp}/bin/mcpp";
  };

}<|MERGE_RESOLUTION|>--- conflicted
+++ resolved
@@ -72,13 +72,8 @@
 
   libxcb = attrs : attrs // {
     nativeBuildInputs = [ args.python ];
-<<<<<<< HEAD
-    configureFlags = "--enable-xkb";
+    configureFlags = "--enable-xkb --enable-xinput";
     outputs = [ "dev" "out" "doc" "man" ];
-=======
-    configureFlags = "--enable-xkb --enable-xinput";
-    outputs = [ "out" "doc" "man" ];
->>>>>>> 33373d93
   };
 
   xcbproto = attrs : attrs // {
