--- conflicted
+++ resolved
@@ -16,23 +16,8 @@
     hash = "sha256-/xXnui0S0ZjRw7P8kMAgttHVv8T41aOhM3pM8P0OTig=";
   };
 
-<<<<<<< HEAD
-=======
   buildFlags = [ "PG_CFLAGS=-Wno-error=vla" ];
 
-  installPhase = ''
-    runHook preInstall
-
-    mkdir -p $out/{lib,share/postgresql/extension}
-
-    cp *${postgresql.dlSuffix} $out/lib
-    cp *.sql     $out/share/postgresql/extension
-    cp *.control $out/share/postgresql/extension
-
-    runHook postInstall
-  '';
-
->>>>>>> 50cff47c
   meta = with lib; {
     description = "A Postgres extension for exposing system metrics such as CPU, memory and disk information";
     homepage = "https://github.com/EnterpriseDB/system_stats";
