--- conflicted
+++ resolved
@@ -1,12 +1,7 @@
-<<<<<<< HEAD
 { stdenv, fetchurl, cmake, ncurses, zlib, xz, lzo, lz4, bzip2, snappy
 , openssl, pcre, boost, judy, bison, libxml2
 , libaio, libevent, groff, jemalloc, cracklib, systemd, numactl, perl
-, fixDarwinDylibNames
-=======
-{ stdenv, fetchurl, cmake, ncurses, zlib, openssl, pcre, boost, judy, bison, libxml2
-, libaio, libevent, groff, jemalloc, perl, fixDarwinDylibNames, cctools
->>>>>>> a7d573f2
+, fixDarwinDylibNames, cctools
 }:
 
 with stdenv.lib;
@@ -19,19 +14,13 @@
     sha256 = "1yiv0161rkgll1yd9r1cb1wdx55rwynj8i623p6wjvda9536mgvw";
   };
 
-<<<<<<< HEAD
   buildInputs = [
     cmake ncurses openssl zlib xz lzo lz4 bzip2
     # temporary due to https://mariadb.atlassian.net/browse/MDEV-9000
     (if stdenv.is64bit then snappy else null)
     pcre libxml2 boost judy bison libevent cracklib
   ] ++ stdenv.lib.optionals stdenv.isLinux [ jemalloc libaio systemd numactl ]
-    ++ stdenv.lib.optionals stdenv.isDarwin [ perl fixDarwinDylibNames ];
-=======
-  buildInputs = [ cmake ncurses openssl zlib pcre libxml2 boost judy bison libevent ]
-    ++ stdenv.lib.optionals stdenv.isLinux [ jemalloc libaio ]
     ++ stdenv.lib.optionals stdenv.isDarwin [ perl fixDarwinDylibNames cctools ];
->>>>>>> a7d573f2
 
   patches = stdenv.lib.optional stdenv.isDarwin ./my_context_asm.patch;
 
@@ -75,11 +64,7 @@
   ];
 
   # fails to find lex_token.h sometimes
-<<<<<<< HEAD
   enableParallelBuilding = true;
-=======
-  enableParallelBuilding = stdenv.isDarwin;
->>>>>>> a7d573f2
 
   outputs = [ "out" "lib" ];
 
