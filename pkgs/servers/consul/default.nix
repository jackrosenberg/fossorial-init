{ stdenv, lib, go, fetchgit, fetchhg, fetchbzr, fetchFromGitHub
, ruby, rubyPackages, nodejs, loadRubyEnv }:

let
<<<<<<< HEAD
  version = "0.4.0";
  rubyEnv = loadRubyEnv { gemset = ./gemset.nix; };
=======
  version = "0.4.1";
>>>>>>> a30869a5
in

with lib;
stdenv.mkDerivation {
  name = "consul-${version}";

  src = import ./deps.nix {
    inherit stdenv lib fetchgit fetchhg fetchbzr fetchFromGitHub;
  };

  buildInputs = [ go ruby rubyEnv.sass rubyEnv.uglifier nodejs ];

  buildPhase = ''
    # Build consul binary
    export GOPATH=$src
    go build -v -o consul github.com/hashicorp/consul

    # Build ui static files
    ({
      cp -r src/github.com/hashicorp/consul/ui .
      cd ui
      chmod -R u+w .
      make dist
    })
  '';

  outputs = [ "out" "ui" ];

  installPhase = ''
    # Install consul binary
    mkdir -p $out/bin
    cp consul $out/bin

    # Install ui static files
    mkdir -p $ui
    mv ui/dist/* $ui
  '';

  meta = with lib; {
    homepage    = http://www.consul.io/;
    description = "A tool for service discovery, monitoring and configuration";
    maintainers = with maintainers; [ cstrahan wkennington ];
    license     = licenses.mpl20 ;
    platforms   = platforms.unix;
  };
}<|MERGE_RESOLUTION|>--- conflicted
+++ resolved
@@ -2,12 +2,8 @@
 , ruby, rubyPackages, nodejs, loadRubyEnv }:
 
 let
-<<<<<<< HEAD
-  version = "0.4.0";
+  version = "0.4.1";
   rubyEnv = loadRubyEnv { gemset = ./gemset.nix; };
-=======
-  version = "0.4.1";
->>>>>>> a30869a5
 in
 
 with lib;
