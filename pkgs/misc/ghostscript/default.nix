--- conflicted
+++ resolved
@@ -76,19 +76,11 @@
   NIX_LDFLAGS = "-lz -rpath=${freetype}/lib";
 
   patches = [ ./purity.patch ./urw-font-files.patch ];
-<<<<<<< HEAD
 
   preConfigure = ''
     # "ijs" is impure: it contains symlinks to /usr/share/automake etc.!
     rm -rf ijs/ltmain.sh
 
-=======
-
-  preConfigure = ''
-    # "ijs" is impure: it contains symlinks to /usr/share/automake etc.!
-    rm -rf ijs/ltmain.sh
-
->>>>>>> 855e8f45
     # Don't install stuff in the Cups store path.
     makeFlagsArray=(CUPSSERVERBIN=$out/lib/cups CUPSSERVERROOT=$out/etc/cups CUPSDATA=$out/share/cups)
   '';
@@ -97,15 +89,11 @@
 
   doCheck = true;
 
-<<<<<<< HEAD
-  postInstall = ''
-=======
   preBuild = "make so";
 
   postInstall = ''
     make soinstall
 
->>>>>>> 855e8f45
     for i in $fonts; do
       (cd $out/share/ghostscript && tar xvfz $i)
     done
