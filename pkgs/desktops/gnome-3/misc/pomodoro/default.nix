--- conflicted
+++ resolved
@@ -21,15 +21,9 @@
     wrapGAppsHook pkgconfig
   ];
 
-  nativeBuildInputs = [ pkgconfig ];
   buildInputs = [
-<<<<<<< HEAD
-    which intltool glib gobjectIntrospection libtool
-    makeWrapper dbus_glib libcanberra_gtk2 vala_0_32 gst_all_1.gstreamer
-=======
     glib gobjectIntrospection libpeas
     dbus_glib libcanberra_gtk2 vala_0_34 gst_all_1.gstreamer
->>>>>>> 893df17c
     gst_all_1.gst-plugins-base gst_all_1.gst-plugins-good
     gnome3.gsettings_desktop_schemas
     gnome3.gnome_common gnome3.gnome_shell gtk3
