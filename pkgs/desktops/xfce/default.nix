--- conflicted
+++ resolved
@@ -89,11 +89,8 @@
   xfce4-hardware-monitor-plugin = callPackage ./panel-plugins/xfce4-hardware-monitor-plugin.nix { };
   xfce4_netload_plugin          = callPackage ./panel-plugins/xfce4-netload-plugin.nix          { };
   xfce4_notes_plugin            = callPackage ./panel-plugins/xfce4-notes-plugin.nix            { };
-<<<<<<< HEAD
+  xfce4_mailwatch_plugin        = callPackage ./panel-plugins/xfce4-mailwatch-plugin.nix        { };
   xfce4_mpc_plugin              = callPackage ./panel-plugins/xfce4-mpc-plugin.nix              { };
-=======
-  xfce4_mailwatch_plugin        = callPackage ./panel-plugins/xfce4-mailwatch-plugin.nix        { };
->>>>>>> 70fea43b
   xfce4-sensors-plugin          = callPackage ./panel-plugins/xfce4-sensors-plugin.nix          { };
   xfce4_systemload_plugin       = callPackage ./panel-plugins/xfce4-systemload-plugin.nix       { };
   xfce4_timer_plugin            = callPackage ./panel-plugins/xfce4-timer-plugin.nix            { };
