--- conflicted
+++ resolved
@@ -16,11 +16,7 @@
   };
 
   useFetchCargoVendor = true;
-<<<<<<< HEAD
-  cargoHash = "sha256-LTvCExHQnQIbGGeh4bK6b3r9XXOxREMTOlRQv+BjKrM=";
-=======
   cargoHash = "sha256-ncf5fRf9NulcWTOuRE2rdAOIyvz5YEgpB1j/Rfj8vDk=";
->>>>>>> 5dc8335f
 
   ldflags = [
     "-w"
