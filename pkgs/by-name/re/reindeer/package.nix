{
  lib,
  rustPlatform,
  fetchFromGitHub,
  pkg-config,
  openssl,
  nix-update-script,
}:

rustPlatform.buildRustPackage rec {
  pname = "reindeer";
  version = "2025.01.20.00";

  src = fetchFromGitHub {
    owner = "facebookincubator";
    repo = "reindeer";
    tag = "v${version}";
    hash = "sha256-dmx9FPgyVz5s32peKTg4xA72JD7X2R9ks8HSna3msmA=";
  };

<<<<<<< HEAD
  useFetchCargoVendor = true;
  cargoHash = "sha256-e82lNKymXDDLvtfwLNVkM32uZ4Du4tzEkaINPAdmcOg=";
=======
  cargoHash = "sha256-cZ4Xs2EdajbGLE5c+KzUGH94dJvHpHRDyCISFm/B7qc=";
>>>>>>> ac808b6b

  nativeBuildInputs = [ pkg-config ];

  buildInputs = [ openssl ];

  passthru.updateScript = nix-update-script { };

  meta = with lib; {
    description = "Reindeer is a tool which takes Rust Cargo dependencies and generates Buck build rules";
    mainProgram = "reindeer";
    homepage = "https://github.com/facebookincubator/reindeer";
    license = with licenses; [ mit ];
    maintainers = with maintainers; [ nickgerace ];
  };
}<|MERGE_RESOLUTION|>--- conflicted
+++ resolved
@@ -18,12 +18,8 @@
     hash = "sha256-dmx9FPgyVz5s32peKTg4xA72JD7X2R9ks8HSna3msmA=";
   };
 
-<<<<<<< HEAD
   useFetchCargoVendor = true;
-  cargoHash = "sha256-e82lNKymXDDLvtfwLNVkM32uZ4Du4tzEkaINPAdmcOg=";
-=======
-  cargoHash = "sha256-cZ4Xs2EdajbGLE5c+KzUGH94dJvHpHRDyCISFm/B7qc=";
->>>>>>> ac808b6b
+  cargoHash = "sha256-fof3xJzcnF4oUdfYC0SNmSrdb9fbGh2m8hHkOsSoHhI=";
 
   nativeBuildInputs = [ pkg-config ];
 
