{
  lib,
  fetchFromGitea,
  rustPlatform,
  pkg-config,
  openssl,
  curl,
}:
rustPlatform.buildRustPackage rec {
  pname = "pay-respects";
  version = "0.6.12";

  src = fetchFromGitea {
    domain = "codeberg.org";
    owner = "iff";
    repo = "pay-respects";
    rev = "v${version}";
    hash = "sha256-lDIhI9CnWwVVGyAJAS3gDUEkeXShTvPd8JKC1j9/9yU=";
  };

<<<<<<< HEAD
  useFetchCargoVendor = true;
  cargoHash = "sha256-uE3nS5XAn20iB7VQuYpFryIhQ7WMAEFGrD+KHJb1H5I=";
=======
  cargoHash = "sha256-3uSZtf2sbz74+V7LeHWWQWglrGRpiUSNAedVngjrH1Q=";
>>>>>>> 1eebcc7c

  nativeBuildInputs = [
    pkg-config
  ];

  buildInputs = [
    openssl
    curl
  ];

  meta = {
    description = "Terminal command correction, alternative to `thefuck`, written in Rust";
    homepage = "https://codeberg.org/iff/pay-respects";
    license = lib.licenses.agpl3Plus;
    maintainers = with lib.maintainers; [
      sigmasquadron
      bloxx12
      ALameLlama
    ];
    mainProgram = "pay-respects";
  };
}<|MERGE_RESOLUTION|>--- conflicted
+++ resolved
@@ -18,12 +18,8 @@
     hash = "sha256-lDIhI9CnWwVVGyAJAS3gDUEkeXShTvPd8JKC1j9/9yU=";
   };
 
-<<<<<<< HEAD
   useFetchCargoVendor = true;
-  cargoHash = "sha256-uE3nS5XAn20iB7VQuYpFryIhQ7WMAEFGrD+KHJb1H5I=";
-=======
-  cargoHash = "sha256-3uSZtf2sbz74+V7LeHWWQWglrGRpiUSNAedVngjrH1Q=";
->>>>>>> 1eebcc7c
+  cargoHash = "sha256-z0nHq5qiT59bCgOWb7D3h25LcejwJlp64j5zaUx9jb0=";
 
   nativeBuildInputs = [
     pkg-config
