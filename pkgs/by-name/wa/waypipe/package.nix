{
  lib,
  rustPlatform,
  fetchFromGitLab,
  meson,
  ninja,
  pkg-config,
  scdoc,
  libgbm,
  lz4,
  zstd,
  ffmpeg,
  cargo,
  rustc,
  vulkan-headers,
  vulkan-loader,
  shaderc,
  llvmPackages,
  autoPatchelfHook,
  wayland-scanner,
  rust-bindgen,
}:
llvmPackages.stdenv.mkDerivation rec {
  pname = "waypipe";
  version = "0.10.2";

  src = fetchFromGitLab {
    domain = "gitlab.freedesktop.org";
    owner = "mstoeckl";
    repo = "waypipe";
    tag = "v${version}";
    hash = "sha256-MTh3it+sJxd+vOTi9fVOxvlqlkgJAK56wel3xX0IzJE=";
  };
  cargoDeps = rustPlatform.fetchCargoVendor {
    inherit pname version src;
<<<<<<< HEAD
    hash = "sha256-CTLSMm8GN21L+5WtPBWSTTbeD3WoeScKV27TCu7tovI=";
=======
    hash = "sha256-15JmdpWXSyM0Hg3Babi4mKcnMhzx0fsWeFRROTQ/RLQ=";
>>>>>>> 1eebcc7c
  };

  strictDeps = true;
  LIBCLANG_PATH = "${llvmPackages.libclang.lib}/lib";
  depsBuildBuild = [ pkg-config ];

  nativeBuildInputs = [
    meson
    ninja
    pkg-config
    scdoc
    cargo
    shaderc # for glslc
    rustc
    wayland-scanner
    rustPlatform.cargoSetupHook
    autoPatchelfHook
    rust-bindgen
  ];

  buildInputs = [
    libgbm
    lz4
    zstd
    ffmpeg
    vulkan-headers
    vulkan-loader
  ];

  runtimeDependencies = [
    libgbm
    ffmpeg.lib
    vulkan-loader
  ];

  meta = with lib; {
    description = "Network proxy for Wayland clients (applications)";
    longDescription = ''
      waypipe is a proxy for Wayland clients. It forwards Wayland messages and
      serializes changes to shared memory buffers over a single socket. This
      makes application forwarding similar to ssh -X feasible.
    '';
    homepage = "https://mstoeckl.com/notes/gsoc/blog.html";
    changelog = "https://gitlab.freedesktop.org/mstoeckl/waypipe/-/releases#v${version}";
    license = licenses.mit;
    platforms = platforms.linux;
    maintainers = with maintainers; [ mic92 ];
    mainProgram = "waypipe";
  };
}<|MERGE_RESOLUTION|>--- conflicted
+++ resolved
@@ -33,11 +33,7 @@
   };
   cargoDeps = rustPlatform.fetchCargoVendor {
     inherit pname version src;
-<<<<<<< HEAD
-    hash = "sha256-CTLSMm8GN21L+5WtPBWSTTbeD3WoeScKV27TCu7tovI=";
-=======
-    hash = "sha256-15JmdpWXSyM0Hg3Babi4mKcnMhzx0fsWeFRROTQ/RLQ=";
->>>>>>> 1eebcc7c
+    hash = "sha256-M1PTlkmZu1+F14kAO5yH9Oa7/hJlYiG9ACncRaz30Q8=";
   };
 
   strictDeps = true;
