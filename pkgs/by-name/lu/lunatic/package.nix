{
  lib,
  rustPlatform,
  fetchFromGitHub,
  pkg-config,
  openssl,
<<<<<<< HEAD
=======
  stdenv,
  darwin,
  unstableGitUpdater,
>>>>>>> 3e0905a3
}:

rustPlatform.buildRustPackage {
  pname = "lunatic";
  version = "0.13.2-unstable-2025-03-29";

  src = fetchFromGitHub {
    owner = "lunatic-solutions";
    repo = "lunatic";
    rev = "28a2f387ebf6a64ce4b87e2638812e2c032d5049";
    hash = "sha256-FnUYnSWarQf68jBfSlIKVZbQHJt5U93MvA6rbNJE23U=";
  };

  useFetchCargoVendor = true;
  cargoHash = "sha256-+2koGrhM9VMLh8uO1YcaugcfmZaCP4S2twKem+y2oks=";

  nativeBuildInputs = [
    pkg-config
  ];

  buildInputs = [
    openssl
  ];

  checkFlags = [
    # requires simd support which is not always available on hydra
    "--skip=state::tests::import_filter_signature_matches"
  ];

  passthru.updateScript = unstableGitUpdater {
    tagPrefix = "v";
    branch = "main";
  };

  meta = with lib; {
    description = "Erlang inspired runtime for WebAssembly";
    homepage = "https://lunatic.solutions";
    changelog = "https://github.com/lunatic-solutions/lunatic/blob/main/CHANGELOG.md";
    license = with licenses; [
      mit # or
      asl20
    ];
    maintainers = with maintainers; [ figsoda ];
  };
}<|MERGE_RESOLUTION|>--- conflicted
+++ resolved
@@ -4,12 +4,7 @@
   fetchFromGitHub,
   pkg-config,
   openssl,
-<<<<<<< HEAD
-=======
-  stdenv,
-  darwin,
   unstableGitUpdater,
->>>>>>> 3e0905a3
 }:
 
 rustPlatform.buildRustPackage {
