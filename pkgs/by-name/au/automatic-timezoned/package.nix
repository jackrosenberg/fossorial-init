{ lib
, fetchFromGitHub
, rustPlatform
}:

rustPlatform.buildRustPackage rec {
  pname = "automatic-timezoned";
  version = "2.0.50";

  src = fetchFromGitHub {
    owner = "maxbrunet";
    repo = pname;
    rev = "v${version}";
    sha256 = "sha256-xXTm7/NS9XJRX/MQld7+GVOum9iW0wYfvaEve7K5cIk=";
  };

<<<<<<< HEAD
  useFetchCargoVendor = true;
  cargoHash = "sha256-OimAHyx6UdNB6RIGa+LN5Xy63L7VbTj7lazZyUQXy1s=";
=======
  cargoHash = "sha256-WH2voVKUip5T9a4vVhe0N8YhuAiXD1JMyaIJ3lHWcrY=";
>>>>>>> 1eebcc7c

  meta = with lib; {
    description = "Automatically update system timezone based on location";
    homepage = "https://github.com/maxbrunet/automatic-timezoned";
    changelog = "https://github.com/maxbrunet/automatic-timezoned/blob/v${version}/CHANGELOG.md";
    license = licenses.gpl3;
    maintainers = with maintainers; [ maxbrunet ];
    platforms = platforms.linux;
    mainProgram = "automatic-timezoned";
  };
}<|MERGE_RESOLUTION|>--- conflicted
+++ resolved
@@ -14,12 +14,8 @@
     sha256 = "sha256-xXTm7/NS9XJRX/MQld7+GVOum9iW0wYfvaEve7K5cIk=";
   };
 
-<<<<<<< HEAD
   useFetchCargoVendor = true;
-  cargoHash = "sha256-OimAHyx6UdNB6RIGa+LN5Xy63L7VbTj7lazZyUQXy1s=";
-=======
-  cargoHash = "sha256-WH2voVKUip5T9a4vVhe0N8YhuAiXD1JMyaIJ3lHWcrY=";
->>>>>>> 1eebcc7c
+  cargoHash = "sha256-Zd4LUXPrRhz4r8C/BqnWnJOHYCnbO7uz9sqVi8hVKFI=";
 
   meta = with lib; {
     description = "Automatically update system timezone based on location";
