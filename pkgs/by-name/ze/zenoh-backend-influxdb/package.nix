{
  lib,
  rustPlatform,
  fetchFromGitHub,
}:

rustPlatform.buildRustPackage rec {
  pname = "zenoh-backend-influxdb";
  version = "1.2.0";

  src = fetchFromGitHub {
    owner = "eclipse-zenoh";
    repo = "zenoh-backend-influxdb";
    tag = version;
    hash = "sha256-npkQEr1tzY+CW9dDRe+JipXnWa5y38wv7J+kUMlcH54=";
  };

<<<<<<< HEAD
  useFetchCargoVendor = true;
  cargoHash = "sha256-orTq5cfkCBedUCu0HeCb7VoMaW6GHCXowSzVxiy5EPA=";
=======
  cargoHash = "sha256-AQNbiK7cn0R/DsW1RjKFX3hV3MBX9izPsljJU7yNDV0=";
>>>>>>> 52c5665a

  meta = {
    description = "Backend and Storages for zenoh using InfluxDB";
    homepage = "https://github.com/eclipse-zenoh/zenoh-backend-influxdb";
    license = with lib.licenses; [
      epl20
      asl20
    ];
    maintainers = with lib.maintainers; [ markuskowa ];
    platforms = lib.platforms.linux;
  };
}<|MERGE_RESOLUTION|>--- conflicted
+++ resolved
@@ -15,12 +15,8 @@
     hash = "sha256-npkQEr1tzY+CW9dDRe+JipXnWa5y38wv7J+kUMlcH54=";
   };
 
-<<<<<<< HEAD
   useFetchCargoVendor = true;
-  cargoHash = "sha256-orTq5cfkCBedUCu0HeCb7VoMaW6GHCXowSzVxiy5EPA=";
-=======
-  cargoHash = "sha256-AQNbiK7cn0R/DsW1RjKFX3hV3MBX9izPsljJU7yNDV0=";
->>>>>>> 52c5665a
+  cargoHash = "sha256-k4EakfuONQxj9jz39pnyp3Ofu+V/oyIFLHpfQqg0q+8=";
 
   meta = {
     description = "Backend and Storages for zenoh using InfluxDB";
