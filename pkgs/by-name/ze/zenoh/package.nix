{
  lib,
  rustPlatform,
  fetchFromGitHub,
  nixosTests,
  testers,
  zenoh,
}:
rustPlatform.buildRustPackage rec {
  pname = "zenoh";
  version = "1.2.0";

  src = fetchFromGitHub {
    owner = "eclipse-zenoh";
    repo = "zenoh";
    rev = version;
    hash = "sha256-X/jUANTwuOHIA+m8LB4UuJDJ0PwZuMQHtSdgSPiPYNI=";
  };

<<<<<<< HEAD
  useFetchCargoVendor = true;
  cargoHash = "sha256-A0xjYn9+Xt+K1U1Z1J8mAegw4mR4cB5T2mYIOBu4AbE=";
=======
  cargoHash = "sha256-Dmx0iJ2vVl+6rXI1VLV8xZ+yt1xyljlML3W1h+9hLGc=";
>>>>>>> 52c5665a

  cargoBuildFlags = [
    "--workspace"
    # exclude examples
    "--exclude"
    "examples"
    "--exclude"
    "zenoh-backend-example"
    "--exclude"
    "zenoh-plugin-example"
    "--exclude"
    "zenoh-ext-examples"
  ];

  doCheck = false;

  passthru.tests = {
    version = testers.testVersion {
      package = zenoh;
      version = "v" + version;
    };
    zenohd = nixosTests.zenohd;
  };

  meta = {
    description = "Communication protocol that combines pub/sub with key value storage and computation";
    longDescription = "Zenoh unifies data in motion, data in-use, data at rest and computations. It carefully blends traditional pub/sub with geo-distributed storages, queries and computations, while retaining a level of time and space efficiency that is well beyond any of the mainstream stacks";
    homepage = "https://zenoh.io";
    changelog = "https://github.com/eclipse-zenoh/zenoh/releases/tag/${src.rev}";
    license = lib.licenses.asl20;
    maintainers = with lib.maintainers; [ ck3d ];
    mainProgram = "zenohd";
    platforms = lib.platforms.linux;
  };
}<|MERGE_RESOLUTION|>--- conflicted
+++ resolved
@@ -17,12 +17,8 @@
     hash = "sha256-X/jUANTwuOHIA+m8LB4UuJDJ0PwZuMQHtSdgSPiPYNI=";
   };
 
-<<<<<<< HEAD
   useFetchCargoVendor = true;
-  cargoHash = "sha256-A0xjYn9+Xt+K1U1Z1J8mAegw4mR4cB5T2mYIOBu4AbE=";
-=======
-  cargoHash = "sha256-Dmx0iJ2vVl+6rXI1VLV8xZ+yt1xyljlML3W1h+9hLGc=";
->>>>>>> 52c5665a
+  cargoHash = "sha256-hCon4ydLLwvdglVfNn+eWMbDaTpcPZxzLWINPULYZwI=";
 
   cargoBuildFlags = [
     "--workspace"
