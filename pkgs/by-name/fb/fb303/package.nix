{
  lib,
  stdenv,

  fetchFromGitHub,

  cmake,
  ninja,

  gflags,
  glog,
  folly,
  fbthrift,
  fizz,
  wangle,

  nix-update-script,
}:

stdenv.mkDerivation (finalAttrs: {
  pname = "fb303";
  version = "2024.12.09.00";

  outputs = [
    "out"
    "dev"
  ];

  src = fetchFromGitHub {
    owner = "facebook";
    repo = "fb303";
<<<<<<< HEAD
    rev = "refs/tags/v${finalAttrs.version}";
    hash = "sha256-XG/qW+XT1BVN8ZLTN2lqNBxi0x8fx3n/779BJN2lE4E=";
=======
    tag = "v${finalAttrs.version}";
    hash = "sha256-3zQLX42qeOE2bbFmu4Kuvu0Fvq2mBq8YgkVGpyfwaak=";
>>>>>>> d3d626e0
  };

  nativeBuildInputs = [
    cmake
    ninja
  ];

  buildInputs = [
    gflags
    glog
    folly
    fbthrift
    fizz
    wangle
  ];

  cmakeFlags = [
    (lib.cmakeBool "BUILD_SHARED_LIBS" (!stdenv.hostPlatform.isStatic))

    (lib.cmakeBool "CMAKE_INSTALL_RPATH_USE_LINK_PATH" true)

    (lib.cmakeBool "PYTHON_EXTENSIONS" false)

    (lib.cmakeFeature "INCLUDE_INSTALL_DIR" "${placeholder "dev"}/include")
    (lib.cmakeFeature "LIB_INSTALL_DIR" "${placeholder "out"}/lib")
    (lib.cmakeFeature "CMAKE_INSTALL_DIR" "${placeholder "dev"}/lib/cmake/fb303")
    (lib.cmakeFeature "CMAKE_INSTALL_PREFIX" (placeholder "dev"))
  ];

  passthru.updateScript = nix-update-script { };

  meta = {
    description = "Base Thrift service and a common set of functionality for querying stats, options, and other information from a service";
    homepage = "https://github.com/facebook/fb303";
    license = lib.licenses.asl20;
    platforms = lib.platforms.unix;
    maintainers = with lib.maintainers; [
      kylesferrazza
      emily
      techknowlogick
    ];
  };
})<|MERGE_RESOLUTION|>--- conflicted
+++ resolved
@@ -29,13 +29,8 @@
   src = fetchFromGitHub {
     owner = "facebook";
     repo = "fb303";
-<<<<<<< HEAD
-    rev = "refs/tags/v${finalAttrs.version}";
+    tag = "v${finalAttrs.version}";
     hash = "sha256-XG/qW+XT1BVN8ZLTN2lqNBxi0x8fx3n/779BJN2lE4E=";
-=======
-    tag = "v${finalAttrs.version}";
-    hash = "sha256-3zQLX42qeOE2bbFmu4Kuvu0Fvq2mBq8YgkVGpyfwaak=";
->>>>>>> d3d626e0
   };
 
   nativeBuildInputs = [
