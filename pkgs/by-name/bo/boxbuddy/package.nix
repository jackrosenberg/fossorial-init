{
  lib,
  rustPlatform,
  fetchFromGitHub,
  pkg-config,
  wrapGAppsHook4,
  libadwaita,
  distrobox,
}:

rustPlatform.buildRustPackage rec {
  pname = "boxbuddy";
  version = "2.5.3";

  src = fetchFromGitHub {
    owner = "Dvlv";
    repo = "BoxBuddyRS";
    rev = version;
    hash = "sha256-9BGgm4yRjCarJIGP/G9gPj/qsYWb96XGJmpgLj3XCdM=";
  };

<<<<<<< HEAD
  useFetchCargoVendor = true;
  cargoHash = "sha256-2ipLO2b/mEEwSl0PSCq6m9tBhhaiDj9mXXVO4pr/78c=";
=======
  cargoHash = "sha256-/0tk3unjiXwBqQEMTYMu1kasb34i0nbp99PHmtpdxAA=";
>>>>>>> ac808b6b

  # The software assumes it is installed either in flatpak or in the home directory
  # so the xdg data path needs to be patched here
  postPatch = ''
    substituteInPlace src/utils.rs \
      --replace-fail '{data_home}/locale' "$out/share/locale" \
      --replace-fail '{data_home}/icons/boxbuddy/{icon}' "$out/share/icons/boxbuddy/{icon}"
  '';

  nativeBuildInputs = [
    pkg-config
    wrapGAppsHook4
  ];

  buildInputs = [
    libadwaita
  ];

  postInstall = ''
    cp icons/* ./
    XDG_DATA_HOME=$out/share INSTALL_DIR=$out ./scripts/install.sh
  '';

  preFixup = ''
    gappsWrapperArgs+=(
      --prefix PATH : ${lib.makeBinPath [ distrobox ]}
    )
  '';

  doCheck = false; # No checks defined

  meta = with lib; {
    description = "Unofficial GUI for managing your Distroboxes, written with GTK4 + Libadwaita";
    homepage = "https://dvlv.github.io/BoxBuddyRS";
    license = licenses.mit;
    mainProgram = "boxbuddy-rs";
    maintainers = with maintainers; [ aleksana ];
    platforms = platforms.linux;
  };
}<|MERGE_RESOLUTION|>--- conflicted
+++ resolved
@@ -19,12 +19,8 @@
     hash = "sha256-9BGgm4yRjCarJIGP/G9gPj/qsYWb96XGJmpgLj3XCdM=";
   };
 
-<<<<<<< HEAD
   useFetchCargoVendor = true;
   cargoHash = "sha256-2ipLO2b/mEEwSl0PSCq6m9tBhhaiDj9mXXVO4pr/78c=";
-=======
-  cargoHash = "sha256-/0tk3unjiXwBqQEMTYMu1kasb34i0nbp99PHmtpdxAA=";
->>>>>>> ac808b6b
 
   # The software assumes it is installed either in flatpak or in the home directory
   # so the xdg data path needs to be patched here
