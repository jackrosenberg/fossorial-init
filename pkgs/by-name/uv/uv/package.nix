--- conflicted
+++ resolved
@@ -13,36 +13,17 @@
 
 rustPlatform.buildRustPackage rec {
   pname = "uv";
-<<<<<<< HEAD
-  version = "0.5.2";
-  pyproject = true;
-=======
   version = "0.5.4";
->>>>>>> 57f66828
 
   src = fetchFromGitHub {
     owner = "astral-sh";
     repo = "uv";
     rev = "refs/tags/${version}";
-<<<<<<< HEAD
-    hash = "sha256-riR4VFv407/pLMdQlxTUvTeaErZoxjFFsEX9St+3cr8=";
-  };
-
-  cargoDeps = rustPlatform.importCargoLock {
-    lockFile = ./Cargo.lock;
-    outputHashes = {
-      "async_zip-0.0.17" = "sha256-VfQg2ZY5F2cFoYQZrtf2DHj0lWgivZtFaFJKZ4oyYdo=";
-      "pubgrub-0.2.1" = "sha256-8TrOQ6fYJrYgFNuqiqnGztnHOqFIEDi2MFZEBA+oks4=";
-      "tl-0.7.8" = "sha256-F06zVeSZA4adT6AzLzz1i9uxpI1b8P1h+05fFfjm3GQ=";
-    };
-  };
-=======
     hash = "sha256-Kieh76RUrDEwdL04mvCXOqbXHasMMpXRqp0LwMOIHdM=";
   };
 
   useFetchCargoVendor = true;
   cargoHash = "sha256-ZhHUKotXVDdwJs2kqIxME5I1FitWetx7FrQtluuIUWo=";
->>>>>>> 57f66828
 
   nativeBuildInputs = [
     cmake
