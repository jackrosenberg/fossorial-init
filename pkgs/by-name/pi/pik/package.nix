--- conflicted
+++ resolved
@@ -17,12 +17,8 @@
     hash = "sha256-iXLAV4VWJczdxrfevxaRxYTAL+d/VRQ61zc0B4UNbPM=";
   };
 
-<<<<<<< HEAD
   useFetchCargoVendor = true;
-  cargoHash = "sha256-7dXT3vFifZMCnkNQQ1st0wCwkhSaDvs8IscEN4ugDjs=";
-=======
-  cargoHash = "sha256-n1lFgaoHboq5UKJKa3IGD1jET4EZ1GcAflNVgoRTP70=";
->>>>>>> ac808b6b
+  cargoHash = "sha256-nTx44lQFd1GSVNyCtiShml4+ho4k+o0m8zmMV9xLVSs=";
 
   passthru.tests.version = testers.testVersion { package = pik; };
 
