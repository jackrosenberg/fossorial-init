--- conflicted
+++ resolved
@@ -1,20 +1,3 @@
-<<<<<<< HEAD
-{ lib
-, stdenv
-, fetchurl
-, autoPatchelfHook
-, dpkg
-, alsa-lib
-, freetype
-, libglvnd
-, libgbm
-, curl
-, libXcursor
-, libXinerama
-, libXrandr
-, libXrender
-, libjack2
-=======
 {
   lib,
   stdenv,
@@ -24,14 +7,13 @@
   alsa-lib,
   freetype,
   libglvnd,
-  mesa,
+  libgbm,
   curl,
   libXcursor,
   libXinerama,
   libXrandr,
   libXrender,
   libjack2,
->>>>>>> 8ddbc443
 }:
 stdenv.mkDerivation rec {
   pname = "tonelib-noisereducer";
@@ -42,22 +24,10 @@
     hash = "sha256-R+JXoc6waKGPMaghlJ8BkLumDcjC7Oq0jx8tFjAKegE=";
   };
 
-<<<<<<< HEAD
-  nativeBuildInputs = [ autoPatchelfHook dpkg ];
-
-  buildInputs = [
-    (lib.getLib stdenv.cc.cc)
-    alsa-lib
-    freetype
-    libglvnd
-    libgbm
-  ] ++ runtimeDependencies;
-=======
   nativeBuildInputs = [
     autoPatchelfHook
     dpkg
   ];
->>>>>>> 8ddbc443
 
   runtimeDependencies = map lib.getLib [
     curl
@@ -73,7 +43,7 @@
     alsa-lib
     freetype
     libglvnd
-    mesa
+    libgbm
   ] ++ runtimeDependencies;
 
   installPhase = ''
