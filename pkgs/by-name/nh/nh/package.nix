{
  lib,
  rustPlatform,
  installShellFiles,
  makeBinaryWrapper,
  fetchFromGitHub,
  nix-update-script,
  nvd,
  nix-output-monitor,
  buildPackages,
}:
let
  runtimeDeps = [
    nvd
    nix-output-monitor
  ];
in
rustPlatform.buildRustPackage (finalAttrs: {
  pname = "nh";
  version = "3.6.0";

  src = fetchFromGitHub {
    owner = "nix-community";
    repo = "nh";
    tag = "v${finalAttrs.version}";
    hash = "sha256-k8rz5RF1qi7RXzQYWGbw5pJRNRFIdX85SIYN+IHiVL4=";
  };

  strictDeps = true;

  nativeBuildInputs = [
    installShellFiles
    makeBinaryWrapper
  ];

<<<<<<< HEAD
  preFixup = ''
    mkdir completions
    $out/bin/nh completions --shell bash > completions/nh.bash
    $out/bin/nh completions --shell zsh > completions/nh.zsh
    $out/bin/nh completions --shell fish > completions/nh.fish
=======
  buildInputs = lib.optionals stdenv.hostPlatform.isDarwin [
    darwin.apple_sdk.frameworks.SystemConfiguration
  ];

  preFixup = lib.optionalString (stdenv.hostPlatform.emulatorAvailable buildPackages) (
    let
      emulator = stdenv.hostPlatform.emulator buildPackages;
    in
    ''
      mkdir completions
      ${emulator} $out/bin/nh completions --shell bash > completions/nh.bash
      ${emulator} $out/bin/nh completions --shell zsh > completions/nh.zsh
      ${emulator} $out/bin/nh completions --shell fish > completions/nh.fish
>>>>>>> dfd4afc3

      installShellCompletion completions/*
    ''
  );

  postFixup = ''
    wrapProgram $out/bin/nh \
      --prefix PATH : ${lib.makeBinPath runtimeDeps}
  '';

  useFetchCargoVendor = true;
  cargoHash = "sha256-Csh8M5BquAD2vUYIu0nNWSvznTZxno1WxvkEhBVN+9c=";

  passthru.updateScript = nix-update-script { };

  meta = {
    description = "Yet another nix cli helper";
    homepage = "https://github.com/nix-community/nh";
    license = lib.licenses.eupl12;
    mainProgram = "nh";
    maintainers = with lib.maintainers; [
      drupol
      viperML
    ];
  };
})<|MERGE_RESOLUTION|>--- conflicted
+++ resolved
@@ -1,4 +1,5 @@
 {
+  stdenv,
   lib,
   rustPlatform,
   installShellFiles,
@@ -33,17 +34,6 @@
     makeBinaryWrapper
   ];
 
-<<<<<<< HEAD
-  preFixup = ''
-    mkdir completions
-    $out/bin/nh completions --shell bash > completions/nh.bash
-    $out/bin/nh completions --shell zsh > completions/nh.zsh
-    $out/bin/nh completions --shell fish > completions/nh.fish
-=======
-  buildInputs = lib.optionals stdenv.hostPlatform.isDarwin [
-    darwin.apple_sdk.frameworks.SystemConfiguration
-  ];
-
   preFixup = lib.optionalString (stdenv.hostPlatform.emulatorAvailable buildPackages) (
     let
       emulator = stdenv.hostPlatform.emulator buildPackages;
@@ -53,7 +43,6 @@
       ${emulator} $out/bin/nh completions --shell bash > completions/nh.bash
       ${emulator} $out/bin/nh completions --shell zsh > completions/nh.zsh
       ${emulator} $out/bin/nh completions --shell fish > completions/nh.fish
->>>>>>> dfd4afc3
 
       installShellCompletion completions/*
     ''
