--- conflicted
+++ resolved
@@ -17,12 +17,8 @@
     hash = "sha256-cEHJJXMfXKDPKah2wDAdcO0SXO4ZPL/SqFbxONmI57M=";
   };
 
-<<<<<<< HEAD
   useFetchCargoVendor = true;
-  cargoHash = "sha256-fpd+KYKrKy6zS2YeNaUX5J+wtfzAiq7tMXRKSlZ9r7U=";
-=======
-  cargoHash = "sha256-2A0BoIDoUm2yFdcmuwZeFUjFv3Tr3Aridr+tP3FFOjI=";
->>>>>>> 4e5fe0f5
+  cargoHash = "sha256-CWl/hVtwv2Q4/GwJJGTHCxnMxj8ZR9wPmLTlai0MyBA=";
 
   nativeInstallCheckInputs = [
     versionCheckHook
