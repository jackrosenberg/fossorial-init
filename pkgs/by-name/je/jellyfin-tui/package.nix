--- conflicted
+++ resolved
@@ -20,12 +20,8 @@
     hash = "sha256-k8hN6MfY/agg5Janq4s65te7uOmfEpXXzogaS3jNAC8=";
   };
 
-<<<<<<< HEAD
   useFetchCargoVendor = true;
-  cargoHash = "sha256-dvf0VQTOfGtE5B+xFM3jtwO0A/3WO6HN0u5mA/1bpGo=";
-=======
-  cargoHash = "sha256-FhPxrA7kVpppCTaIshNRQIb+3B4+RXctNcnm6brGrLU=";
->>>>>>> 5a7ac9a1
+  cargoHash = "sha256-Ca43CPjjUhNBclkJTt2xFWNRacEvRkKdHosnWSjfN2I=";
 
   nativeBuildInputs = [ pkg-config ];
   buildInputs = [
