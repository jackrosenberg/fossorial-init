{
  lib,
  rustPlatform,
  fetchFromGitHub,
  versionCheckHook,
  nix-update-script,
}:

rustPlatform.buildRustPackage rec {
  pname = "systemctl-tui";
  version = "0.4.0";

  src = fetchFromGitHub {
    owner = "rgwood";
    repo = "systemctl-tui";
    tag = "v${version}";
    hash = "sha256-1KYaw4q1+dPHImjjCnUPXNu7ihdEfNuzQfHfPi1uDOw=";
  };

<<<<<<< HEAD
  useFetchCargoVendor = true;
  cargoHash = "sha256-bnnqGWX7xA4+55qDY7hzimVDPKaVD4sX//tk8Tgkqkc=";
=======
  cargoHash = "sha256-QogpwX/s2469h24WO9B84D4ezHD0Rln5lt8naUAZ5rY=";
>>>>>>> 28b95d78

  nativeInstallCheckInputs = [
    versionCheckHook
  ];
  versionCheckProgramArg = [ "--version" ];
  doInstallCheck = true;

  passthru = {
    updateScript = nix-update-script;
  };

  meta = {
    description = "Simple TUI for interacting with systemd services and their logs";
    homepage = "https://crates.io/crates/systemctl-tui";
    changelog = "https://github.com/rgwood/systemctl-tui/releases/tag/v${version}";
    license = lib.licenses.mit;
    maintainers = with lib.maintainers; [ siph ];
    mainProgram = "systemctl-tui";
  };
}<|MERGE_RESOLUTION|>--- conflicted
+++ resolved
@@ -17,12 +17,8 @@
     hash = "sha256-1KYaw4q1+dPHImjjCnUPXNu7ihdEfNuzQfHfPi1uDOw=";
   };
 
-<<<<<<< HEAD
   useFetchCargoVendor = true;
-  cargoHash = "sha256-bnnqGWX7xA4+55qDY7hzimVDPKaVD4sX//tk8Tgkqkc=";
-=======
-  cargoHash = "sha256-QogpwX/s2469h24WO9B84D4ezHD0Rln5lt8naUAZ5rY=";
->>>>>>> 28b95d78
+  cargoHash = "sha256-rOmoV8sHeoM2ypDlBbiLDIYHhFQZJ6T2D5VkSNW+uuc=";
 
   nativeInstallCheckInputs = [
     versionCheckHook
