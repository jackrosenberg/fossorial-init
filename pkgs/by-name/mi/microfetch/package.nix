{
  lib,
  rustPlatform,
  fetchFromGitHub,
  nix-update-script,
}:

rustPlatform.buildRustPackage rec {
  pname = "microfetch";
  version = "0.4.6";

  src = fetchFromGitHub {
    owner = "NotAShelf";
    repo = "microfetch";
    tag = "v${version}";
    hash = "sha256-qpwzuzEqXsGO4y3ClaY25Q4rFm2RyPl/X3yNcQz3R4E=";
  };

<<<<<<< HEAD
  useFetchCargoVendor = true;
  cargoHash = "sha256-fHIQK1zsYuKj2ps6tmzqGwX8woiuIQx0yiyWdMf2Fnw=";
=======
  cargoHash = "sha256-NUEonhVIjDn1IblVnSQPe2gkKRW/icoq/I3EZTYMHZo=";
>>>>>>> c45e0442

  passthru.updateScript = nix-update-script { };

  meta = {
    description = "Microscopic fetch script in Rust, for NixOS systems";
    homepage = "https://github.com/NotAShelf/microfetch";
    license = lib.licenses.gpl3Only;
    maintainers = with lib.maintainers; [
      nydragon
      NotAShelf
    ];
    mainProgram = "microfetch";
    platforms = lib.platforms.linux;
  };
}<|MERGE_RESOLUTION|>--- conflicted
+++ resolved
@@ -16,12 +16,8 @@
     hash = "sha256-qpwzuzEqXsGO4y3ClaY25Q4rFm2RyPl/X3yNcQz3R4E=";
   };
 
-<<<<<<< HEAD
   useFetchCargoVendor = true;
-  cargoHash = "sha256-fHIQK1zsYuKj2ps6tmzqGwX8woiuIQx0yiyWdMf2Fnw=";
-=======
-  cargoHash = "sha256-NUEonhVIjDn1IblVnSQPe2gkKRW/icoq/I3EZTYMHZo=";
->>>>>>> c45e0442
+  cargoHash = "sha256-UguHTRHdcogxg/8DmRWSE7XwmaF36MTGHzF5CpMBc3Y=";
 
   passthru.updateScript = nix-update-script { };
 
