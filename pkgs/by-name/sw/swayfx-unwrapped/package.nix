{
  lib,
  fetchFromGitHub,
  stdenv,
  systemd,
  meson,
  replaceVars,
  swaybg,
  ninja,
  pkg-config,
  gdk-pixbuf,
  librsvg,
  wayland-protocols,
  libdrm,
  libinput,
  cairo,
  pango,
  wayland,
  libGL,
  libxkbcommon,
  pcre2,
  json_c,
  libevdev,
  scdoc,
  scenefx,
  wayland-scanner,
  xcbutilwm,
  wlroots_0_17,
  testers,
  nixosTests,
  # Used by the NixOS module:
  isNixOS ? false,
  enableXWayland ? true,
  systemdSupport ? lib.meta.availableOn stdenv.hostPlatform systemd,
  trayEnabled ? systemdSupport,
  fetchpatch2,
}:

stdenv.mkDerivation (finalAttrs: {
  inherit
    enableXWayland
    isNixOS
    systemdSupport
    trayEnabled
    ;

  pname = "swayfx-unwrapped";
  version = "0.4";

  src = fetchFromGitHub {
    owner = "WillPower3309";
    repo = "swayfx";
    tag = finalAttrs.version;
    hash = "sha256-VT+JjQPqCIdtaLeSnRiZ3rES0KgDJR7j5Byxr+d6oRg=";
  };

  patches =
    [
      ./load-configuration-from-etc.patch

<<<<<<< HEAD
      (replaceVars ./fix-paths.patch {
=======
      (fetchpatch2 {
        # fix missing switch statement for newer libinput
        url = "https://github.com/swaywm/sway/pull/8470.patch?full_index=1";
        hash = "sha256-UTZ2DNEsGi5RYrgZThHkYz3AnnIl/KxieinA1WUZRq4=";
      })

      (substituteAll {
        src = ./fix-paths.patch;
>>>>>>> ac808b6b
        inherit swaybg;
      })
    ]
    ++ lib.optionals (!finalAttrs.isNixOS) [
      # References to /nix/store/... will get GC'ed which causes problems when
      # copying the default configuration:
      ./sway-config-no-nix-store-references.patch
    ]
    ++ lib.optionals finalAttrs.isNixOS [
      # Use /run/current-system/sw/share and /etc instead of /nix/store
      # references:
      ./sway-config-nixos-paths.patch
    ];

  strictDeps = true;
  depsBuildBuild = [ pkg-config ];

  nativeBuildInputs = [
    meson
    ninja
    pkg-config
    scdoc
    wayland-scanner
  ];

  buildInputs = [
    cairo
    gdk-pixbuf
    json_c
    libdrm
    libevdev
    libGL
    libinput
    librsvg
    libxkbcommon
    pango
    pcre2
    scenefx
    wayland
    wayland-protocols
    (wlroots_0_17.override { inherit (finalAttrs) enableXWayland; })
  ] ++ lib.optionals finalAttrs.enableXWayland [ xcbutilwm ];

  mesonFlags =
    let
      inherit (lib.strings) mesonEnable mesonOption;

      # The "sd-bus-provider" meson option does not include a "none" option,
      # but it is silently ignored iff "-Dtray=disabled".  We use "basu"
      # (which is not in nixpkgs) instead of "none" to alert us if this
      # changes: https://github.com/swaywm/sway/issues/6843#issuecomment-1047288761
      # assert trayEnabled -> systemdSupport && dbusSupport;

      sd-bus-provider = if systemdSupport then "libsystemd" else "basu";
    in
    [
      (mesonOption "sd-bus-provider" sd-bus-provider)
      (mesonEnable "xwayland" finalAttrs.enableXWayland)
      (mesonEnable "tray" finalAttrs.trayEnabled)
    ];

  passthru = {
    tests = {
      basic = nixosTests.swayfx;
      version = testers.testVersion {
        package = finalAttrs.finalPackage;
        command = "sway --version";
        version = "swayfx version ${finalAttrs.version}";
      };
    };
  };

  meta = {
    description = "Sway, but with eye candy!";
    homepage = "https://github.com/WillPower3309/swayfx";
    changelog = "https://github.com/WillPower3309/swayfx/releases/tag/${finalAttrs.version}";
    license = lib.licenses.mit;
    maintainers = with lib.maintainers; [
      ricarch97
    ];
    platforms = lib.platforms.linux;
    mainProgram = "sway";

    longDescription = ''
      Fork of Sway, an incredible and one of the most well established Wayland
      compositors, and a drop-in replacement for the i3 window manager for X11.
      SwayFX adds extra options and effects to the original Sway, such as rounded corners,
      shadows and inactive window dimming to bring back some of the Picom X11
      compositor functionality, which was commonly used with the i3 window manager.
    '';
  };
})<|MERGE_RESOLUTION|>--- conflicted
+++ resolved
@@ -58,18 +58,13 @@
     [
       ./load-configuration-from-etc.patch
 
-<<<<<<< HEAD
-      (replaceVars ./fix-paths.patch {
-=======
       (fetchpatch2 {
         # fix missing switch statement for newer libinput
         url = "https://github.com/swaywm/sway/pull/8470.patch?full_index=1";
         hash = "sha256-UTZ2DNEsGi5RYrgZThHkYz3AnnIl/KxieinA1WUZRq4=";
       })
 
-      (substituteAll {
-        src = ./fix-paths.patch;
->>>>>>> ac808b6b
+      (replaceVars ./fix-paths.patch {
         inherit swaybg;
       })
     ]
