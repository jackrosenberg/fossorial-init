{ stdenv
, fetchurl
, dpkg
, lib
, glib
, nss
, nspr
, cups
, dbus
, libdrm
, gtk3
, pango
, cairo
, libxkbcommon
, libgbm
, expat
, alsa-lib
, buildFHSEnv
, writeTextFile
}:

let
  pname = "typora";
  version = "1.9.3";
  src = fetchurl {
    url = "https://download.typora.io/linux/typora_${version}_amd64.deb";
    hash = "sha256-3rR/CvFFjRPkz27mm1Wt5hwgRUnLL7lpLFKA2moILx8=";
  };

  typoraBase = stdenv.mkDerivation {
    inherit pname version src;

    nativeBuildInputs = [ dpkg ];

    dontConfigure = true;
    dontBuild = true;

    installPhase = ''
      runHook preInstall
      mkdir -p $out/bin $out/share
      mv usr/share $out
      ln -s $out/share/typora/Typora $out/bin/Typora
      runHook postInstall
    '';
  };

  typoraFHS = buildFHSEnv {
    name = "typora-fhs";
    targetPkgs = pkgs: (with pkgs; [
      typoraBase
      udev
      alsa-lib
      glib
      nss
      nspr
      atk
      cups
      dbus
      gtk3
      libdrm
      pango
      cairo
<<<<<<< HEAD
      libgbm
=======
      mesa
      libGL
>>>>>>> afe27494
      expat
      libxkbcommon
    ]) ++ (with pkgs.xorg; [
      libX11
      libXcursor
      libXrandr
      libXcomposite
      libXdamage
      libXext
      libXfixes
      libxcb
    ]);
    runScript = ''
      Typora "$@"
    '';
  };

  launchScript = writeTextFile {
  name = "typora-launcher";
  executable = true;
  text = ''
    #!${stdenv.shell}

    # Configuration directory setup
    XDG_CONFIG_HOME=''${XDG_CONFIG_HOME:-~/.config}
    TYPORA_CONFIG_DIR="$XDG_CONFIG_HOME/Typora"
    TYPORA_DICT_DIR="$TYPORA_CONFIG_DIR/typora-dictionaries"

    # Create config directories with proper permissions
    mkdir -p "$TYPORA_DICT_DIR"
    chmod 755 "$TYPORA_CONFIG_DIR"
    chmod 755 "$TYPORA_DICT_DIR"

    # Read user flags if they exist
    if [ -f "$XDG_CONFIG_HOME/typora-flags.conf" ]; then
      TYPORA_USER_FLAGS="$(sed 's/#.*//' "$XDG_CONFIG_HOME/typora-flags.conf" | tr '\n' ' ')"
    fi

    exec ${typoraFHS}/bin/typora-fhs "$@" $TYPORA_USER_FLAGS
  '';
  };

in stdenv.mkDerivation {
  inherit pname version;

  dontUnpack = true;
  dontConfigure = true;
  dontBuild = true;

  installPhase = ''
    runHook preInstall
    mkdir -p $out/bin
    ln -s ${launchScript} $out/bin/typora
    ln -s ${typoraBase}/share/ $out
    runHook postInstall
  '';

  meta = with lib; {
    description = "Markdown editor, a markdown reader";
    homepage = "https://typora.io/";
    license = licenses.unfree;
    maintainers = with maintainers; [ npulidomateo ];
    platforms = [ "x86_64-linux" ];
    mainProgram = "typora";
  };
}<|MERGE_RESOLUTION|>--- conflicted
+++ resolved
@@ -60,12 +60,8 @@
       libdrm
       pango
       cairo
-<<<<<<< HEAD
       libgbm
-=======
-      mesa
       libGL
->>>>>>> afe27494
       expat
       libxkbcommon
     ]) ++ (with pkgs.xorg; [
