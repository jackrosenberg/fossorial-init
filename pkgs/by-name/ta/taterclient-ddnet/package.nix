{
  lib,
  stdenv,
  fetchFromGitHub,
  cargo,
  cmake,
  ninja,
  pkg-config,
  rustPlatform,
  rustc,
  curl,
  freetype,
  libGLU,
  libnotify,
  libogg,
  libX11,
  opusfile,
  pcre,
  python3,
  SDL2,
  sqlite,
  wavpack,
  ffmpeg,
  x264,
  vulkan-headers,
  vulkan-loader,
  glslang,
  spirv-tools,
  gtest,
  glew,
}:
let
  clientExecutable = "TaterClient-DDNet";
in
stdenv.mkDerivation (finalAttrs: {
  pname = "taterclient-ddnet";
  version = "10.1.1";

  src = fetchFromGitHub {
    owner = "sjrc6";
    repo = "taterclient-ddnet";
    tag = "V${finalAttrs.version}";
    hash = "sha256-B5J8LctMYkb6X1tEI5H4oMEDDWLLpLW5v4NRWplhncY=";
  };

  cargoDeps = rustPlatform.fetchCargoVendor {
    inherit (finalAttrs) pname src version;
<<<<<<< HEAD
    hash = "sha256-VKGc4LQjt2FHbELLBKtV8rKpxjGBrzlA3m9BSdZ/6Z0=";
=======
    hash = "sha256-aideLHxyVFcepaCZJ/+YnKaZbY9MRzPI8fyys0XHj7Y=";
>>>>>>> 62939403
  };

  nativeBuildInputs = [
    cmake
    ninja
    pkg-config
    rustc
    cargo
    rustPlatform.cargoSetupHook
    glslang # for glslangValidator
    python3
  ];

  nativeCheckInputs = [ gtest ];
  checkInputs = [ gtest ];

  buildInputs = [
    curl
    libnotify
    pcre
    sqlite
    freetype
    libGLU
    libogg
    opusfile
    SDL2
    wavpack
    ffmpeg
    x264
    vulkan-loader
    vulkan-headers
    glslang
    spirv-tools
    glew
  ] ++ lib.optionals stdenv.hostPlatform.isLinux [ libX11 ];

  strictDeps = true;

  postPatch = ''
    substituteInPlace src/engine/shared/storage.cpp \
      --replace-fail /usr/ $out/
  '';

  cmakeFlags = [
    (lib.cmakeBool "AUTOUPDATE" false)
    (lib.cmakeBool "CLIENT" true)
    (lib.cmakeBool "SERVER" false)
    (lib.cmakeBool "TOOLS" false)
    (lib.cmakeBool "DISCORD" false)
    (lib.cmakeFeature "CLIENT_EXECUTABLE" clientExecutable)
  ];

  doCheck = true;
  checkTarget = "run_tests";

  __darwinAllowLocalNetworking = true; # for tests

  preFixup = lib.optionalString stdenv.hostPlatform.isDarwin ''
    # Upstream links against <prefix>/lib while it installs this library in <prefix>/lib/ddnet
    install_name_tool -change "$out/lib/libsteam_api.dylib" "$out/lib/ddnet/libsteam_api.dylib" "$out/bin/${clientExecutable}"
  '';

  postInstall = ''
    # Desktop application conflicts with the ddnet package
    mv "$out/share/applications/ddnet.desktop" "$out/share/applications/taterclient-ddnet.desktop"

    substituteInPlace $out/share/applications/taterclient-ddnet.desktop \
      --replace-fail "Exec=DDNet" "Exec=${clientExecutable}" \
      --replace-fail "Name=DDNet" "Name=TaterClient (DDNet)" \
      --replace-fail "Comment=Launch DDNet" "Comment=Launch ${clientExecutable}"
  '';

  meta = {
    description = "Modification of DDNet teeworlds client";
    homepage = "https://github.com/sjrc6/taterclient-ddnet";
    changelog = "https://github.com/sjrc6/taterclient-ddnet/releases";
    license = lib.licenses.asl20;
    maintainers = with lib.maintainers; [
      melon
      theobori
    ];
    mainProgram = clientExecutable;
  };
})<|MERGE_RESOLUTION|>--- conflicted
+++ resolved
@@ -45,11 +45,7 @@
 
   cargoDeps = rustPlatform.fetchCargoVendor {
     inherit (finalAttrs) pname src version;
-<<<<<<< HEAD
     hash = "sha256-VKGc4LQjt2FHbELLBKtV8rKpxjGBrzlA3m9BSdZ/6Z0=";
-=======
-    hash = "sha256-aideLHxyVFcepaCZJ/+YnKaZbY9MRzPI8fyys0XHj7Y=";
->>>>>>> 62939403
   };
 
   nativeBuildInputs = [
