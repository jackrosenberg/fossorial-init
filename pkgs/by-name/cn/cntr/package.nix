--- conflicted
+++ resolved
@@ -16,12 +16,8 @@
     sha256 = "sha256-2tqPxbi8sKoEPq0/zQFsOrStEmQGlU8s81ohTfKeOmE=";
   };
 
-<<<<<<< HEAD
   useFetchCargoVendor = true;
-  cargoHash = "sha256-WP8ecsNHLjIUeoEDXO3WbIKuXZu24A1WBKzAq0x1tek=";
-=======
-  cargoHash = "sha256-CPF3WO8y9AL8VvsnUbnXiPgHu103lBugnPN2+fxRl2k=";
->>>>>>> 966a592c
+  cargoHash = "sha256-gWQ8seCuUSHuZUoNH9pnBTlzF9S0tHVLStnAiymLLbs=";
 
   passthru.tests = nixosTests.cntr;
 
