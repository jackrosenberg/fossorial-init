--- conflicted
+++ resolved
@@ -34,12 +34,8 @@
     hash = "sha256-TniEPcY3mK5LO9CBXi5kgnUQkOeDwF9n1K0kSn4ucKk=";
   };
 
-<<<<<<< HEAD
   useFetchCargoVendor = true;
-  cargoHash = "sha256-o+hTK/7hw2/gLwGm5TozfZZyi674h2p55E7yfprB9wU=";
-=======
-  cargoHash = "sha256-5pY43PH2I4L/QsNnJffBGiRtuZrnLVCxjo0YseLsEMc=";
->>>>>>> 4a3faa5e
+  cargoHash = "sha256-6vR8Bxv/A6do4+oGAI0kx1yUyht7YOi1pP/mnIiBPmc=";
 
   buildFeatures = lib.optionals withSound [
     "sound"
