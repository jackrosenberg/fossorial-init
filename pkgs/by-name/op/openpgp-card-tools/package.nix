--- conflicted
+++ resolved
@@ -23,12 +23,8 @@
     hash = "sha256-pE7AAgps8LlsmM97q/XIi7If1UwNP/0uJH9wOeZ6neM=";
   };
 
-<<<<<<< HEAD
   useFetchCargoVendor = true;
-  cargoHash = "sha256-WFh6blk0sdpDVBsiQVXtXzVQBjAKJ2995PQ4voqxm+A=";
-=======
-  cargoHash = "sha256-i+bTjiKSYY1ORWTsiOYHzdDOiibeK+Ko4jblFPd3lG8=";
->>>>>>> da266ea1
+  cargoHash = "sha256-/OC/+eMRBF2MICVUtsJR0m62fWLP0lr10J/XkKGcPnA=";
 
   nativeBuildInputs = [
     installShellFiles
