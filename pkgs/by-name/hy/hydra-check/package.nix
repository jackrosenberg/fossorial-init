{
  lib,
  rustPlatform,
  fetchFromGitHub,
  pkg-config,
  openssl,
  stdenv,
  installShellFiles,
  versionCheckHook,
}:

rustPlatform.buildRustPackage rec {
  pname = "hydra-check";
  version = "2.0.3";

  src = fetchFromGitHub {
    owner = "nix-community";
    repo = "hydra-check";
    tag = "v${version}";
    hash = "sha256-h8bs6oe8zkzEDCoC9F6IzTaTkNf4eAAjt663V0qn73I=";
  };

  useFetchCargoVendor = true;
<<<<<<< HEAD
  cargoHash = "sha256-zjpsMuwOdDm4St8M0h4yoJhTirgANJ6s5hfbayyq/uE=";
=======
  cargoHash = "sha256-aV4URx9bGAOLWRh/kFDU67GiXk7RdCqfahG+fZPfdUo=";
>>>>>>> c1a8aafd

  nativeBuildInputs = [
    pkg-config
    installShellFiles
  ];

  buildInputs = [
    openssl
  ];

  postInstall = lib.optionalString (stdenv.buildPlatform.canExecute stdenv.hostPlatform) ''
    installShellCompletion --cmd hydra-check \
      --bash <($out/bin/hydra-check --shell-completion bash) \
      --fish <($out/bin/hydra-check --shell-completion fish) \
      --zsh <($out/bin/hydra-check --shell-completion zsh)
  '';

  nativeInstallCheckInputs = [
    versionCheckHook
  ];

  doInstallCheck = true;

  meta = {
    description = "Check hydra for the build status of a package";
    homepage = "https://github.com/nix-community/hydra-check";
    license = lib.licenses.mit;
    maintainers = with lib.maintainers; [
      makefu
      artturin
      bryango
      doronbehar
    ];
    mainProgram = "hydra-check";
  };
}<|MERGE_RESOLUTION|>--- conflicted
+++ resolved
@@ -21,11 +21,7 @@
   };
 
   useFetchCargoVendor = true;
-<<<<<<< HEAD
-  cargoHash = "sha256-zjpsMuwOdDm4St8M0h4yoJhTirgANJ6s5hfbayyq/uE=";
-=======
   cargoHash = "sha256-aV4URx9bGAOLWRh/kFDU67GiXk7RdCqfahG+fZPfdUo=";
->>>>>>> c1a8aafd
 
   nativeBuildInputs = [
     pkg-config
