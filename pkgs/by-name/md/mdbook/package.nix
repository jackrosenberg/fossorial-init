--- conflicted
+++ resolved
@@ -9,11 +9,7 @@
   installShellFiles,
 }:
 let
-<<<<<<< HEAD
-  version = "0.4.42";
-=======
   version = "0.4.43";
->>>>>>> 32128d87
 in
 rustPlatform.buildRustPackage {
   inherit version;
@@ -23,17 +19,10 @@
     owner = "rust-lang";
     repo = "mdBook";
     rev = "refs/tags/v${version}";
-<<<<<<< HEAD
-    hash = "sha256-gdcHW30+vx+pNTKWJqArxVVYZyG73NnMMkU9JMUPyI8=";
-  };
-
-  cargoHash = "sha256-19BZe9sCDtSD8f6ZN5Neb2hj75VAW8pXSPCZdIOZF2s=";
-=======
     hash = "sha256-aADNcuIeDef9+a3NOWQxo6IRnKJ6AbkvE4GqvFbubyI=";
   };
 
   cargoHash = "sha256-8K72sJywMKxX/31SJuCEoacWvHrpkuwGGLXJ9MsDkTE=";
->>>>>>> 32128d87
 
   nativeBuildInputs = [ installShellFiles ];
 
