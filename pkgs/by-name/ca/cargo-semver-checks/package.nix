--- conflicted
+++ resolved
@@ -22,12 +22,8 @@
     hash = "sha256-ZP0Zu9NLhJNsVwKiAj5RuGdZn5Q3meJW7/U+quAdoxw=";
   };
 
-<<<<<<< HEAD
   useFetchCargoVendor = true;
-  cargoHash = "sha256-/o5Q0K1vYmj7WB6ahYm+urE7PRv6n4difi/poTXO0z8=";
-=======
-  cargoHash = "sha256-uBRlGz+iQLR/KkvVOOIGmfDy9mr2E4ntsNfTwnxPqyk=";
->>>>>>> 6319929d
+  cargoHash = "sha256-XF48aCpEHOiL8BM9xr3ORQwV0nTnJc1vznIa7Zgw7AQ=";
 
   nativeBuildInputs = [
     cmake
