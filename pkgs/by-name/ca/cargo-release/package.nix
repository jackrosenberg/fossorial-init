{
  lib,
  rustPlatform,
  fetchFromGitHub,
  pkg-config,
  libgit2,
  openssl,
  stdenv,
  curl,
  darwin,
  git,
}:

rustPlatform.buildRustPackage rec {
  pname = "cargo-release";
  version = "0.25.16";

  src = fetchFromGitHub {
    owner = "crate-ci";
    repo = "cargo-release";
    tag = "v${version}";
    hash = "sha256-5crd28XBm6M/hOKzkQG2jaw017dQI5AReg5XnUYdXXc=";
  };

<<<<<<< HEAD
  useFetchCargoVendor = true;
  cargoHash = "sha256-ZV7tEg1AkqfevHq01WJ1ZNuX+15xyOa1b6C6fiieizQ=";
=======
  cargoHash = "sha256-DOvPOhvRitpgxiJYN3YBu1NuZrCiON3HfbMY3HJR9Bs=";
>>>>>>> 117c1d2b

  nativeBuildInputs = [
    pkg-config
  ];

  buildInputs =
    [
      libgit2
      openssl
    ]
    ++ lib.optionals stdenv.hostPlatform.isDarwin [
      curl
      darwin.apple_sdk.frameworks.SystemConfiguration
    ];

  nativeCheckInputs = [
    git
  ];

  # disable vendored-libgit2 and vendored-openssl
  buildNoDefaultFeatures = true;

  meta = with lib; {
    description = ''Cargo subcommand "release": everything about releasing a rust crate'';
    mainProgram = "cargo-release";
    homepage = "https://github.com/crate-ci/cargo-release";
    changelog = "https://github.com/crate-ci/cargo-release/blob/v${version}/CHANGELOG.md";
    license = with licenses; [
      asl20 # or
      mit
    ];
    maintainers = with maintainers; [
      figsoda
      gerschtli
    ];
  };
}<|MERGE_RESOLUTION|>--- conflicted
+++ resolved
@@ -22,12 +22,8 @@
     hash = "sha256-5crd28XBm6M/hOKzkQG2jaw017dQI5AReg5XnUYdXXc=";
   };
 
-<<<<<<< HEAD
   useFetchCargoVendor = true;
-  cargoHash = "sha256-ZV7tEg1AkqfevHq01WJ1ZNuX+15xyOa1b6C6fiieizQ=";
-=======
-  cargoHash = "sha256-DOvPOhvRitpgxiJYN3YBu1NuZrCiON3HfbMY3HJR9Bs=";
->>>>>>> 117c1d2b
+  cargoHash = "sha256-pFSsOSTTpjEl3Od9c05qY26SsXEtfi9HS3E87wVr5y8=";
 
   nativeBuildInputs = [
     pkg-config
