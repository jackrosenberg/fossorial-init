--- conflicted
+++ resolved
@@ -15,12 +15,8 @@
     hash = "sha256-cUN7e82CncDzA9m+pcvtrAn10E6AYaMcAuu6hpt85tA=";
   };
 
-<<<<<<< HEAD
   useFetchCargoVendor = true;
-  cargoHash = "sha256-7XXNNVATIrpUdse1JfIlHazx2DxkuDBtGgdJuF+D6jI=";
-=======
-  cargoHash = "sha256-lo3Ye7u26xLqlu/R4klYd2X9G73119XtWaJzVkl85+g=";
->>>>>>> e16e376e
+  cargoHash = "sha256-svB+Oo51lmsOPBn9hs4gNiJ2Ih2S/i06xaJqNBxo/HU=";
 
   meta = {
     description = "Grammar Checker for Developers";
