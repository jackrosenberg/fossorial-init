{
  lib,
  stdenv,
  rustPlatform,
  fetchFromGitHub,
  pkg-config,
  openssl,
}:
let
  pname = "asm-lsp";
  version = "0.10.0";
in
rustPlatform.buildRustPackage {
  inherit pname version;

  src = fetchFromGitHub {
    owner = "bergercookie";
    repo = "asm-lsp";
    rev = "v${version}";
    hash = "sha256-RAyiE+Msmr/Qt5v7rWuUTAji383XLKxeMQJove2b1NE=";
  };

  nativeBuildInputs = [ pkg-config ];

  buildInputs = lib.optionals (!stdenv.hostPlatform.isDarwin) [ openssl ];

<<<<<<< HEAD
  useFetchCargoVendor = true;
  cargoHash = "sha256-EEWTW29GS/50fsPFYhz63m74+mqnvBfxFuH9C8+t7Ag=";
=======
  cargoHash = "sha256-5YPqgAuQ639mV+VjO+dRsWFUOQCBh6L8MGQ6YWTk8O0=";
>>>>>>> fbdd6840

  # tests expect ~/.cache/asm-lsp to be writable
  preCheck = ''
    export HOME=$(mktemp -d)
  '';

  meta = {
    description = "Language server for NASM/GAS/GO Assembly";
    homepage = "https://github.com/bergercookie/asm-lsp";
    license = lib.licenses.bsd2;
    maintainers = with lib.maintainers; [
      NotAShelf
      CaiqueFigueiredo
    ];
    mainProgram = "asm-lsp";
    platforms = lib.platforms.unix;
  };
}<|MERGE_RESOLUTION|>--- conflicted
+++ resolved
@@ -24,12 +24,8 @@
 
   buildInputs = lib.optionals (!stdenv.hostPlatform.isDarwin) [ openssl ];
 
-<<<<<<< HEAD
   useFetchCargoVendor = true;
-  cargoHash = "sha256-EEWTW29GS/50fsPFYhz63m74+mqnvBfxFuH9C8+t7Ag=";
-=======
-  cargoHash = "sha256-5YPqgAuQ639mV+VjO+dRsWFUOQCBh6L8MGQ6YWTk8O0=";
->>>>>>> fbdd6840
+  cargoHash = "sha256-41iWqgywfFdqf3TzZT5peh39jiSZw8FRTI1AeL5CroY=";
 
   # tests expect ~/.cache/asm-lsp to be writable
   preCheck = ''
