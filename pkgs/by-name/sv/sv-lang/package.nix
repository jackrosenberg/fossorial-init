{ lib
, stdenv
, fetchFromGitHub
, boost
, catch2_3
, cmake
, ninja
, fmt_11
, mimalloc
, python3
}:

stdenv.mkDerivation rec {
  pname = "sv-lang";
  version = "7.0";

  src = fetchFromGitHub {
    owner = "MikePopoloski";
    repo = "slang";
    rev = "v${version}";
    sha256 = "sha256-msSc6jw2xbEZfOwtqwFEDIKcwf5SDKp+j15lVbNO98g=";
  };

  cmakeFlags = [
    # fix for https://github.com/NixOS/nixpkgs/issues/144170
    "-DCMAKE_INSTALL_INCLUDEDIR=include"
    "-DCMAKE_INSTALL_LIBDIR=lib"

    "-DSLANG_INCLUDE_TESTS=${if doCheck then "ON" else "OFF"}"
  ];

  nativeBuildInputs = [
    cmake
    python3
    ninja
  ];

  buildInputs = [
<<<<<<< HEAD
    unordered_dense
    boost
    fmt_9
=======
    boost
    fmt_11
    mimalloc
>>>>>>> 36d6a1bc
    # though only used in tests, cmake will complain its absence when configuring
    catch2_3
  ];

  # TODO: a mysterious linker error occurs when building the unittests on darwin.
  # The error occurs when using catch2_3 in nixpkgs, not when fetching catch2_3 using CMake
  doCheck = !stdenv.hostPlatform.isDarwin;

  meta = with lib; {
    description = "SystemVerilog compiler and language services";
    homepage = "https://github.com/MikePopoloski/slang";
    license = licenses.mit;
    maintainers = with maintainers; [ sharzy ];
    mainProgram = "slang";
    platforms = platforms.all;
    broken = stdenv.hostPlatform.isDarwin;
  };
}<|MERGE_RESOLUTION|>--- conflicted
+++ resolved
@@ -36,15 +36,9 @@
   ];
 
   buildInputs = [
-<<<<<<< HEAD
-    unordered_dense
-    boost
-    fmt_9
-=======
     boost
     fmt_11
     mimalloc
->>>>>>> 36d6a1bc
     # though only used in tests, cmake will complain its absence when configuring
     catch2_3
   ];
