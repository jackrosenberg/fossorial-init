--- conflicted
+++ resolved
@@ -32,13 +32,8 @@
   src = fetchFromGitHub {
     owner = "libical";
     repo = "libical";
-<<<<<<< HEAD
-    rev = "v${finalAttrs.version}";
+    tag = "v${finalAttrs.version}";
     sha256 = "sha256-KIMqZ6QAh+fTcKEYrcLlxgip91CLAwL9rwjUdKzBsQk=";
-=======
-    tag = "v${version}";
-    sha256 = "sha256-ZJXxi1LOZyEpgdcmoK0pe5IA3+l9WY0zLu6Ttzy1QSc=";
->>>>>>> b8e9b34d
   };
 
   strictDeps = true;
