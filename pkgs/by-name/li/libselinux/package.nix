<<<<<<< HEAD
{ lib, stdenv, fetchurl, fetchpatch, buildPackages, pcre2, pkg-config, libsepol
, enablePython ? !stdenv.hostPlatform.isStatic
, swig ? null, python3 ? null, python3Packages
, fts
=======
{
  lib,
  stdenv,
  fetchurl,
  fetchpatch,
  buildPackages,
  pcre2,
  pkg-config,
  libsepol,
  enablePython ? false,
  swig ? null,
  python3 ? null,
  python3Packages ? null,
  fts,
>>>>>>> 32128d87
}:

assert enablePython -> swig != null && python3 != null;

stdenv.mkDerivation (
  rec {
    pname = "libselinux";
    version = "3.7";
    inherit (libsepol) se_url;

    outputs = [
      "bin"
      "out"
      "dev"
      "man"
    ] ++ lib.optional enablePython "py";

    src = fetchurl {
      url = "${se_url}/${version}/libselinux-${version}.tar.gz";
      hash = "sha256-6gP0LROk+VdXmX26jPCyYyH6xdLxZEGLTMhWqS0rF70=";
    };

    patches = [
      # Make it possible to disable shared builds (for pkgsStatic).
      #
      # We can't use fetchpatch because it processes includes/excludes
      # /after/ stripping the prefix, which wouldn't work here because
      # there would be no way to distinguish between
      # e.g. libselinux/src/Makefile and libsepol/src/Makefile.
      #
      # This is a static email, so we shouldn't have to worry about
      # normalizing the patch.
      (fetchurl {
        url = "https://lore.kernel.org/selinux/20211113141616.361640-1-hi@alyssa.is/raw";
        hash = "sha256-dqxiupaJK4o00YERGWGIEIhM7sPelxBFQomAFKXQQpk=";
        postFetch = ''
          mv "$out" $TMPDIR/patch
          ${buildPackages.patchutils_0_3_3}/bin/filterdiff \
              -i 'a/libselinux/*' --strip 1 <$TMPDIR/patch >"$out"
        '';
      })

<<<<<<< HEAD
    (fetchurl {
      url = "https://git.yoctoproject.org/meta-selinux/plain/recipes-security/selinux/libselinux/0003-libselinux-restore-drop-the-obsolete-LSF-transitiona.patch?id=62b9c816a5000dc01b28e78213bde26b58cbca9d";
      sha256 = "sha256-RiEUibLVzfiRU6N/J187Cs1iPAih87gCZrlyRVI2abU=";
    })

    # libselinux: fix swig bindings for 4.3.0
    (fetchpatch {
      url = "https://github.com/SELinuxProject/selinux/commit/8e0e718bae53fff30831b92cd784151d475a20da.patch";
      stripLen = 1;
      hash = "sha256-8Nd6ketQ7/r5W0sRdheqyGWHJRZ1RfGC4ehTqnHau04=";
    })
  ];
=======
      (fetchurl {
        url = "https://git.yoctoproject.org/meta-selinux/plain/recipes-security/selinux/libselinux/0003-libselinux-restore-drop-the-obsolete-LSF-transitiona.patch?id=62b9c816a5000dc01b28e78213bde26b58cbca9d";
        hash = "sha256-RiEUibLVzfiRU6N/J187Cs1iPAih87gCZrlyRVI2abU=";
      })
>>>>>>> 32128d87

      # libselinux: fix swig bindings for 4.3.0
      (fetchpatch {
        url = "https://github.com/SELinuxProject/selinux/commit/8e0e718bae53fff30831b92cd784151d475a20da.patch";
        stripLen = 1;
        hash = "sha256-8Nd6ketQ7/r5W0sRdheqyGWHJRZ1RfGC4ehTqnHau04=";
      })
    ];

    nativeBuildInputs =
      [
        pkg-config
        python3
      ]
      ++ lib.optionals enablePython [
        python3Packages.pip
        python3Packages.setuptools
        python3Packages.wheel
        swig
      ];
    buildInputs = [
      libsepol
      pcre2
      fts
    ] ++ lib.optionals enablePython [ python3 ];

    # drop fortify here since package uses it by default, leading to compile error:
    # command-line>:0:0: error: "_FORTIFY_SOURCE" redefined [-Werror]
    hardeningDisable = [ "fortify" ];

    env.NIX_CFLAGS_COMPILE = "-Wno-error -D_FILE_OFFSET_BITS=64";

    makeFlags =
      [
        "PREFIX=$(out)"
        "INCDIR=$(dev)/include/selinux"
        "INCLUDEDIR=$(dev)/include"
        "MAN3DIR=$(man)/share/man/man3"
        "MAN5DIR=$(man)/share/man/man5"
        "MAN8DIR=$(man)/share/man/man8"
        "SBINDIR=$(bin)/sbin"
        "SHLIBDIR=$(out)/lib"

        "LIBSEPOLA=${lib.getLib libsepol}/lib/libsepol.a"
        "ARCH=${stdenv.hostPlatform.linuxArch}"
      ]
      ++ lib.optionals (fts != null) [
        "FTS_LDLIBS=-lfts"
      ]
      ++ lib.optionals stdenv.hostPlatform.isStatic [
        "DISABLE_SHARED=y"
      ]
      ++ lib.optionals enablePython [
        "PYTHON=${python3.pythonOnBuildForHost.interpreter}"
        "PYTHONLIBDIR=$(py)/${python3.sitePackages}"
        "PYTHON_SETUP_ARGS=--no-build-isolation"
      ];

    preInstall = lib.optionalString enablePython ''
      mkdir -p $py/${python3.sitePackages}/selinux
    '';

    installTargets = [ "install" ] ++ lib.optional enablePython "install-pywrap";

    meta = removeAttrs libsepol.meta [ "outputsToInstall" ] // {
      description = "SELinux core library";
    };
  }
  //
    lib.optionalAttrs (stdenv.cc.bintools.isLLVM && lib.versionAtLeast stdenv.cc.bintools.version "17")
      {
        NIX_LDFLAGS = "--undefined-version";
      }
)<|MERGE_RESOLUTION|>--- conflicted
+++ resolved
@@ -1,9 +1,3 @@
-<<<<<<< HEAD
-{ lib, stdenv, fetchurl, fetchpatch, buildPackages, pcre2, pkg-config, libsepol
-, enablePython ? !stdenv.hostPlatform.isStatic
-, swig ? null, python3 ? null, python3Packages
-, fts
-=======
 {
   lib,
   stdenv,
@@ -18,7 +12,6 @@
   python3 ? null,
   python3Packages ? null,
   fts,
->>>>>>> 32128d87
 }:
 
 assert enablePython -> swig != null && python3 != null;
@@ -61,25 +54,10 @@
         '';
       })
 
-<<<<<<< HEAD
-    (fetchurl {
-      url = "https://git.yoctoproject.org/meta-selinux/plain/recipes-security/selinux/libselinux/0003-libselinux-restore-drop-the-obsolete-LSF-transitiona.patch?id=62b9c816a5000dc01b28e78213bde26b58cbca9d";
-      sha256 = "sha256-RiEUibLVzfiRU6N/J187Cs1iPAih87gCZrlyRVI2abU=";
-    })
-
-    # libselinux: fix swig bindings for 4.3.0
-    (fetchpatch {
-      url = "https://github.com/SELinuxProject/selinux/commit/8e0e718bae53fff30831b92cd784151d475a20da.patch";
-      stripLen = 1;
-      hash = "sha256-8Nd6ketQ7/r5W0sRdheqyGWHJRZ1RfGC4ehTqnHau04=";
-    })
-  ];
-=======
       (fetchurl {
         url = "https://git.yoctoproject.org/meta-selinux/plain/recipes-security/selinux/libselinux/0003-libselinux-restore-drop-the-obsolete-LSF-transitiona.patch?id=62b9c816a5000dc01b28e78213bde26b58cbca9d";
         hash = "sha256-RiEUibLVzfiRU6N/J187Cs1iPAih87gCZrlyRVI2abU=";
       })
->>>>>>> 32128d87
 
       # libselinux: fix swig bindings for 4.3.0
       (fetchpatch {
