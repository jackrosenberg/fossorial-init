--- conflicted
+++ resolved
@@ -1015,15 +1015,9 @@
 
   # https://github.com/haskell/cabal/issues/4969
   haddock-library_1_4_4 = dontHaddock super.haddock-library_1_4_4;
-<<<<<<< HEAD
-
-  haddock-api = super.haddock-api.override
-    { haddock-library = self.haddock-library_1_4_4; };
-=======
   haddock-api = super.haddock-api.override { haddock-library = self.haddock-library_1_4_4; };
 
   # Jailbreak "unix-compat >=0.1.2 && <0.5".
   darcs = overrideCabal super.darcs (drv: { preConfigure = "sed -i -e 's/unix-compat .*,/unix-compat,/' darcs.cabal"; });
 
->>>>>>> ab3a12ed
 }