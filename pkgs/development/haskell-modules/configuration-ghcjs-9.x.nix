{ pkgs, haskellLib }:

let
  inherit (pkgs) lib;
in

with haskellLib;

# cabal2nix doesn't properly add dependencies conditional on arch(javascript)

(self: super: {
  ghcjs-base = addBuildDepends (with self; [
    aeson
    attoparsec
    dlist
    hashable
    primitive
    scientific
    unordered-containers
    vector
  ]) super.ghcjs-base;

  ghcjs-dom = addBuildDepend self.ghcjs-dom-javascript super.ghcjs-dom;
  ghcjs-dom-javascript = addBuildDepend self.ghcjs-base super.ghcjs-dom-javascript;
  jsaddle = addBuildDepend self.ghcjs-base super.jsaddle;
  jsaddle-dom = addBuildDepend self.ghcjs-base super.jsaddle-dom;
  jsaddle-warp = overrideCabal (drv: {
    libraryHaskellDepends = [ ];
    testHaskellDepends = [ ];
  }) super.jsaddle-warp;

  entropy = addBuildDepend self.ghcjs-dom super.entropy;

  # https://gitlab.haskell.org/ghc/ghc/-/issues/25083#note_578275
  patch = haskellLib.disableParallelBuilding super.patch;
  reflex-dom-core = haskellLib.disableParallelBuilding super.reflex-dom-core;

<<<<<<< HEAD
  reflex-dom =
    lib.warn "reflex-dom builds with JS backend but it is missing fixes for working at runtime"
      super.reflex-dom.override
      (drv: {
        jsaddle-webkit2gtk = null;
      });
=======
  reflex-dom = super.reflex-dom.override (drv: {
    jsaddle-webkit2gtk = null;
  });
>>>>>>> fd0d17d3

  miso-examples = pkgs.lib.pipe super.miso-examples [
    (addBuildDepends (
      with self;
      [
        aeson
        ghcjs-base
        jsaddle-warp
        miso
        servant
      ]
    ))
  ];

  # https://github.com/haskellari/splitmix/pull/75
  splitmix = appendPatch (pkgs.fetchpatch {
    url = "https://github.com/haskellari/splitmix/commit/7ffb3158f577c48ab5de774abea47767921ef3e9.patch";
    sha256 = "sha256-n2q4FGf/pPcI1bhb9srHjHLzaNVehkdN6kQgL0F4MMg=";
  }) super.splitmix;

})<|MERGE_RESOLUTION|>--- conflicted
+++ resolved
@@ -35,18 +35,9 @@
   patch = haskellLib.disableParallelBuilding super.patch;
   reflex-dom-core = haskellLib.disableParallelBuilding super.reflex-dom-core;
 
-<<<<<<< HEAD
-  reflex-dom =
-    lib.warn "reflex-dom builds with JS backend but it is missing fixes for working at runtime"
-      super.reflex-dom.override
-      (drv: {
-        jsaddle-webkit2gtk = null;
-      });
-=======
   reflex-dom = super.reflex-dom.override (drv: {
     jsaddle-webkit2gtk = null;
   });
->>>>>>> fd0d17d3
 
   miso-examples = pkgs.lib.pipe super.miso-examples [
     (addBuildDepends (
