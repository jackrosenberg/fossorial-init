--- conflicted
+++ resolved
@@ -45,15 +45,11 @@
   system-cxx-std-lib = null;
   template-haskell = null;
   # GHC only builds terminfo if it is a native compiler
-<<<<<<< HEAD
-  terminfo = if pkgs.stdenv.hostPlatform == pkgs.stdenv.buildPlatform then null else doDistribute self.terminfo_0_4_1_7;
-=======
   terminfo =
     if pkgs.stdenv.hostPlatform == pkgs.stdenv.buildPlatform then
       null
     else
-      doDistribute self.terminfo_0_4_1_6;
->>>>>>> 3b48b2eb
+      doDistribute self.terminfo_0_4_1_7;
   text = null;
   time = null;
   transformers = null;
@@ -69,16 +65,6 @@
   #
   # Jailbreaks
   #
-<<<<<<< HEAD
-=======
-  blaze-svg = doJailbreak super.blaze-svg; # base <4.19
-  commutative-semigroups = doJailbreak super.commutative-semigroups; # base < 4.19
-  diagrams-lib = doJailbreak super.diagrams-lib; # base <4.19, text <2.1
-  diagrams-postscript = doJailbreak super.diagrams-postscript; # base <4.19, bytestring <0.12
-  diagrams-svg = doJailbreak super.diagrams-svg; # base <4.19, text <2.1
-  generics-sop = doJailbreak super.generics-sop_0_5_1_4; # th-abstraction >=0.6 && <0.7
-  ghc-trace-events = doJailbreak super.ghc-trace-events; # text < 2.1, bytestring < 0.12, base < 4.19
->>>>>>> 3b48b2eb
   hashing = doJailbreak super.hashing; # bytestring <0.12
   hevm = appendPatch (pkgs.fetchpatch {
     url = "https://github.com/hellwolf/hevm/commit/338674d1fe22d46ea1e8582b24c224d76d47d0f3.patch";
