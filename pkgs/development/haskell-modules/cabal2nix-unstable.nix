# This file defines cabal2nix-unstable, used by maintainers/scripts/haskell/regenerate-hackage-packages.sh.
{
  mkDerivation,
  aeson,
  ansi-wl-pprint,
  base,
  bytestring,
  Cabal,
  containers,
  deepseq,
  directory,
  distribution-nixpkgs,
  fetchzip,
  filepath,
  hackage-db,
  hopenssl,
  hpack,
  language-nix,
  lens,
  lib,
  monad-par,
  monad-par-extras,
  mtl,
  optparse-applicative,
  pretty,
  process,
  split,
  tasty,
  tasty-golden,
  text,
  time,
  transformers,
  yaml,
}:
mkDerivation {
  pname = "cabal2nix";
<<<<<<< HEAD
  version = "unstable-2024-12-22";
  src = fetchzip {
    url = "https://github.com/NixOS/cabal2nix/archive/cc5c0285bac65da2be0afd123f1cee94104c25fd.tar.gz";
    sha256 = "1jrjgjjg1nkdc4fhk9m8hp5j5zq9bs0lvvk4v3kx6xmvjx93hk8h";
=======
  version = "unstable-2024-12-31";
  src = fetchzip {
    url = "https://github.com/NixOS/cabal2nix/archive/e290b906f056dd1414ede71b4bb6375be2d0aa5d.tar.gz";
    sha256 = "0x94w4dfjfxp3f5h7w5738znkyb8barzjki0xsf94asiffiqsgxn";
>>>>>>> a2ab4025
  };
  postUnpack = "sourceRoot+=/cabal2nix; echo source root reset to $sourceRoot";
  isLibrary = true;
  isExecutable = true;
  libraryHaskellDepends = [
    aeson
    ansi-wl-pprint
    base
    bytestring
    Cabal
    containers
    deepseq
    directory
    distribution-nixpkgs
    filepath
    hackage-db
    hopenssl
    hpack
    language-nix
    lens
    optparse-applicative
    pretty
    process
    split
    text
    time
    transformers
    yaml
  ];
  executableHaskellDepends = [
    aeson
    base
    bytestring
    Cabal
    containers
    directory
    distribution-nixpkgs
    filepath
    hopenssl
    language-nix
    lens
    monad-par
    monad-par-extras
    mtl
    optparse-applicative
    pretty
  ];
  testHaskellDepends = [
    base
    Cabal
    containers
    directory
    filepath
    language-nix
    lens
    pretty
    process
    tasty
    tasty-golden
  ];
  preCheck = ''
    export PATH="$PWD/dist/build/cabal2nix:$PATH"
    export HOME="$TMPDIR/home"
  '';
  homepage = "https://github.com/nixos/cabal2nix#readme";
  description = "Convert Cabal files into Nix build instructions";
  license = lib.licenses.bsd3;
}<|MERGE_RESOLUTION|>--- conflicted
+++ resolved
@@ -34,17 +34,10 @@
 }:
 mkDerivation {
   pname = "cabal2nix";
-<<<<<<< HEAD
-  version = "unstable-2024-12-22";
-  src = fetchzip {
-    url = "https://github.com/NixOS/cabal2nix/archive/cc5c0285bac65da2be0afd123f1cee94104c25fd.tar.gz";
-    sha256 = "1jrjgjjg1nkdc4fhk9m8hp5j5zq9bs0lvvk4v3kx6xmvjx93hk8h";
-=======
   version = "unstable-2024-12-31";
   src = fetchzip {
     url = "https://github.com/NixOS/cabal2nix/archive/e290b906f056dd1414ede71b4bb6375be2d0aa5d.tar.gz";
     sha256 = "0x94w4dfjfxp3f5h7w5738znkyb8barzjki0xsf94asiffiqsgxn";
->>>>>>> a2ab4025
   };
   postUnpack = "sourceRoot+=/cabal2nix; echo source root reset to $sourceRoot";
   isLibrary = true;
