{
  lib,
  fetchFromGitHub,
  gitUpdater,
  buildPythonPackage,
  setuptools,
  beautifulsoup4,
  gitpython,
  pydata-sphinx-theme,
  pygithub,
  sphinx,
  breathe,
  myst-nb,
  myst-parser,
  sphinx-book-theme,
  sphinx-copybutton,
  sphinx-design,
  sphinx-external-toc,
  sphinx-notfound-page,
  pyyaml,
  fastjsonschema,
}:

# FIXME: Move to rocmPackages_common
buildPythonPackage rec {
  pname = "rocm-docs-core";
  version = "1.17.0";
  format = "pyproject";

  src = fetchFromGitHub {
    owner = "ROCm";
    repo = "rocm-docs-core";
<<<<<<< HEAD
    rev = "v${version}";
    hash = "sha256-fGRJyQq0Eook1Dc9Qy+dehQ5BVNX+6pkkFN9adb21Eo=";
=======
    tag = "v${version}";
    hash = "sha256-++Vi0jZLtHWsGy5IUohgF3P+Q6Jg/d0xWyDA6urbHUA=";
>>>>>>> b8e9b34d
  };

  buildInputs = [ setuptools ];

  propagatedBuildInputs = [
    beautifulsoup4
    gitpython
    pydata-sphinx-theme
    pygithub
    sphinx
    breathe
    myst-nb
    myst-parser
    sphinx-book-theme
    sphinx-copybutton
    sphinx-design
    sphinx-external-toc
    sphinx-notfound-page
    pyyaml
    fastjsonschema
  ];

  pythonImportsCheck = [ "rocm_docs" ];

  passthru.updateScript = gitUpdater { rev-prefix = "v"; };

  meta = with lib; {
    description = "ROCm Documentation Python package for ReadTheDocs build standardization";
    homepage = "https://github.com/ROCm/rocm-docs-core";
    license = with licenses; [
      mit
      cc-by-40
    ];
    maintainers = teams.rocm.members;
    platforms = platforms.linux;
  };
}<|MERGE_RESOLUTION|>--- conflicted
+++ resolved
@@ -30,13 +30,8 @@
   src = fetchFromGitHub {
     owner = "ROCm";
     repo = "rocm-docs-core";
-<<<<<<< HEAD
-    rev = "v${version}";
+    tag = "v${version}";
     hash = "sha256-fGRJyQq0Eook1Dc9Qy+dehQ5BVNX+6pkkFN9adb21Eo=";
-=======
-    tag = "v${version}";
-    hash = "sha256-++Vi0jZLtHWsGy5IUohgF3P+Q6Jg/d0xWyDA6urbHUA=";
->>>>>>> b8e9b34d
   };
 
   buildInputs = [ setuptools ];
