--- conflicted
+++ resolved
@@ -20,12 +20,8 @@
     hash = "sha256-u5tpJEOyVGCmNYeXY4TdPTy6kZr/7nAMpCqhoeWVjfQ=";
   };
 
-<<<<<<< HEAD
   useFetchCargoVendor = true;
-  cargoHash = "sha256-D5wZWFXmM3tadhL+OHAPhBu6BXJh5fAYlOLR4q+wlsQ=";
-=======
-  cargoHash = "sha256-RvBID/jZvSBu2PyKj532anKA/DWnpuwlyPIX3+lCVgw=";
->>>>>>> ac808b6b
+  cargoHash = "sha256-yfKKh2nqlcOGF6Mbt50VGKQ12ry5DNlwReQakWp174c=";
 
   nativeBuildInputs = [ pkg-config ];
 
