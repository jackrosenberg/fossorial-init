{
  lib,
  stdenv,
  rustPlatform,
  fetchFromGitHub,
  help2man,
  installShellFiles,
  libiconv,
  Security,
  CoreServices,
  nix-update-script,
}:

let
  isCross = stdenv.hostPlatform != stdenv.buildPlatform;
in
rustPlatform.buildRustPackage rec {
  pname = "texlab";
  version = "5.22.1";

  src = fetchFromGitHub {
    owner = "latex-lsp";
    repo = "texlab";
    tag = "v${version}";
    hash = "sha256-ldbWENQa7ZiBSx1b1JgChIgadqzHEPvUyOdHVgW6MSU=";
  };

<<<<<<< HEAD
  useFetchCargoVendor = true;
  cargoHash = "sha256-VYxpS0gJY4OiX1/AnBzbAo2yCo/u4UMUcFOiXMcq8Ms=";
=======
  cargoHash = "sha256-HMTo0RSjiNpB9V/9LS2jm/JJGsO2hpJ4kSl70+fjWH0=";
>>>>>>> 06d633e6

  outputs = [ "out" ] ++ lib.optional (!isCross) "man";

  nativeBuildInputs = [ installShellFiles ] ++ lib.optional (!isCross) help2man;

  buildInputs = lib.optionals stdenv.hostPlatform.isDarwin [
    libiconv
    Security
    CoreServices
  ];

  # When we cross compile we cannot run the output executable to
  # generate the man page
  postInstall = lib.optionalString (!isCross) ''
    # TexLab builds man page separately in CI:
    # https://github.com/latex-lsp/texlab/blob/v5.21.0/.github/workflows/publish.yml#L110-L114
    help2man --no-info "$out/bin/texlab" > texlab.1
    installManPage texlab.1
  '';

  passthru.updateScript = nix-update-script { };

  meta = with lib; {
    description = "Implementation of the Language Server Protocol for LaTeX";
    homepage = "https://github.com/latex-lsp/texlab";
    changelog = "https://github.com/latex-lsp/texlab/blob/v${version}/CHANGELOG.md";
    license = licenses.mit;
    maintainers = with maintainers; [
      doronbehar
      kira-bruneau
    ];
    platforms = platforms.all;
    mainProgram = "texlab";
  };
}<|MERGE_RESOLUTION|>--- conflicted
+++ resolved
@@ -25,12 +25,8 @@
     hash = "sha256-ldbWENQa7ZiBSx1b1JgChIgadqzHEPvUyOdHVgW6MSU=";
   };
 
-<<<<<<< HEAD
   useFetchCargoVendor = true;
-  cargoHash = "sha256-VYxpS0gJY4OiX1/AnBzbAo2yCo/u4UMUcFOiXMcq8Ms=";
-=======
-  cargoHash = "sha256-HMTo0RSjiNpB9V/9LS2jm/JJGsO2hpJ4kSl70+fjWH0=";
->>>>>>> 06d633e6
+  cargoHash = "sha256-omMisd2lY9BPIp/0yJ5Eg3pAIvwIWcEJE0ygTj2yqwo=";
 
   outputs = [ "out" ] ++ lib.optional (!isCross) "man";
 
