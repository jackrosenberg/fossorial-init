--- conflicted
+++ resolved
@@ -27,11 +27,7 @@
   patches =
     # Don't search in non-Nix locations such as /usr, but do search in
     # Nixpkgs' Glibc.
-<<<<<<< HEAD
     optional (stdenv ? glibc) ./search-path-3.2.patch ++
-=======
-    optional (stdenv ? glibc) ./search-path.patch ++
->>>>>>> 5a2a71f2
     optional (stdenv ? cross) (fetchurl {
       name = "fix-darwin-cross-compile.patch";
       url = "http://public.kitware.com/Bug/file_download.php?"
