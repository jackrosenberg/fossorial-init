--- conflicted
+++ resolved
@@ -146,17 +146,14 @@
       "build-node-api-tests"
       "tooltest"
       "cctest"
-<<<<<<< HEAD
     ] ++ lib.optionals (!stdenv.buildPlatform.isDarwin || lib.versionAtLeast version "20") [
       # There are some test failures on macOS before v20 that are not worth the
       # time to debug for a version that would be eventually removed in less
       # than a year (Node.js 18 will be EOL at 2025-04-30). Note that these
       # failures are specific to Nix sandbox on macOS and should not affect
       # actual functionality.
-=======
     ] ++ lib.optionals (!stdenv.isDarwin) [
       # TODO: JS test suite is too flaky on Darwin; revisit at a later date.
->>>>>>> fcfac807
       "test-ci-js"
     ]);
 
