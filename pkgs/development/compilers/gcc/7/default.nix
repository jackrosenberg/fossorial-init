{ stdenv, targetPackages, fetchurl, fetchpatch, noSysDirs
, langC ? true, langCC ? true, langFortran ? false
, langObjC ? targetPlatform.isDarwin
, langObjCpp ? targetPlatform.isDarwin
, langGo ? false
, profiledCompiler ? false
, staticCompiler ? false
, enableShared ? true
, texinfo ? null
, perl ? null # optional, for texi2pod (then pod2man)
, gmp, mpfr, libmpc, gettext, which
, libelf                      # optional, for link-time optimizations (LTO)
, isl ? null # optional, for the Graphite optimization framework.
, zlib ? null
, enableMultilib ? false
, enablePlugin ? hostPlatform == buildPlatform # Whether to support user-supplied plug-ins
, name ? "gcc"
, libcCross ? null
, crossStageStatic ? false
, libpthread ? null, libpthreadCross ? null  # required for GNU/Hurd
, # Strip kills static libs of other archs (hence no cross)
  stripped ? hostPlatform == buildPlatform && targetPlatform == hostPlatform
, gnused ? null
, cloog # unused; just for compat with gcc4, as we override the parameter on some places
, darwin ? null
, buildPlatform, hostPlatform, targetPlatform
, buildPackages
}:

# LTO needs libelf and zlib.
assert libelf != null -> zlib != null;

# Make sure we get GNU sed.
assert hostPlatform.isDarwin -> gnused != null;

# The go frontend is written in c++
assert langGo -> langCC;

with stdenv.lib;
with builtins;

let version = "7.3.0";

    # Whether building a cross-compiler for GNU/Hurd.
    crossGNU = targetPlatform != hostPlatform && targetPlatform.config == "i586-pc-gnu";

    enableParallelBuilding = true;

    patches =
      [ # https://gcc.gnu.org/ml/gcc-patches/2018-02/msg00633.html
        ./riscv-pthread-reentrant.patch
        # https://gcc.gnu.org/ml/gcc-patches/2018-03/msg00297.html
        ./riscv-no-relax.patch
      ]
      ++ optional (targetPlatform != hostPlatform) ../libstdc++-target.patch
      ++ optional noSysDirs ../no-sys-dirs.patch
      ++ optional (hostPlatform != buildPlatform) (fetchpatch { # XXX: Refine when this should be applied
        url = "https://git.busybox.net/buildroot/plain/package/gcc/7.1.0/0900-remove-selftests.patch?id=11271540bfe6adafbc133caf6b5b902a816f5f02";
        sha256 = "0mrvxsdwip2p3l17dscpc1x8vhdsciqw1z5q9i6p5g9yg1cqnmgs";
      })
      ++ optional langFortran ../gfortran-driving.patch;

<<<<<<< HEAD
    /* Platform flags */
    platformFlags = let
        gccArch = targetPlatform.platform.gcc.arch or null;
        gccCpu = targetPlatform.platform.gcc.cpu or null;
        gccAbi = targetPlatform.platform.gcc.abi or null;
        gccFpu = targetPlatform.platform.gcc.fpu or null;
        gccFloat = targetPlatform.platform.gcc.float or null;
        gccMode = targetPlatform.platform.gcc.mode or null;
      in
        optional (gccArch != null) "--with-arch=${gccArch}" ++
        optional (gccCpu != null) "--with-cpu=${gccCpu}" ++
        optional (gccAbi != null) "--with-abi=${gccAbi}" ++
        optional (gccFpu != null) "--with-fpu=${gccFpu}" ++
        optional (gccFloat != null) "--with-float=${gccFloat}" ++
        optional (gccMode != null) "--with-mode=${gccMode}";
=======
    javaEcj = fetchurl {
      # The `$(top_srcdir)/ecj.jar' file is automatically picked up at
      # `configure' time.

      # XXX: Eventually we might want to take it from upstream.
      url = "ftp://sourceware.org/pub/java/ecj-4.3.jar";
      sha256 = "0jz7hvc0s6iydmhgh5h2m15yza7p2rlss2vkif30vm9y77m97qcx";
    };

    # Antlr (optional) allows the Java `gjdoc' tool to be built.  We want a
    # binary distribution here to allow the whole chain to be bootstrapped.
    javaAntlr = fetchurl {
      url = http://www.antlr.org/download/antlr-4.4-complete.jar;
      sha256 = "02lda2imivsvsis8rnzmbrbp8rh1kb8vmq4i67pqhkwz7lf8y6dz";
    };

    xlibs = [
      libX11 libXt libSM libICE libXtst libXrender libXrandr libXi
      xproto renderproto xextproto inputproto randrproto
    ];

    javaAwtGtk = langJava && x11Support;
>>>>>>> 62ee7b7b

    /* Cross-gcc settings (build == host != target) */
    crossMingw = targetPlatform != hostPlatform && targetPlatform.libc == "msvcrt";
    crossDarwin = targetPlatform != hostPlatform && targetPlatform.libc == "libSystem";
    crossConfigureFlags =
      # Ensure that -print-prog-name is able to find the correct programs.
      [ "--with-as=${targetPackages.stdenv.cc.bintools}/bin/${targetPlatform.config}-as"
        "--with-ld=${targetPackages.stdenv.cc.bintools}/bin/${targetPlatform.config}-ld" ] ++
      (if crossMingw && crossStageStatic then [
        "--with-headers=${libcCross}/include"
        "--with-gcc"
        "--with-gnu-as"
        "--with-gnu-ld"
        "--with-gnu-ld"
        "--disable-shared"
        "--disable-nls"
        "--disable-debug"
        "--enable-sjlj-exceptions"
        "--enable-threads=win32"
        "--disable-win32-registry"
      ] else if crossStageStatic then [
        "--disable-libssp"
        "--disable-nls"
        "--without-headers"
        "--disable-threads"
        "--disable-libgomp"
        "--disable-libquadmath"
        "--disable-shared"
        "--disable-libatomic"  # libatomic requires libc
        "--disable-decimal-float" # libdecnumber requires libc
        # maybe only needed on musl, PATH_MAX
        # https://github.com/richfelker/musl-cross-make/blob/0867cdf300618d1e3e87a0a939fa4427207ad9d7/litecross/Makefile#L62
        "--disable-libmpx"
      ] else [
        (if crossDarwin then "--with-sysroot=${getLib libcCross}/share/sysroot"
         else                "--with-headers=${getDev libcCross}/include")
        "--enable-__cxa_atexit"
        "--enable-long-long"
      ] ++
        (if crossMingw then [
          "--enable-threads=win32"
          "--enable-sjlj-exceptions"
          "--enable-hash-synchronization"
          "--enable-libssp"
          "--disable-nls"
          "--with-dwarf2"
          # To keep ABI compatibility with upstream mingw-w64
          "--enable-fully-dynamic-string"
        ] else
          optionals (targetPlatform.libc == "uclibc" || targetPlatform.libc == "musl") [
            # libsanitizer requires netrom/netrom.h which is not
            # available in uclibc.
            "--disable-libsanitizer"
            # In uclibc cases, libgomp needs an additional '-ldl'
            # and as I don't know how to pass it, I disable libgomp.
            "--disable-libgomp"
            # musl at least, disable: https://git.buildroot.net/buildroot/commit/?id=873d4019f7fb00f6a80592224236b3ba7d657865
            "--disable-libmpx"
          ] ++ [
          "--enable-threads=posix"
          "--enable-nls"
          "--disable-decimal-float" # No final libdecnumber (it may work only in 386)
        ]));
    stageNameAddon = if crossStageStatic then "-stage-static" else "-stage-final";
    crossNameAddon = if targetPlatform != hostPlatform then "${targetPlatform.config}${stageNameAddon}-" else "";

    bootstrap = targetPlatform == hostPlatform;

in

stdenv.mkDerivation ({
  name = crossNameAddon + "${name}${if stripped then "" else "-debug"}-${version}";

  builder = ../builder.sh;

  src = fetchurl {
    url = "mirror://gcc/releases/gcc-${version}/gcc-${version}.tar.xz";
    sha256 = "0p71bij6bfhzyrs8676a8jmpjsfz392s2rg862sdnsk30jpacb43";
  };

  inherit patches;

  outputs = [ "out" "lib" "man" "info" ];
  setOutputFlags = false;
  NIX_NO_SELF_RPATH = true;

  libc_dev = stdenv.cc.libc_dev;

  hardeningDisable = [ "format" ];

  # This should kill all the stdinc frameworks that gcc and friends like to
  # insert into default search paths.
  prePatch = stdenv.lib.optionalString hostPlatform.isDarwin ''
    substituteInPlace gcc/config/darwin-c.c \
      --replace 'if (stdinc)' 'if (0)'

    substituteInPlace libgcc/config/t-slibgcc-darwin \
      --replace "-install_name @shlib_slibdir@/\$(SHLIB_INSTALL_NAME)" "-install_name $lib/lib/\$(SHLIB_INSTALL_NAME)"

    substituteInPlace libgfortran/configure \
      --replace "-install_name \\\$rpath/\\\$soname" "-install_name $lib/lib/\\\$soname"
  '';

  postPatch = ''
    configureScripts=$(find . -name configure)
    for configureScript in $configureScripts; do
      patchShebangs $configureScript
    done
  '' + (
    if (hostPlatform.isHurd
        || (libcCross != null                  # e.g., building `gcc.crossDrv'
            && libcCross ? crossConfig
            && libcCross.crossConfig == "i586-pc-gnu")
        || (crossGNU && libcCross != null))
    then
      # On GNU/Hurd glibc refers to Hurd & Mach headers and libpthread is not
      # in glibc, so add the right `-I' flags to the default spec string.
      assert libcCross != null -> libpthreadCross != null;
      let
        libc = if libcCross != null then libcCross else stdenv.glibc;
        gnu_h = "gcc/config/gnu.h";
        extraCPPDeps =
             libc.propagatedBuildInputs
          ++ stdenv.lib.optional (libpthreadCross != null) libpthreadCross
          ++ stdenv.lib.optional (libpthread != null) libpthread;
        extraCPPSpec =
          concatStrings (intersperse " "
                          (map (x: "-I${x.dev or x}/include") extraCPPDeps));
        extraLibSpec =
          if libpthreadCross != null
          then "-L${libpthreadCross}/lib ${libpthreadCross.TARGET_LDFLAGS}"
          else "-L${libpthread}/lib";
      in
        '' echo "augmenting \`CPP_SPEC' in \`${gnu_h}' with \`${extraCPPSpec}'..."
           sed -i "${gnu_h}" \
               -es'|CPP_SPEC *"\(.*\)$|CPP_SPEC "${extraCPPSpec} \1|g'

           echo "augmenting \`LIB_SPEC' in \`${gnu_h}' with \`${extraLibSpec}'..."
           sed -i "${gnu_h}" \
               -es'|LIB_SPEC *"\(.*\)$|LIB_SPEC "${extraLibSpec} \1|g'

           echo "setting \`NATIVE_SYSTEM_HEADER_DIR' and \`STANDARD_INCLUDE_DIR' to \`${libc.dev}/include'..."
           sed -i "${gnu_h}" \
               -es'|#define STANDARD_INCLUDE_DIR.*$|#define STANDARD_INCLUDE_DIR "${libc.dev}/include"|g'
        ''
    else if targetPlatform != hostPlatform || stdenv.cc.libc != null then
      # On NixOS, use the right path to the dynamic linker instead of
      # `/lib/ld*.so'.
      let
        libc = if libcCross != null then libcCross else stdenv.cc.libc;
      in
        (
        '' echo "fixing the \`GLIBC_DYNAMIC_LINKER', \`UCLIBC_DYNAMIC_LINKER', and \`MUSL_DYNAMIC_LINKER' macros..."
           for header in "gcc/config/"*-gnu.h "gcc/config/"*"/"*.h
           do
             grep -q _DYNAMIC_LINKER "$header" || continue
             echo "  fixing \`$header'..."
             sed -i "$header" \
                 -e 's|define[[:blank:]]*\([UCG]\+\)LIBC_DYNAMIC_LINKER\([0-9]*\)[[:blank:]]"\([^\"]\+\)"$|define \1LIBC_DYNAMIC_LINKER\2 "${libc.out}\3"|g' \
                 -e 's|define[[:blank:]]*MUSL_DYNAMIC_LINKER\([0-9]*\)[[:blank:]]"\([^\"]\+\)"$|define MUSL_DYNAMIC_LINKER\1 "${libc.out}\2"|g'
           done
        ''
        + stdenv.lib.optionalString (targetPlatform.libc == "musl")
        ''
            sed -i gcc/config/linux.h -e '1i#undef LOCAL_INCLUDE_DIR'
        ''
        )
    else "");

  # TODO(@Ericson2314): Make passthru instead. Weird to avoid mass rebuild,
  crossStageStatic = targetPlatform == hostPlatform || crossStageStatic;
  inherit noSysDirs staticCompiler
    libcCross crossMingw;

  depsBuildBuild = [ buildPackages.stdenv.cc ];
  nativeBuildInputs = [ texinfo which gettext ]
    ++ (optional (perl != null) perl);

  # For building runtime libs
  depsBuildTarget =
    if hostPlatform == buildPlatform then [
      targetPackages.stdenv.cc.bintools # newly-built gcc will be used
    ] else assert targetPlatform == hostPlatform; [ # build != host == target
      stdenv.cc
    ];

  buildInputs = [
    gmp mpfr libmpc libelf
    targetPackages.stdenv.cc.bintools # For linking code at run-time
  ] ++ (optional (isl != null) isl)
    ++ (optional (zlib != null) zlib)
    ++ (optionals (targetPlatform != hostPlatform) [targetPackages.stdenv.cc.bintools])

    # The builder relies on GNU sed (for instance, Darwin's `sed' fails with
    # "-i may not be used with stdin"), and `stdenvNative' doesn't provide it.
    ++ (optional hostPlatform.isDarwin gnused)
    ++ (optional hostPlatform.isDarwin targetPackages.stdenv.cc.bintools)
    ;

  NIX_LDFLAGS = stdenv.lib.optionalString  hostPlatform.isSunOS "-lm -ldl";

  preConfigure = stdenv.lib.optionalString (hostPlatform.isSunOS && hostPlatform.is64bit) ''
    export NIX_LDFLAGS=`echo $NIX_LDFLAGS | sed -e s~$prefix/lib~$prefix/lib/amd64~g`
    export LDFLAGS_FOR_TARGET="-Wl,-rpath,$prefix/lib/amd64 $LDFLAGS_FOR_TARGET"
    export CXXFLAGS_FOR_TARGET="-Wl,-rpath,$prefix/lib/amd64 $CXXFLAGS_FOR_TARGET"
    export CFLAGS_FOR_TARGET="-Wl,-rpath,$prefix/lib/amd64 $CFLAGS_FOR_TARGET"
  '';

  dontDisableStatic = true;

  # TODO(@Ericson2314): Always pass "--target" and always prefix.
  configurePlatforms =
    # TODO(@Ericson2314): Figure out what's going wrong with Arm
    if buildPlatform == hostPlatform && hostPlatform == targetPlatform && targetPlatform.isAarch32
    then []
    else [ "build" "host" ] ++ stdenv.lib.optional (targetPlatform != hostPlatform) "target";

  configureFlags =
    # Basic dependencies
    [
      "--with-gmp-include=${gmp.dev}/include"
      "--with-gmp-lib=${gmp.out}/lib"
      "--with-mpfr-include=${mpfr.dev}/include"
      "--with-mpfr-lib=${mpfr.out}/lib"
      "--with-mpc=${libmpc}"
    ] ++
    optional (libelf != null) "--with-libelf=${libelf}" ++
    optional (!(crossMingw && crossStageStatic))
      "--with-native-system-header-dir=${getDev stdenv.cc.libc}/include" ++

    # Basic configuration
    [
      "--enable-lto"
      "--disable-libstdcxx-pch"
      "--without-included-gettext"
      "--with-system-zlib"
      "--enable-static"
      "--enable-languages=${
        concatStrings (intersperse ","
          (  optional langC        "c"
          ++ optional langCC       "c++"
          ++ optional langFortran  "fortran"
          ++ optional langGo       "go"
          ++ optional langObjC     "objc"
          ++ optional langObjCpp   "obj-c++"
          ++ optionals crossDarwin [ "objc" "obj-c++" ]
          )
        )
      }"
    ] ++

    (if enableMultilib
      then ["--enable-multilib" "--disable-libquadmath"]
      else ["--disable-multilib"]) ++
    optional (!enableShared) "--disable-shared" ++
    (if enablePlugin
      then ["--enable-plugin"]
      else ["--disable-plugin"]) ++

    # Optional features
    optional (isl != null) "--with-isl=${isl}" ++

<<<<<<< HEAD
    platformFlags ++
=======
    # Java options
    optionals langJava [
      "--with-ecj-jar=${javaEcj}"

      # Follow Sun's layout for the convenience of IcedTea/OpenJDK.  See
      # <http://mail.openjdk.java.net/pipermail/distro-pkg-dev/2010-April/008888.html>.
      "--enable-java-home"
      "--with-java-home=\${prefix}/lib/jvm/jre"
    ] ++
    optional javaAwtGtk "--enable-java-awt=gtk" ++
    optional (langJava && javaAntlr != null) "--with-antlr-jar=${javaAntlr}" ++

    (import ../common/platform-flags.nix { inherit (stdenv) lib targetPlatform; }) ++
>>>>>>> 62ee7b7b
    optional (targetPlatform != hostPlatform) crossConfigureFlags ++
    optional (!bootstrap) "--disable-bootstrap" ++

    # Platform-specific flags
    optional (targetPlatform == hostPlatform && targetPlatform.isi686) "--with-arch=i686" ++
    optionals hostPlatform.isSunOS [
      "--enable-long-long" "--enable-libssp" "--enable-threads=posix" "--disable-nls" "--enable-__cxa_atexit"
      # On Illumos/Solaris GNU as is preferred
      "--with-gnu-as" "--without-gnu-ld"
    ]
    ++ optional (targetPlatform == hostPlatform && targetPlatform.libc == "musl") "--disable-libsanitizer"
  ;

  targetConfig = if targetPlatform != hostPlatform then targetPlatform.config else null;

  buildFlags = optional
    (bootstrap && hostPlatform == buildPlatform)
    (if profiledCompiler then "profiledbootstrap" else "bootstrap");

  dontStrip = !stripped;

  doCheck = false; # requires a lot of tools, causes a dependency cycle for stdenv

  installTargets =
    if stripped
    then "install-strip"
    else "install";

  # http://gcc.gnu.org/install/specific.html#x86-64-x-solaris210
  ${if hostPlatform.system == "x86_64-solaris" then "CC" else null} = "gcc -m64";

  # Setting $CPATH and $LIBRARY_PATH to make sure both `gcc' and `xgcc' find the
  # library headers and binaries, regarless of the language being compiled.
  #
  # Likewise, the LTO code doesn't find zlib.
  #
  # Cross-compiling, we need gcc not to read ./specs in order to build the g++
  # compiler (after the specs for the cross-gcc are created). Having
  # LIBRARY_PATH= makes gcc read the specs from ., and the build breaks.

  CPATH = optionals (targetPlatform == hostPlatform) (makeSearchPathOutput "dev" "include" ([]
    ++ optional (zlib != null) zlib
    ++ optional (libpthread != null) libpthread
    ++ optional (libpthreadCross != null) libpthreadCross

    # On GNU/Hurd glibc refers to Mach & Hurd
    # headers.
    ++ optionals (libcCross != null && libcCross ? propagatedBuildInputs)
                 libcCross.propagatedBuildInputs
  ));

  LIBRARY_PATH = optionals (targetPlatform == hostPlatform) (makeLibraryPath ([]
    ++ optional (zlib != null) zlib
    ++ optional (libpthread != null) libpthread)
  );

  EXTRA_TARGET_FLAGS = optionals
    (targetPlatform != hostPlatform && libcCross != null)
    ([
      "-idirafter ${getDev libcCross}/include"
    ] ++ optionals (! crossStageStatic) [
      "-B${libcCross.out}/lib"
    ]);

  EXTRA_TARGET_LDFLAGS = optionals
    (targetPlatform != hostPlatform && libcCross != null)
    ([
      "-Wl,-L${libcCross.out}/lib"
    ] ++ (if crossStageStatic then [
        "-B${libcCross.out}/lib"
      ] else [
        "-Wl,-rpath,${libcCross.out}/lib"
        "-Wl,-rpath-link,${libcCross.out}/lib"
    ]) ++ optionals (libpthreadCross != null) [
      "-L${libpthreadCross}/lib"
      "-Wl,${libpthreadCross.TARGET_LDFLAGS}"
    ]);

  passthru =
    { inherit langC langCC langObjC langObjCpp langFortran langGo version; isGNU = true; };

  inherit enableParallelBuilding enableMultilib;

  inherit (stdenv) is64bit;

  meta = {
    homepage = http://gcc.gnu.org/;
    license = stdenv.lib.licenses.gpl3Plus;  # runtime support libraries are typically LGPLv3+
    description = "GNU Compiler Collection, version ${version}"
      + (if stripped then "" else " (with debugging info)");

    longDescription = ''
      The GNU Compiler Collection includes compiler front ends for C, C++,
      Objective-C, Fortran, OpenMP for C/C++/Fortran, and Ada, as well as
      libraries for these languages (libstdc++, libgomp,...).

      GCC development is a part of the GNU Project, aiming to improve the
      compiler used in the GNU system including the GNU/Linux variant.
    '';

    maintainers = with stdenv.lib.maintainers; [ ];

    platforms =
      stdenv.lib.platforms.linux ++
      stdenv.lib.platforms.freebsd ++
      stdenv.lib.platforms.darwin;
  };
}

// optionalAttrs (targetPlatform != hostPlatform && targetPlatform.libc == "msvcrt" && crossStageStatic) {
  makeFlags = [ "all-gcc" "all-target-libgcc" ];
  installTargets = "install-gcc install-target-libgcc";
}

// optionalAttrs (enableMultilib) { dontMoveLib64 = true; }
)<|MERGE_RESOLUTION|>--- conflicted
+++ resolved
@@ -59,47 +59,6 @@
         sha256 = "0mrvxsdwip2p3l17dscpc1x8vhdsciqw1z5q9i6p5g9yg1cqnmgs";
       })
       ++ optional langFortran ../gfortran-driving.patch;
-
-<<<<<<< HEAD
-    /* Platform flags */
-    platformFlags = let
-        gccArch = targetPlatform.platform.gcc.arch or null;
-        gccCpu = targetPlatform.platform.gcc.cpu or null;
-        gccAbi = targetPlatform.platform.gcc.abi or null;
-        gccFpu = targetPlatform.platform.gcc.fpu or null;
-        gccFloat = targetPlatform.platform.gcc.float or null;
-        gccMode = targetPlatform.platform.gcc.mode or null;
-      in
-        optional (gccArch != null) "--with-arch=${gccArch}" ++
-        optional (gccCpu != null) "--with-cpu=${gccCpu}" ++
-        optional (gccAbi != null) "--with-abi=${gccAbi}" ++
-        optional (gccFpu != null) "--with-fpu=${gccFpu}" ++
-        optional (gccFloat != null) "--with-float=${gccFloat}" ++
-        optional (gccMode != null) "--with-mode=${gccMode}";
-=======
-    javaEcj = fetchurl {
-      # The `$(top_srcdir)/ecj.jar' file is automatically picked up at
-      # `configure' time.
-
-      # XXX: Eventually we might want to take it from upstream.
-      url = "ftp://sourceware.org/pub/java/ecj-4.3.jar";
-      sha256 = "0jz7hvc0s6iydmhgh5h2m15yza7p2rlss2vkif30vm9y77m97qcx";
-    };
-
-    # Antlr (optional) allows the Java `gjdoc' tool to be built.  We want a
-    # binary distribution here to allow the whole chain to be bootstrapped.
-    javaAntlr = fetchurl {
-      url = http://www.antlr.org/download/antlr-4.4-complete.jar;
-      sha256 = "02lda2imivsvsis8rnzmbrbp8rh1kb8vmq4i67pqhkwz7lf8y6dz";
-    };
-
-    xlibs = [
-      libX11 libXt libSM libICE libXtst libXrender libXrandr libXi
-      xproto renderproto xextproto inputproto randrproto
-    ];
-
-    javaAwtGtk = langJava && x11Support;
->>>>>>> 62ee7b7b
 
     /* Cross-gcc settings (build == host != target) */
     crossMingw = targetPlatform != hostPlatform && targetPlatform.libc == "msvcrt";
@@ -362,23 +321,7 @@
     # Optional features
     optional (isl != null) "--with-isl=${isl}" ++
 
-<<<<<<< HEAD
-    platformFlags ++
-=======
-    # Java options
-    optionals langJava [
-      "--with-ecj-jar=${javaEcj}"
-
-      # Follow Sun's layout for the convenience of IcedTea/OpenJDK.  See
-      # <http://mail.openjdk.java.net/pipermail/distro-pkg-dev/2010-April/008888.html>.
-      "--enable-java-home"
-      "--with-java-home=\${prefix}/lib/jvm/jre"
-    ] ++
-    optional javaAwtGtk "--enable-java-awt=gtk" ++
-    optional (langJava && javaAntlr != null) "--with-antlr-jar=${javaAntlr}" ++
-
     (import ../common/platform-flags.nix { inherit (stdenv) lib targetPlatform; }) ++
->>>>>>> 62ee7b7b
     optional (targetPlatform != hostPlatform) crossConfigureFlags ++
     optional (!bootstrap) "--disable-bootstrap" ++
 
