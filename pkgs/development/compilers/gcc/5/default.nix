{ stdenv, targetPackages, fetchurl, noSysDirs
, langC ? true, langCC ? true, langFortran ? false
, langObjC ? targetPlatform.isDarwin
, langObjCpp ? targetPlatform.isDarwin
, langJava ? false
, langAda ? false
, langVhdl ? false
, langGo ? false
, profiledCompiler ? false
, staticCompiler ? false
, enableShared ? true
, texinfo ? null
, perl ? null # optional, for texi2pod (then pod2man); required for Java
, gmp, mpfr, libmpc, gettext, which
, libelf                      # optional, for link-time optimizations (LTO)
, isl ? null # optional, for the Graphite optimization framework.
, zlib ? null, boehmgc ? null
, zip ? null, unzip ? null, pkgconfig ? null
, gtk2 ? null, libart_lgpl ? null
, libX11 ? null, libXt ? null, libSM ? null, libICE ? null, libXtst ? null
, libXrender ? null, xproto ? null, renderproto ? null, xextproto ? null
, libXrandr ? null, libXi ? null, inputproto ? null, randrproto ? null
, x11Support ? langJava
, gnatboot ? null
, enableMultilib ? false
, enablePlugin ? hostPlatform == buildPlatform # Whether to support user-supplied plug-ins
, name ? "gcc"
, libcCross ? null
, crossStageStatic ? false
, gnat ? null
, libpthread ? null, libpthreadCross ? null  # required for GNU/Hurd
, stripped ? true
, gnused ? null
, cloog # unused; just for compat with gcc4, as we override the parameter on some places
, darwin ? null
, buildPlatform, hostPlatform, targetPlatform
, buildPackages
}:

assert langJava     -> zip != null && unzip != null
                       && zlib != null && boehmgc != null
                       && perl != null;  # for `--enable-java-home'
assert langAda      -> gnatboot != null;
assert langVhdl     -> gnat != null;

# LTO needs libelf and zlib.
assert libelf != null -> zlib != null;

# Make sure we get GNU sed.
assert hostPlatform.isDarwin -> gnused != null;

# Need c++filt on darwin
assert hostPlatform.isDarwin -> targetPackages.stdenv.cc.bintools or null != null;

# The go frontend is written in c++
assert langGo -> langCC;

with stdenv.lib;
with builtins;

let version = "5.5.0";
    sha256 = "11zd1hgzkli3b2v70qsm2hyqppngd4616qc96lmm9zl2kl9yl32k";

    # Whether building a cross-compiler for GNU/Hurd.
    crossGNU = targetPlatform != hostPlatform && targetPlatform.config == "i586-pc-gnu";

    enableParallelBuilding = true;

    patches =
      [ ../use-source-date-epoch.patch ]
      ++ optional (targetPlatform != hostPlatform) ../libstdc++-target.patch
      ++ optional noSysDirs ../no-sys-dirs.patch
      # The GNAT Makefiles did not pay attention to CFLAGS_FOR_TARGET for its
      # target libraries and tools.
      ++ optional langAda ../gnat-cflags.patch
      ++ optional langFortran ../gfortran-driving.patch

      # This could be applied unconditionally but I don't want to cause a full
      # Linux rebuild.
      ++ optional stdenv.cc.isClang ./libcxx38-and-above.patch;

    javaEcj = fetchurl {
      # The `$(top_srcdir)/ecj.jar' file is automatically picked up at
      # `configure' time.

      # XXX: Eventually we might want to take it from upstream.
      url = "ftp://sourceware.org/pub/java/ecj-4.3.jar";
      sha256 = "0jz7hvc0s6iydmhgh5h2m15yza7p2rlss2vkif30vm9y77m97qcx";
    };

    # Antlr (optional) allows the Java `gjdoc' tool to be built.  We want a
    # binary distribution here to allow the whole chain to be bootstrapped.
    javaAntlr = fetchurl {
      url = http://www.antlr.org/download/antlr-4.4-complete.jar;
      sha256 = "02lda2imivsvsis8rnzmbrbp8rh1kb8vmq4i67pqhkwz7lf8y6dz";
    };

    xlibs = [
      libX11 libXt libSM libICE libXtst libXrender libXrandr libXi
      xproto renderproto xextproto inputproto randrproto
    ];

    javaAwtGtk = langJava && x11Support;

    /* Platform flags */
    platformFlags = let
        gccArch = targetPlatform.platform.gcc.arch or null;
        gccCpu = targetPlatform.platform.gcc.cpu or null;
        gccAbi = targetPlatform.platform.gcc.abi or null;
        gccFpu = targetPlatform.platform.gcc.fpu or null;
        gccFloat = targetPlatform.platform.gcc.float or null;
        gccMode = targetPlatform.platform.gcc.mode or null;
      in
        optional (gccArch != null) "--with-arch=${gccArch}" ++
        optional (gccCpu != null) "--with-cpu=${gccCpu}" ++
        optional (gccAbi != null) "--with-abi=${gccAbi}" ++
        optional (gccFpu != null) "--with-fpu=${gccFpu}" ++
        optional (gccFloat != null) "--with-float=${gccFloat}" ++
        optional (gccMode != null) "--with-mode=${gccMode}";

    /* Cross-gcc settings (build == host != target) */
    crossMingw = targetPlatform != hostPlatform && targetPlatform.libc == "msvcrt";
    crossDarwin = targetPlatform != hostPlatform && targetPlatform.libc == "libSystem";
    crossConfigureFlags =
<<<<<<< HEAD
        # Ensure that -print-prog-name is able to find the correct programs.
        " --with-as=${binutils}/bin/${targetPlatform.config}-as" +
        " --with-ld=${binutils}/bin/${targetPlatform.config}-ld" +
        (if crossMingw && crossStageStatic then
          " --with-headers=${libcCross}/include" +
          " --with-gcc" +
          " --with-gnu-as" +
          " --with-gnu-ld" +
          " --with-gnu-ld" +
          " --disable-shared" +
          " --disable-nls" +
          " --disable-debug" +
          " --enable-sjlj-exceptions" +
          " --enable-threads=win32" +
          " --disable-win32-registry"
          else if crossStageStatic then
          " --disable-libssp --disable-nls" +
          " --without-headers" +
          " --disable-threads " +
          " --disable-libgomp " +
          " --disable-libquadmath" +
          " --disable-shared" +
          " --disable-libatomic " +  # libatomic requires libc
          " --disable-decimal-float" # libdecnumber requires libc
          else
          (if crossDarwin then " --with-sysroot=${getLib libcCross}/share/sysroot"
           else                " --with-headers=${getDev libcCross}/include") +
          " --enable-__cxa_atexit" +
          " --enable-long-long" +
          (if crossMingw then
            " --enable-threads=win32" +
            " --enable-sjlj-exceptions" +
            " --enable-hash-synchronization" +
            " --enable-libssp" +
            " --disable-nls" +
            " --with-dwarf2" +
            # To keep ABI compatibility with upstream mingw-w64
            " --enable-fully-dynamic-string"
            else (if targetPlatform.libc == "uclibc" then
              # libsanitizer requires netrom/netrom.h which is not
              # available in uclibc.
              " --disable-libsanitizer" +
              # In uclibc cases, libgomp needs an additional '-ldl'
              # and as I don't know how to pass it, I disable libgomp.
              " --disable-libgomp" else "") +
            " --enable-threads=posix" +
            " --enable-nls" +
            " --disable-decimal-float") # No final libdecnumber (it may work only in 386)
          );
=======
      # Ensure that -print-prog-name is able to find the correct programs.
      [ "--with-as=${targetPackages.stdenv.cc.bintools}/bin/${targetPlatform.config}-as"
        "--with-ld=${targetPackages.stdenv.cc.bintools}/bin/${targetPlatform.config}-ld" ] ++
      (if crossMingw && crossStageStatic then [
        "--with-headers=${libcCross}/include"
        "--with-gcc"
        "--with-gnu-as"
        "--with-gnu-ld"
        "--with-gnu-ld"
        "--disable-shared"
        "--disable-nls"
        "--disable-debug"
        "--enable-sjlj-exceptions"
        "--enable-threads=win32"
        "--disable-win32-registry"
      ] else if crossStageStatic then [
        "--disable-libssp"
        "--disable-nls"
        "--without-headers"
        "--disable-threads"
        "--disable-libgomp"
        "--disable-libquadmath"
        "--disable-shared"
        "--disable-libatomic"  # libatomic requires libc
        "--disable-decimal-float" # libdecnumber requires libc
      ] else [
        (if crossDarwin then "--with-sysroot=${getLib libcCross}/share/sysroot"
         else                "--with-headers=${getDev libcCross}/include")
        "--enable-__cxa_atexit"
        "--enable-long-long"
      ] ++
        (if crossMingw then [
          "--enable-threads=win32"
          "--enable-sjlj-exceptions"
          "--enable-hash-synchronization"
          "--disable-libssp"
          "--disable-nls"
          "--with-dwarf2"
          # I think noone uses shared gcc libs in mingw, so we better do the same.
          # In any case, mingw32 g++ linking is broken by default with shared libs,
          # unless adding "-lsupc++" to any linking command. I don't know why.
          "--disable-shared"
          # To keep ABI compatibility with upstream mingw-w64
          "--enable-fully-dynamic-string"
        ] else
          optionals (targetPlatform.libc == "uclibc") [
            # libsanitizer requires netrom/netrom.h which is not
            # available in uclibc.
            "--disable-libsanitizer"
            # In uclibc cases, libgomp needs an additional '-ldl'
            # and as I don't know how to pass it, I disable libgomp.
            "--disable-libgomp"
          ] ++ [
          "--enable-threads=posix"
          "--enable-nls"
          "--disable-decimal-float" # No final libdecnumber (it may work only in 386)
        ]));
>>>>>>> e82bd498
    stageNameAddon = if crossStageStatic then "-stage-static" else "-stage-final";
    crossNameAddon = if targetPlatform != hostPlatform then "-${targetPlatform.config}" + stageNameAddon else "";

    bootstrap = targetPlatform == hostPlatform;

in

# We need all these X libraries when building AWT with GTK+.
assert x11Support -> (filter (x: x == null) ([ gtk2 libart_lgpl ] ++ xlibs)) == [];

stdenv.mkDerivation ({
  name = "${name}${if stripped then "" else "-debug"}-${version}" + crossNameAddon;

  builder = ../builder.sh;

  src = fetchurl {
    url = "mirror://gnu/gcc/gcc-${version}/gcc-${version}.tar.xz";
    inherit sha256;
  };

  hardeningDisable = [ "format" ];

  inherit patches;

  outputs = [ "out" "lib" "man" "info" ];
  setOutputFlags = false;
  NIX_NO_SELF_RPATH = true;

  libc_dev = stdenv.cc.libc_dev;

  # This should kill all the stdinc frameworks that gcc and friends like to
  # insert into default search paths.
  prePatch = stdenv.lib.optionalString hostPlatform.isDarwin ''
    substituteInPlace gcc/config/darwin-c.c \
      --replace 'if (stdinc)' 'if (0)'

    substituteInPlace libgcc/config/t-slibgcc-darwin \
      --replace "-install_name @shlib_slibdir@/\$(SHLIB_INSTALL_NAME)" "-install_name $lib/lib/\$(SHLIB_INSTALL_NAME)"

    substituteInPlace libgfortran/configure \
      --replace "-install_name \\\$rpath/\\\$soname" "-install_name $lib/lib/\\\$soname"
  '';

  postPatch =
    if (hostPlatform.isHurd
        || (libcCross != null                  # e.g., building `gcc.crossDrv'
            && libcCross ? crossConfig
            && libcCross.crossConfig == "i586-pc-gnu")
        || (crossGNU && libcCross != null))
    then
      # On GNU/Hurd glibc refers to Hurd & Mach headers and libpthread is not
      # in glibc, so add the right `-I' flags to the default spec string.
      assert libcCross != null -> libpthreadCross != null;
      let
        libc = if libcCross != null then libcCross else stdenv.glibc;
        gnu_h = "gcc/config/gnu.h";
        extraCPPDeps =
             libc.propagatedBuildInputs
          ++ stdenv.lib.optional (libpthreadCross != null) libpthreadCross
          ++ stdenv.lib.optional (libpthread != null) libpthread;
        extraCPPSpec =
          concatStrings (intersperse " "
                          (map (x: "-I${x.dev or x}/include") extraCPPDeps));
        extraLibSpec =
          if libpthreadCross != null
          then "-L${libpthreadCross}/lib ${libpthreadCross.TARGET_LDFLAGS}"
          else "-L${libpthread}/lib";
      in
        '' echo "augmenting \`CPP_SPEC' in \`${gnu_h}' with \`${extraCPPSpec}'..."
           sed -i "${gnu_h}" \
               -es'|CPP_SPEC *"\(.*\)$|CPP_SPEC "${extraCPPSpec} \1|g'

           echo "augmenting \`LIB_SPEC' in \`${gnu_h}' with \`${extraLibSpec}'..."
           sed -i "${gnu_h}" \
               -es'|LIB_SPEC *"\(.*\)$|LIB_SPEC "${extraLibSpec} \1|g'

           echo "setting \`NATIVE_SYSTEM_HEADER_DIR' and \`STANDARD_INCLUDE_DIR' to \`${libc.dev}/include'..."
           sed -i "${gnu_h}" \
               -es'|#define STANDARD_INCLUDE_DIR.*$|#define STANDARD_INCLUDE_DIR "${libc.dev}/include"|g'
        ''
    else if targetPlatform != hostPlatform || stdenv.cc.libc != null then
      # On NixOS, use the right path to the dynamic linker instead of
      # `/lib/ld*.so'.
      let
        libc = if libcCross != null then libcCross else stdenv.cc.libc;
      in
        '' echo "fixing the \`GLIBC_DYNAMIC_LINKER' and \`UCLIBC_DYNAMIC_LINKER' macros..."
           for header in "gcc/config/"*-gnu.h "gcc/config/"*"/"*.h
           do
             grep -q LIBC_DYNAMIC_LINKER "$header" || continue
             echo "  fixing \`$header'..."
             sed -i "$header" \
                 -e 's|define[[:blank:]]*\([UCG]\+\)LIBC_DYNAMIC_LINKER\([0-9]*\)[[:blank:]]"\([^\"]\+\)"$|define \1LIBC_DYNAMIC_LINKER\2 "${libc.out}\3"|g'
           done
        ''
    else null;

  # TODO(@Ericson2314): Make passthru instead. Weird to avoid mass rebuild,
  crossStageStatic = targetPlatform == hostPlatform || crossStageStatic;
  inherit noSysDirs staticCompiler langJava
    libcCross crossMingw;

  nativeBuildInputs = [ texinfo which gettext ]
    ++ (optional (perl != null) perl)
    ++ (optional javaAwtGtk pkgconfig);

  buildInputs = [ gmp mpfr libmpc libelf ]
    ++ (optional (isl != null) isl)
    ++ (optional (zlib != null) zlib)
    ++ (optionals langJava [ boehmgc zip unzip ])
    ++ (optionals javaAwtGtk ([ gtk2 libart_lgpl ] ++ xlibs))
    ++ (optionals (targetPlatform != hostPlatform) [targetPackages.stdenv.cc.bintools])
    ++ (optionals (buildPlatform != hostPlatform) [buildPackages.stdenv.cc])
    ++ (optionals langAda [gnatboot])
    ++ (optionals langVhdl [gnat])

    # The builder relies on GNU sed (for instance, Darwin's `sed' fails with
    # "-i may not be used with stdin"), and `stdenvNative' doesn't provide it.
    ++ (optional hostPlatform.isDarwin gnused)
    ++ (optional hostPlatform.isDarwin targetPackages.stdenv.cc.bintools)
    ;

  NIX_LDFLAGS = stdenv.lib.optionalString  hostPlatform.isSunOS "-lm -ldl";

  preConfigure = stdenv.lib.optionalString (hostPlatform.isSunOS && hostPlatform.is64bit) ''
    export NIX_LDFLAGS=`echo $NIX_LDFLAGS | sed -e s~$prefix/lib~$prefix/lib/amd64~g`
    export LDFLAGS_FOR_TARGET="-Wl,-rpath,$prefix/lib/amd64 $LDFLAGS_FOR_TARGET"
    export CXXFLAGS_FOR_TARGET="-Wl,-rpath,$prefix/lib/amd64 $CXXFLAGS_FOR_TARGET"
    export CFLAGS_FOR_TARGET="-Wl,-rpath,$prefix/lib/amd64 $CFLAGS_FOR_TARGET"
  '';

  dontDisableStatic = true;

  # TODO(@Ericson2314): Always pass "--target" and always prefix.
  configurePlatforms =
    # TODO(@Ericson2314): Figure out what's going wrong with Arm
    if hostPlatform == targetPlatform && targetPlatform.isArm
    then []
    else [ "build" "host" ] ++ stdenv.lib.optional (targetPlatform != hostPlatform) "target";

  configureFlags =
    # Basic dependencies
    [
      "--with-gmp-include=${gmp.dev}/include"
      "--with-gmp-lib=${gmp.out}/lib"
      "--with-mpfr-include=${mpfr.dev}/include"
      "--with-mpfr-lib=${mpfr.out}/lib"
      "--with-mpc=${libmpc}"
    ] ++
    optional (libelf != null) "--with-libelf=${libelf}" ++
    optional (!(crossMingw && crossStageStatic))
      "--with-native-system-header-dir=${getDev stdenv.cc.libc}/include" ++ 

    # Basic configuration
    [
      "--enable-lto"
      "--disable-libstdcxx-pch"
      "--without-included-gettext"
      "--with-system-zlib"
      "--enable-static"
      "--enable-languages=${
        concatStrings (intersperse ","
          (  optional langC        "c"
          ++ optional langCC       "c++"
          ++ optional langFortran  "fortran"
          ++ optional langJava     "java"
          ++ optional langAda      "ada"
          ++ optional langVhdl     "vhdl"
          ++ optional langGo       "go"
          ++ optional langObjC     "objc"
          ++ optional langObjCpp   "obj-c++"
          ++ optionals crossDarwin [ "objc" "obj-c++" ]
          )
        )
      }"
    ] ++

    # Optional features
    optional (isl != null) "--with-isl=${isl}" ++

    (if enableMultilib
      then ["--enable-multilib" "--disable-libquadmath"]
      else ["--disable-multilib"]) ++
    optional (!enableShared) "--disable-shared" ++
    (if enablePlugin
      then ["--enable-plugin"]
      else ["--disable-plugin"]) ++

    # Java options
    optionals langJava [
      "--with-ecj-jar=${javaEcj}"

      # Follow Sun's layout for the convenience of IcedTea/OpenJDK.  See
      # <http://mail.openjdk.java.net/pipermail/distro-pkg-dev/2010-April/008888.html>.
      "--enable-java-home"
      "--with-java-home=\${prefix}/lib/jvm/jre"
    ] ++
    optional javaAwtGtk "--enable-java-awt=gtk" ++
    optional (langJava && javaAntlr != null) "--with-antlr-jar=${javaAntlr}" ++

    # Ada
    optional langAda "--enable-libada" ++

    platformFlags ++
    optional (targetPlatform != hostPlatform) crossConfigureFlags ++
    optional (!bootstrap) "--disable-bootstrap" ++

    # Platform-specific flags
    optional (targetPlatform == hostPlatform && targetPlatform.isi686) "--with-arch=i686" ++
    optionals hostPlatform.isSunOS [
      "--enable-long-long" "--enable-libssp" "--enable-threads=posix" "--disable-nls" "--enable-__cxa_atexit"
      # On Illumos/Solaris GNU as is preferred
      "--with-gnu-as" "--without-gnu-ld"
    ]
  ;

  targetConfig = if targetPlatform != hostPlatform then targetPlatform.config else null;

  buildFlags = if bootstrap then
    (if profiledCompiler then "profiledbootstrap" else "bootstrap")
    else "";

  installTargets =
    if stripped
    then "install-strip"
    else "install";

  /* For cross-built gcc (build != host == target) */
  crossAttrs = {
    AR_FOR_BUILD = "ar";
    AS_FOR_BUILD = "as";
    LD_FOR_BUILD = "ld";
    NM_FOR_BUILD = "nm";
    OBJCOPY_FOR_BUILD = "objcopy";
    OBJDUMP_FOR_BUILD = "objdump";
    RANLIB_FOR_BUILD = "ranlib";
    SIZE_FOR_BUILD = "size";
    STRINGS_FOR_BUILD = "strings";
    STRIP_FOR_BUILD = "strip";
    CC_FOR_BUILD = "gcc";
    CXX_FOR_BUILD = "g++";

    AR = "${targetPlatform.config}-ar";
    AS = "${targetPlatform.config}-as";
    LD = "${targetPlatform.config}-ld";
    NM = "${targetPlatform.config}-nm";
    OBJCOPY = "${targetPlatform.config}-objcopy";
    OBJDUMP = "${targetPlatform.config}-objdump";
    RANLIB = "${targetPlatform.config}-ranlib";
    SIZE = "${targetPlatform.config}-size";
    STRINGS = "${targetPlatform.config}-strings";
    STRIP = "${targetPlatform.config}-strip";
    CC = "${targetPlatform.config}-gcc";
    CXX = "${targetPlatform.config}-g++";

    AR_FOR_TARGET = "${targetPlatform.config}-ar";
    AS_FOR_TARGET = "${targetPlatform.config}-as";
    LD_FOR_TARGET = "${targetPlatform.config}-ld";
    NM_FOR_TARGET = "${targetPlatform.config}-nm";
    OBJCOPY_FOR_TARGET = "${targetPlatform.config}-objcopy";
    OBJDUMP_FOR_TARGET = "${targetPlatform.config}-objdump";
    RANLIB_FOR_TARGET = "${targetPlatform.config}-ranlib";
    SIZE_FOR_TARGET = "${targetPlatform.config}-size";
    STRINGS_FOR_TARGET = "${targetPlatform.config}-strings";
    STRIP_FOR_TARGET = "${targetPlatform.config}-strip";
    CC_FOR_TARGET = "${targetPlatform.config}-gcc";
    CXX_FOR_TARGET = "${targetPlatform.config}-g++";

    dontStrip = true;
    buildFlags = "";
  };

  NIX_BUILD_CC = buildPackages.stdenv.cc;

  # Needed for the cross compilation to work
  AR = "ar";
  LD = "ld";
  # http://gcc.gnu.org/install/specific.html#x86-64-x-solaris210
  CC = if stdenv.system == "x86_64-solaris" then "gcc -m64" else "gcc";

  # Setting $CPATH and $LIBRARY_PATH to make sure both `gcc' and `xgcc' find the
  # library headers and binaries, regarless of the language being compiled.
  #
  # Note: When building the Java AWT GTK+ peer, the build system doesn't honor
  # `--with-gmp' et al., e.g., when building
  # `libjava/classpath/native/jni/java-math/gnu_java_math_GMP.c', so we just add
  # them to $CPATH and $LIBRARY_PATH in this case.
  #
  # Likewise, the LTO code doesn't find zlib.
  #
  # Cross-compiling, we need gcc not to read ./specs in order to build the g++
  # compiler (after the specs for the cross-gcc are created). Having
  # LIBRARY_PATH= makes gcc read the specs from ., and the build breaks.

  CPATH = optionals (targetPlatform == hostPlatform) (makeSearchPathOutput "dev" "include" ([]
    ++ optional (zlib != null) zlib
    ++ optionals langJava [ boehmgc ]
    ++ optionals javaAwtGtk xlibs
    ++ optionals javaAwtGtk [ gmp mpfr ]
    ++ optional (libpthread != null) libpthread
    ++ optional (libpthreadCross != null) libpthreadCross

    # On GNU/Hurd glibc refers to Mach & Hurd
    # headers.
    ++ optionals (libcCross != null && libcCross ? propagatedBuildInputs)
                 libcCross.propagatedBuildInputs
  ));

  LIBRARY_PATH = optionals (targetPlatform == hostPlatform) (makeLibraryPath ([]
    ++ optional (zlib != null) zlib
    ++ optional langJava boehmgc
    ++ optionals javaAwtGtk xlibs
    ++ optionals javaAwtGtk [ gmp mpfr ]
    ++ optional (libpthread != null) libpthread)
  );

  EXTRA_TARGET_FLAGS = optionals
    (targetPlatform != hostPlatform && libcCross != null)
    ([
      "-idirafter ${getDev libcCross}/include"
    ] ++ optionals (! crossStageStatic) [
      "-B${libcCross.out}/lib"
    ]);

  EXTRA_TARGET_LDFLAGS = optionals
    (targetPlatform != hostPlatform && libcCross != null)
    ([
      "-Wl,-L${libcCross.out}/lib"
    ] ++ (if crossStageStatic then [
        "-B${libcCross.out}/lib"
      ] else [
        "-Wl,-rpath,${libcCross.out}/lib"
        "-Wl,-rpath-link,${libcCross.out}/lib"
    ]) ++ optionals (libpthreadCross != null) [
      "-L${libpthreadCross}/lib"
      "-Wl,${libpthreadCross.TARGET_LDFLAGS}"
    ]);

  passthru =
    { inherit langC langCC langObjC langObjCpp langAda langFortran langVhdl langGo version; isGNU = true; };

  inherit enableParallelBuilding enableMultilib;

  inherit (stdenv) is64bit;

  meta = {
    homepage = http://gcc.gnu.org/;
    license = stdenv.lib.licenses.gpl3Plus;  # runtime support libraries are typically LGPLv3+
    description = "GNU Compiler Collection, version ${version}"
      + (if stripped then "" else " (with debugging info)");

    longDescription = ''
      The GNU Compiler Collection includes compiler front ends for C, C++,
      Objective-C, Fortran, OpenMP for C/C++/Fortran, Java, and Ada, as well
      as libraries for these languages (libstdc++, libgcj, libgomp,...).

      GCC development is a part of the GNU Project, aiming to improve the
      compiler used in the GNU system including the GNU/Linux variant.
    '';

    maintainers = with stdenv.lib.maintainers; [ viric peti ];

    # gnatboot is not available out of linux platforms, so we disable the darwin build
    # for the gnat (ada compiler).
    platforms =
      stdenv.lib.platforms.linux ++
      stdenv.lib.platforms.freebsd ++
      optionals (langAda == false) stdenv.lib.platforms.darwin;
  };
}

// optionalAttrs (targetPlatform != hostPlatform && targetPlatform.libc == "msvcrt" && crossStageStatic) {
  makeFlags = [ "all-gcc" "all-target-libgcc" ];
  installTargets = "install-gcc install-target-libgcc";
}

# Strip kills static libs of other archs (hence targetPlatform != hostPlatform)
// optionalAttrs (!stripped || targetPlatform != hostPlatform) { dontStrip = true; }

// optionalAttrs (enableMultilib) { dontMoveLib64 = true; }
)<|MERGE_RESOLUTION|>--- conflicted
+++ resolved
@@ -122,57 +122,6 @@
     crossMingw = targetPlatform != hostPlatform && targetPlatform.libc == "msvcrt";
     crossDarwin = targetPlatform != hostPlatform && targetPlatform.libc == "libSystem";
     crossConfigureFlags =
-<<<<<<< HEAD
-        # Ensure that -print-prog-name is able to find the correct programs.
-        " --with-as=${binutils}/bin/${targetPlatform.config}-as" +
-        " --with-ld=${binutils}/bin/${targetPlatform.config}-ld" +
-        (if crossMingw && crossStageStatic then
-          " --with-headers=${libcCross}/include" +
-          " --with-gcc" +
-          " --with-gnu-as" +
-          " --with-gnu-ld" +
-          " --with-gnu-ld" +
-          " --disable-shared" +
-          " --disable-nls" +
-          " --disable-debug" +
-          " --enable-sjlj-exceptions" +
-          " --enable-threads=win32" +
-          " --disable-win32-registry"
-          else if crossStageStatic then
-          " --disable-libssp --disable-nls" +
-          " --without-headers" +
-          " --disable-threads " +
-          " --disable-libgomp " +
-          " --disable-libquadmath" +
-          " --disable-shared" +
-          " --disable-libatomic " +  # libatomic requires libc
-          " --disable-decimal-float" # libdecnumber requires libc
-          else
-          (if crossDarwin then " --with-sysroot=${getLib libcCross}/share/sysroot"
-           else                " --with-headers=${getDev libcCross}/include") +
-          " --enable-__cxa_atexit" +
-          " --enable-long-long" +
-          (if crossMingw then
-            " --enable-threads=win32" +
-            " --enable-sjlj-exceptions" +
-            " --enable-hash-synchronization" +
-            " --enable-libssp" +
-            " --disable-nls" +
-            " --with-dwarf2" +
-            # To keep ABI compatibility with upstream mingw-w64
-            " --enable-fully-dynamic-string"
-            else (if targetPlatform.libc == "uclibc" then
-              # libsanitizer requires netrom/netrom.h which is not
-              # available in uclibc.
-              " --disable-libsanitizer" +
-              # In uclibc cases, libgomp needs an additional '-ldl'
-              # and as I don't know how to pass it, I disable libgomp.
-              " --disable-libgomp" else "") +
-            " --enable-threads=posix" +
-            " --enable-nls" +
-            " --disable-decimal-float") # No final libdecnumber (it may work only in 386)
-          );
-=======
       # Ensure that -print-prog-name is able to find the correct programs.
       [ "--with-as=${targetPackages.stdenv.cc.bintools}/bin/${targetPlatform.config}-as"
         "--with-ld=${targetPackages.stdenv.cc.bintools}/bin/${targetPlatform.config}-ld" ] ++
@@ -208,13 +157,9 @@
           "--enable-threads=win32"
           "--enable-sjlj-exceptions"
           "--enable-hash-synchronization"
-          "--disable-libssp"
+          "--enable-libssp"
           "--disable-nls"
           "--with-dwarf2"
-          # I think noone uses shared gcc libs in mingw, so we better do the same.
-          # In any case, mingw32 g++ linking is broken by default with shared libs,
-          # unless adding "-lsupc++" to any linking command. I don't know why.
-          "--disable-shared"
           # To keep ABI compatibility with upstream mingw-w64
           "--enable-fully-dynamic-string"
         ] else
@@ -230,7 +175,6 @@
           "--enable-nls"
           "--disable-decimal-float" # No final libdecnumber (it may work only in 386)
         ]));
->>>>>>> e82bd498
     stageNameAddon = if crossStageStatic then "-stage-static" else "-stage-final";
     crossNameAddon = if targetPlatform != hostPlatform then "-${targetPlatform.config}" + stageNameAddon else "";
 
