--- conflicted
+++ resolved
@@ -361,171 +361,6 @@
     in
     {
       libllvm = callPackage ./llvm {
-<<<<<<< HEAD
-        patches =
-          lib.optional (lib.versionOlder metadata.release_version "14") ./llvm/llvm-config-link-static.patch
-          ++ lib.optionals (lib.versions.major metadata.release_version == "12") [
-            (metadata.getVersionFile "llvm/fix-llvm-issue-49955.patch")
-
-            # On older CPUs (e.g. Hydra/wendy) we'd be getting an error in this test.
-            (fetchpatch {
-              name = "uops-CMOV16rm-noreg.diff";
-              url = "https://github.com/llvm/llvm-project/commit/9e9f991ac033.diff";
-              sha256 = "sha256:12s8vr6ibri8b48h2z38f3afhwam10arfiqfy4yg37bmc054p5hi";
-              stripLen = 1;
-            })
-          ]
-          ++ [ (metadata.getVersionFile "llvm/gnu-install-dirs.patch") ]
-          ++ lib.optionals (lib.versionAtLeast metadata.release_version "15") [
-            # Running the tests involves invoking binaries (like `opt`) that depend on
-            # the LLVM dylibs and reference them by absolute install path (i.e. their
-            # nix store path).
-            #
-            # Because we have not yet run the install phase (we're running these tests
-            # as part of `checkPhase` instead of `installCheckPhase`) these absolute
-            # paths do not exist yet; to work around this we point the loader (`ld` on
-            # unix, `dyld` on macOS) at the `lib` directory which will later become this
-            # package's `lib` output.
-            #
-            # Previously we would just set `LD_LIBRARY_PATH` to include the build `lib`
-            # dir but:
-            #   - this doesn't generalize well to other platforms; `lit` doesn't forward
-            #     `DYLD_LIBRARY_PATH` (macOS):
-            #     + https://github.com/llvm/llvm-project/blob/0d89963df354ee309c15f67dc47c8ab3cb5d0fb2/llvm/utils/lit/lit/TestingConfig.py#L26
-            #   - even if `lit` forwarded this env var, we actually cannot set
-            #     `DYLD_LIBRARY_PATH` in the child processes `lit` launches because
-            #     `DYLD_LIBRARY_PATH` (and `DYLD_FALLBACK_LIBRARY_PATH`) is cleared for
-            #     "protected processes" (i.e. the python interpreter that runs `lit`):
-            #     https://stackoverflow.com/a/35570229
-            #   - other LLVM subprojects deal with this issue by having their `lit`
-            #     configuration set these env vars for us; it makes sense to do the same
-            #     for LLVM:
-            #     + https://github.com/llvm/llvm-project/blob/4c106cfdf7cf7eec861ad3983a3dd9a9e8f3a8ae/clang-tools-extra/test/Unit/lit.cfg.py#L22-L31
-            #
-            # !!! TODO: look into upstreaming this patch
-            (metadata.getVersionFile "llvm/llvm-lit-cfg-add-libs-to-dylib-path.patch")
-
-            # `lit` has a mode where it executes run lines as a shell script which is
-            # constructs; this is problematic for macOS because it means that there's
-            # another process in between `lit` and the binaries being tested. As noted
-            # above, this means that `DYLD_LIBRARY_PATH` is cleared which means that our
-            # tests fail with dyld errors.
-            #
-            # To get around this we patch `lit` to reintroduce `DYLD_LIBRARY_PATH`, when
-            # present in the test configuration.
-            #
-            # It's not clear to me why this isn't an issue for LLVM developers running
-            # on macOS (nothing about this _seems_ nix specific)..
-            (metadata.getVersionFile "llvm/lit-shell-script-runner-set-dyld-library-path.patch")
-          ]
-          ++
-            lib.optional (lib.versions.major metadata.release_version == "13")
-              # Fix random compiler crashes: https://bugs.llvm.org/show_bug.cgi?id=50611
-              (
-                fetchpatch {
-                  url = "https://raw.githubusercontent.com/archlinux/svntogit-packages/4764a4f8c920912a2bfd8b0eea57273acfe0d8a8/trunk/no-strict-aliasing-DwarfCompileUnit.patch";
-                  sha256 = "18l6mrvm2vmwm77ckcnbjvh6ybvn72rhrb799d4qzwac4x2ifl7g";
-                  stripLen = 1;
-                }
-              )
-          ++
-            lib.optional
-              (lib.versionAtLeast metadata.release_version "12" && lib.versionOlder metadata.release_version "19")
-              # Add missing include headers to build against gcc-15:
-              #   https://github.com/llvm/llvm-project/pull/101761
-              (
-                fetchpatch {
-                  url = "https://github.com/llvm/llvm-project/commit/7e44305041d96b064c197216b931ae3917a34ac1.patch";
-                  hash = "sha256-1htuzsaPHbYgravGc1vrR8sqpQ/NSQ8PUZeAU8ucCFk=";
-                  stripLen = 1;
-                }
-              )
-          ++
-            lib.optional (lib.versionOlder metadata.release_version "16")
-              # Fix musl build.
-              (
-                fetchpatch {
-                  url = "https://github.com/llvm/llvm-project/commit/5cd554303ead0f8891eee3cd6d25cb07f5a7bf67.patch";
-                  relative = "llvm";
-                  hash = "sha256-XPbvNJ45SzjMGlNUgt/IgEvM2dHQpDOe6woUJY+nUYA=";
-                }
-              )
-          ++ lib.optionals (lib.versionOlder metadata.release_version "14") [
-            # Backport gcc-13 fixes with missing includes.
-            (fetchpatch {
-              name = "signals-gcc-13.patch";
-              url = "https://github.com/llvm/llvm-project/commit/ff1681ddb303223973653f7f5f3f3435b48a1983.patch";
-              hash = "sha256-CXwYxQezTq5vdmc8Yn88BUAEly6YZ5VEIA6X3y5NNOs=";
-              stripLen = 1;
-            })
-            (fetchpatch {
-              name = "base64-gcc-13.patch";
-              url = "https://github.com/llvm/llvm-project/commit/5e9be93566f39ee6cecd579401e453eccfbe81e5.patch";
-              hash = "sha256-PAwrVrvffPd7tphpwCkYiz+67szPRzRB2TXBvKfzQ7U=";
-              stripLen = 1;
-            })
-          ]
-          ++
-            lib.optionals
-              (
-                (lib.versionAtLeast (lib.versions.major metadata.release_version) "14")
-                && (lib.versionOlder (lib.versions.major metadata.release_version) "17")
-              )
-              [
-                # fix RuntimeDyld usage on aarch64-linux (e.g. python312Packages.numba tests)
-                # See also: https://github.com/numba/numba/issues/9109
-                (fetchpatch {
-                  url = "https://github.com/llvm/llvm-project/commit/2e1b838a889f9793d4bcd5dbfe10db9796b77143.patch";
-                  relative = "llvm";
-                  hash = "sha256-Ot45P/iwaR4hkcM3xtLwfryQNgHI6pv6ADjv98tgdZA=";
-                })
-              ]
-          ++
-            lib.optional (lib.versions.major metadata.release_version == "17")
-              # resolves https://github.com/llvm/llvm-project/issues/75168
-              (
-                fetchpatch {
-                  name = "fix-fzero-call-used-regs.patch";
-                  url = "https://github.com/llvm/llvm-project/commit/f800c1f3b207e7bcdc8b4c7192928d9a078242a0.patch";
-                  stripLen = 1;
-                  hash = "sha256-e8YKrMy2rGcSJGC6er2V66cOnAnI+u1/yImkvsRsmg8=";
-                }
-              )
-          ++ lib.optionals (lib.versions.major metadata.release_version == "18") [
-            # Reorgs one test so the next patch applies
-            (fetchpatch {
-              name = "osabi-test-reorg.patch";
-              url = "https://github.com/llvm/llvm-project/commit/06cecdc60ec9ebfdd4d8cdb2586d201272bdf6bd.patch";
-              stripLen = 1;
-              hash = "sha256-s9GZTNgzLS511Pzh6Wb1hEV68lxhmLWXjlybHBDMhvM=";
-            })
-            # Sets the OSABI for OpenBSD, needed for an LLD patch for OpenBSD.
-            # https://github.com/llvm/llvm-project/pull/98553
-            (fetchpatch {
-              name = "mc-set-openbsd-osabi.patch";
-              url = "https://github.com/llvm/llvm-project/commit/b64c1de714c50bec7493530446ebf5e540d5f96a.patch";
-              stripLen = 1;
-              hash = "sha256-fqw5gTSEOGs3kAguR4tINFG7Xja1RAje+q67HJt2nGg=";
-            })
-          ]
-          ++
-            lib.optionals
-              (lib.versionAtLeast metadata.release_version "17" && lib.versionOlder metadata.release_version "19")
-              [
-                # Fixes test-suite on glibc 2.40 (https://github.com/llvm/llvm-project/pull/100804)
-                (fetchpatch {
-                  url = "https://github.com/llvm/llvm-project/commit/1e8df9e85a1ff213e5868bd822877695f27504ad.patch";
-                  hash = "sha256-mvBlG2RxpZPFnPI7jvCMz+Fc8JuM15Ye3th1FVZMizE=";
-                  stripLen = 1;
-                })
-              ];
-        pollyPatches =
-          [ (metadata.getVersionFile "llvm/gnu-install-dirs-polly.patch") ]
-          ++ lib.optional (lib.versionAtLeast metadata.release_version "15")
-            # Just like the `llvm-lit-cfg` patch, but for `polly`.
-            (metadata.getVersionFile "llvm/polly-lit-cfg-add-libs-to-dylib-path.patch");
-=======
->>>>>>> 35ce9705
       };
 
       # `llvm` historically had the binaries.  When choosing an output explicitly,
