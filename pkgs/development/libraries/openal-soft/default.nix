{
  lib,
  stdenv,
  fetchFromGitHub,
  cmake,
  pkg-config,
  removeReferencesTo,
  alsaSupport ? stdenv.hostPlatform.isLinux,
  alsa-lib,
  dbusSupport ? !stdenv.hostPlatform.isDarwin,
  dbus,
  pipewireSupport ? !stdenv.hostPlatform.isDarwin,
  pipewire,
  pulseSupport ? !stdenv.hostPlatform.isDarwin,
  libpulseaudio,
  CoreServices,
  AudioUnit,
  AudioToolbox,
  nix-update-script,
}:

stdenv.mkDerivation rec {
  pname = "openal-soft";
  version = "1.24.2";

  src = fetchFromGitHub {
    owner = "kcat";
    repo = "openal-soft";
<<<<<<< HEAD
    tag = version;
    sha256 = "sha256-ECrIkxMACPsWehtJWwTmoYj6hGcsdxwVuTiQywG36Y8=";
=======
    rev = version;
    sha256 = "sha256-jwY1NzNJdWIvVv7TvJyg4cIGFLWGZhL3BkMI1NbOEG0=";
>>>>>>> b2b07180
  };

  strictDeps = true;

  nativeBuildInputs = [
    cmake
    pkg-config
    removeReferencesTo
  ];

  buildInputs =
    lib.optional alsaSupport alsa-lib
    ++ lib.optional dbusSupport dbus
    ++ lib.optional pipewireSupport pipewire
    ++ lib.optional pulseSupport libpulseaudio
    ++ lib.optionals stdenv.hostPlatform.isDarwin [
      CoreServices
      AudioUnit
      AudioToolbox
    ];

  cmakeFlags =
    [
      # Automatically links dependencies without having to rely on dlopen, thus
      # removes the need for NIX_LDFLAGS.
      "-DALSOFT_DLOPEN=OFF"

      # allow oal-soft to find its own data files (e.g. HRTF profiles)
      "-DALSOFT_SEARCH_INSTALL_DATADIR=1"
    ]
    ++ lib.optionals stdenv.hostPlatform.isLinux [
      # https://github.com/NixOS/nixpkgs/issues/183774
      "-DALSOFT_BACKEND_OSS=OFF"
    ];

  passthru.updateScript = nix-update-script {
    extraArgs = [
      "--version-regex"
      "^(\\d+\\.\\d+\\.\\d+)$"
    ];
  };

  meta = with lib; {
    description = "OpenAL alternative";
    homepage = "https://openal-soft.org/";
    license = licenses.lgpl2;
    maintainers = with maintainers; [ ftrvxmtrx ];
    platforms = platforms.unix;
  };
}<|MERGE_RESOLUTION|>--- conflicted
+++ resolved
@@ -26,13 +26,8 @@
   src = fetchFromGitHub {
     owner = "kcat";
     repo = "openal-soft";
-<<<<<<< HEAD
-    tag = version;
+    rev = version;
     sha256 = "sha256-ECrIkxMACPsWehtJWwTmoYj6hGcsdxwVuTiQywG36Y8=";
-=======
-    rev = version;
-    sha256 = "sha256-jwY1NzNJdWIvVv7TvJyg4cIGFLWGZhL3BkMI1NbOEG0=";
->>>>>>> b2b07180
   };
 
   strictDeps = true;
