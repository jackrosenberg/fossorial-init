--- conflicted
+++ resolved
@@ -2,11 +2,7 @@
 , glib, libgudev, udisks2, libgcrypt, libcap, polkit
 , libgphoto2, avahi, libarchive, fuse, libcdio
 , libxml2, libxslt, docbook_xsl, docbook_xml_dtd_42, samba, libmtp
-<<<<<<< HEAD
-, gnomeSupport ? false, gnome, makeWrapper, gcr
-=======
-, gnomeSupport ? false, gnome, wrapGAppsHook
->>>>>>> 42575040
+, gnomeSupport ? false, gnome, gcr, wrapGAppsHook
 , libimobiledevice, libbluray, libcdio-paranoia, libnfs, openssh
 , libsecret, libgdata, python3
 }:
