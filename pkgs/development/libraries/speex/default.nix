{ stdenv, fetchurl, autoreconfHook, pkgconfig, fftw, speexdsp }:

stdenv.mkDerivation rec {
<<<<<<< HEAD
  name = "speex-1.2rc1";

=======
  name = "speex-1.2rc2";
  
>>>>>>> 7f9ccc62
  src = fetchurl {
    url = "http://downloads.us.xiph.org/releases/speex/${name}.tar.gz";
    sha256 = "14g8ph39inkrif749lzjm089g7kwk0hymq1a3i9ch5gz8xr7r8na";
  };

<<<<<<< HEAD
  buildInputs = [ libogg ];

  outputs = [ "dev" "out" "bin" "doc" ];

  meta = {
    homepage = http://www.speex.org/;
    description = "A audio compression codec designed for speech";
=======
  postPatch = ''
    sed -i '/AC_CONFIG_MACRO_DIR/i PKG_PROG_PKG_CONFIG' configure.ac
  '';
  
  nativeBuildInputs = [ autoreconfHook pkgconfig ];
  buildInputs = [ fftw speexdsp ];

  # TODO: Remove this will help with immediate backward compatability
  propagatedBuildInputs = [ speexdsp ];

  configureFlags = [
    "--with-fft=gpl-fftw3"
  ];

  meta = with stdenv.lib; {
    hompage = http://www.speex.org/;
    description = "an Open Source/Free Software patent-free audio compression format designed for speech";
    license = licenses.bsd3;
    platforms = platforms.unix;
    maintainers = with maintainers; [ wkennington ];
>>>>>>> 7f9ccc62
  };
}<|MERGE_RESOLUTION|>--- conflicted
+++ resolved
@@ -1,31 +1,19 @@
 { stdenv, fetchurl, autoreconfHook, pkgconfig, fftw, speexdsp }:
 
 stdenv.mkDerivation rec {
-<<<<<<< HEAD
-  name = "speex-1.2rc1";
+  name = "speex-1.2rc2";
 
-=======
-  name = "speex-1.2rc2";
-  
->>>>>>> 7f9ccc62
   src = fetchurl {
     url = "http://downloads.us.xiph.org/releases/speex/${name}.tar.gz";
     sha256 = "14g8ph39inkrif749lzjm089g7kwk0hymq1a3i9ch5gz8xr7r8na";
   };
 
-<<<<<<< HEAD
-  buildInputs = [ libogg ];
-
-  outputs = [ "dev" "out" "bin" "doc" ];
-
-  meta = {
-    homepage = http://www.speex.org/;
-    description = "A audio compression codec designed for speech";
-=======
   postPatch = ''
     sed -i '/AC_CONFIG_MACRO_DIR/i PKG_PROG_PKG_CONFIG' configure.ac
   '';
-  
+
+  outputs = [ "dev" "out" "doc" ];
+
   nativeBuildInputs = [ autoreconfHook pkgconfig ];
   buildInputs = [ fftw speexdsp ];
 
@@ -42,6 +30,5 @@
     license = licenses.bsd3;
     platforms = platforms.unix;
     maintainers = with maintainers; [ wkennington ];
->>>>>>> 7f9ccc62
   };
 }