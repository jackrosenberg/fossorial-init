--- conflicted
+++ resolved
@@ -14,12 +14,7 @@
     else  variant;
 
 in stdenv.mkDerivation rec {
-<<<<<<< HEAD
   name = "${pname}-${version}";
-=======
-  name = "pcre${lib.optionalString (withCharSize != 8) (toString withCharSize)}-${version}";
-  version = "8.38";
->>>>>>> cdc5326a
 
   src = fetchurl {
     url = "ftp://ftp.csx.cam.ac.uk/pub/software/programming/pcre/pcre-${version}.tar.bz2";
@@ -32,20 +27,12 @@
 
   outputs = [ "dev" "out" "bin" "doc" "man" ];
 
-<<<<<<< HEAD
   configureFlags = [
     "--enable-jit"
     "--enable-unicode-properties"
     "--disable-cpp"
   ]
     ++ optional (variant != null) "--enable-${variant}";
-=======
-  configureFlags =
-    [ "--enable-jit" ]
-    ++ lib.optional unicodeSupport "--enable-unicode-properties"
-    ++ lib.optional (!cplusplusSupport) "--disable-cpp"
-    ++ charFlags;
->>>>>>> cdc5326a
 
   doCheck = with stdenv; !(isCygwin || isFreeBSD);
     # XXX: test failure on Cygwin
