{
  lib,
  stdenv,
  cmake,
  fetchFromGitHub,
  freetype,
  gtk3-x11,
  pcre,
  pkg-config,
  webkitgtk_4_1,
  xorg,
}:
stdenv.mkDerivation rec {
  pname = "rnnoise-plugin";
  version = "1.10";

  src = fetchFromGitHub {
    owner = "werman";
    repo = "noise-suppression-for-voice";
    rev = "v${version}";
    sha256 = "sha256-sfwHd5Fl2DIoGuPDjELrPp5KpApZJKzQikCJmCzhtY8=";
  };

  nativeBuildInputs = [
    cmake
    pkg-config
  ];

  patches = lib.optionals stdenv.hostPlatform.isDarwin [
    # Ubsan seems to be broken on aarch64-darwin, it produces linker errors similar to https://github.com/NixOS/nixpkgs/issues/140751
    ./disable-ubsan.patch
  ];

  buildInputs =
    [
      freetype
      gtk3-x11
      pcre
      xorg.libX11
      xorg.libXrandr
    ]
    ++ lib.optionals stdenv.hostPlatform.isLinux [
<<<<<<< HEAD
      webkitgtk_4_1
    ]
    ++ lib.optionals stdenv.hostPlatform.isDarwin [
      WebKit
      MetalKit
      CoreAudioKit
      simd
=======
      webkitgtk_4_0
>>>>>>> afb0a60d
    ];

  meta = with lib; {
    description = "Real-time noise suppression plugin for voice based on Xiph's RNNoise";
    homepage = "https://github.com/werman/noise-suppression-for-voice";
    license = licenses.gpl3;
    platforms = platforms.all;
    maintainers = with maintainers; [
      panaeon
      henrikolsson
      sciencentistguy
    ];
  };
}<|MERGE_RESOLUTION|>--- conflicted
+++ resolved
@@ -40,17 +40,7 @@
       xorg.libXrandr
     ]
     ++ lib.optionals stdenv.hostPlatform.isLinux [
-<<<<<<< HEAD
       webkitgtk_4_1
-    ]
-    ++ lib.optionals stdenv.hostPlatform.isDarwin [
-      WebKit
-      MetalKit
-      CoreAudioKit
-      simd
-=======
-      webkitgtk_4_0
->>>>>>> afb0a60d
     ];
 
   meta = with lib; {
