{ stdenv, lib, fetchFromGitHub
, autoreconfHook, autoconf-archive, pkg-config, doxygen, perl
, openssl, json_c, curl, libgcrypt
, cmocka, uthash, swtpm, iproute2, procps, which
, libuuid, libtpms
}:
let
  # Avoid a circular dependency on Linux systems (systemd depends on tpm2-tss,
  # tpm2-tss tests depend on procps, procps depends on systemd by default). This
  # needs to be conditional based on isLinux because procps for other systems
  # might not support the withSystemd option.
  procpsWithoutSystemd = procps.override { withSystemd = false; };
  procps_pkg = if stdenv.hostPlatform.isLinux then procpsWithoutSystemd else procps;
in

stdenv.mkDerivation rec {
  pname = "tpm2-tss";
  version = "4.1.3";

  src = fetchFromGitHub {
    owner = "tpm2-software";
    repo = pname;
    rev = version;
    hash = "sha256-BP28utEUI9g1VNv3lCXuiKrDtEImFQxxZfIjLiE3Wr8=";
  };

  outputs = [ "out" "man" "dev" ];

  nativeBuildInputs = [
    autoreconfHook autoconf-archive pkg-config doxygen perl
  ];

  buildInputs = [
    openssl json_c curl libgcrypt uthash libuuid libtpms
  ]
  # cmocka is checked in the configure script
  # when unit and/or integration testing is enabled
  # cmocka doesn't build with pkgsStatic, and we don't need it anyway
  # when tests are not run
  ++ lib.optional doInstallCheck cmocka;

  nativeInstallCheckInputs = [
    cmocka which openssl procps_pkg iproute2 swtpm
  ];

  strictDeps = true;
  preAutoreconf = "./bootstrap";

  enableParallelBuilding = true;

  patches = [
    # Do not rely on dynamic loader path
    # TCTI loader relies on dlopen(), this patch prefixes all calls with the output directory
    ./no-dynamic-loader-path.patch

    # Configure script expects tools from shadow (e.g. useradd) but they are
    # actually optional (and we can’t use them in Nix sandbox anyway). Make the
    # check in configure.ac a warning instead of an error so that we can run
    # configure phase on platforms that don’t have shadow package (e.g. macOS).
    # Note that *on platforms* does not mean *for platform* i.e. this is for
    # cross-compilation, tpm2-tss does not support macOS, see upstream issue:
    # https://github.com/tpm2-software/tpm2-tss/issues/2629
    # See also
    # https://github.com/tpm2-software/tpm2-tss/blob/6c46325b466f35d40c2ed1043bfdfcfb8a367a34/Makefile.am#L880-L898
    ./no-shadow.patch
  ];

  postPatch = ''
    patchShebangs script
    substituteInPlace src/tss2-tcti/tctildr-dl.c \
      --replace-fail '@PREFIX@' $out/lib/
    substituteInPlace ./test/unit/tctildr-dl.c \
      --replace-fail '@PREFIX@' $out/lib/
    substituteInPlace ./bootstrap \
      --replace-fail 'git describe --tags --always --dirty' 'echo "${version}"'
    for src in src/tss2-tcti/tcti-libtpms.c test/unit/tcti-libtpms.c; do
      substituteInPlace "$src" \
        --replace-fail '"libtpms.so"' '"${libtpms.out}/lib/libtpms.so"' \
        --replace-fail '"libtpms.so.0"' '"${libtpms.out}/lib/libtpms.so.0"'
    done
<<<<<<< HEAD
  '';
=======
  ''
    # tcti tests rely on mocking function calls, which appears not to be supported
    # on clang
    + lib.optionalString stdenv.cc.isClang ''
      sed -i '/TESTS_UNIT / {
        /test\/unit\/tcti-swtpm/d;
        /test\/unit\/tcti-mssim/d;
        /test\/unit\/tcti-device/d
      }' Makefile-test.am
    '';
>>>>>>> 535a417c

  configureFlags = lib.optionals doInstallCheck [
    "--enable-unit"
    "--enable-integration"
  ];

  postInstall = ''
    # Do not install the upstream udev rules, they rely on specific
    # users/groups which aren't guaranteed to exist on the system.
    rm -R $out/lib/udev
  '';

  doCheck = false;
  doInstallCheck = stdenv.buildPlatform.canExecute stdenv.hostPlatform;
  # Since we rewrote the load path in the dynamic loader for the TCTI
  # The various tcti implementation should be placed in their target directory
  # before we could run tests, so we make turn checkPhase into installCheckPhase
  installCheckTarget = "check";

  meta = with lib; {
    description = "OSS implementation of the TCG TPM2 Software Stack (TSS2)";
    homepage = "https://github.com/tpm2-software/tpm2-tss";
    license = licenses.bsd2;
    platforms = platforms.linux;
    maintainers = with maintainers; [ baloo ];
  };
}<|MERGE_RESOLUTION|>--- conflicted
+++ resolved
@@ -78,9 +78,6 @@
         --replace-fail '"libtpms.so"' '"${libtpms.out}/lib/libtpms.so"' \
         --replace-fail '"libtpms.so.0"' '"${libtpms.out}/lib/libtpms.so.0"'
     done
-<<<<<<< HEAD
-  '';
-=======
   ''
     # tcti tests rely on mocking function calls, which appears not to be supported
     # on clang
@@ -91,7 +88,6 @@
         /test\/unit\/tcti-device/d
       }' Makefile-test.am
     '';
->>>>>>> 535a417c
 
   configureFlags = lib.optionals doInstallCheck [
     "--enable-unit"
