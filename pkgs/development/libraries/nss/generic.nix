{ version, hash }:
{ lib
, stdenv
, fetchurl
, nspr
, perl
, zlib
, sqlite
, ninja
, darwin
, fixDarwinDylibNames
, buildPackages
, useP11kit ? true
, p11-kit
, # allow FIPS mode. Note that this makes the output non-reproducible.
  # https://developer.mozilla.org/en-US/docs/Mozilla/Projects/NSS/NSS_Tech_Notes/nss_tech_note6
  enableFIPS ? false
, nixosTests
}:

let
  underscoreVersion = lib.replaceStrings [ "." ] [ "_" ] version;
in
stdenv.mkDerivation rec {
  pname = "nss";
  inherit version;

  src = fetchurl {
    url = "mirror://mozilla/security/nss/releases/NSS_${underscoreVersion}_RTM/src/${pname}-${version}.tar.gz";
    inherit hash;
  };

  depsBuildBuild = [ buildPackages.stdenv.cc ];

  nativeBuildInputs = [ perl ninja (buildPackages.python3.withPackages (ps: with ps; [ gyp ])) ]
    ++ lib.optionals stdenv.hostPlatform.isDarwin [ darwin.cctools fixDarwinDylibNames ];

  buildInputs = [ zlib sqlite ];

  propagatedBuildInputs = [ nspr ];

  patches = [
    # Based on http://patch-tracker.debian.org/patch/series/dl/nss/2:3.15.4-1/85_security_load.patch
    ./85_security_load_3.85+.patch
    ./fix-cross-compilation.patch
<<<<<<< HEAD
=======
  ] ++ lib.optionals (lib.versionOlder version "3.89") [
    # Backport gcc-13 build fix:
    #  https://bugzilla.mozilla.org/show_bug.cgi?id=1771273
    #  https://hg.mozilla.org/projects/nss/raw-rev/21e7aaa1f7d94bca15d997e5b4c2329b32fad21a
    ./gcc-13-esr.patch
  ] ++ lib.optionals (lib.versionAtLeast version "3.90" && lib.versionOlder version "3.91") [
>>>>>>> 30a5d929
    # https://bugzilla.mozilla.org/show_bug.cgi?id=1836925
    # https://phabricator.services.mozilla.com/D180068
    ./remove-c25519-support.patch
  ];

  patchFlags = [ "-p0" ];

  postPatch = ''
    patchShebangs nss

    for f in nss/coreconf/config.gypi nss/build.sh nss/coreconf/config.gypi; do
      substituteInPlace "$f" --replace "/usr/bin/env" "${buildPackages.coreutils}/bin/env"
    done

    substituteInPlace nss/coreconf/config.gypi --replace "/usr/bin/grep" "${buildPackages.coreutils}/bin/env grep"
  '' + lib.optionalString stdenv.hostPlatform.isDarwin ''
    substituteInPlace nss/coreconf/Darwin.mk --replace '@executable_path/$(notdir $@)' "$out/lib/\$(notdir \$@)"
    substituteInPlace nss/coreconf/config.gypi --replace "'DYLIB_INSTALL_NAME_BASE': '@executable_path'" "'DYLIB_INSTALL_NAME_BASE': '$out/lib'"
  '';

  outputs = [ "out" "dev" "tools" ];

  preConfigure = "cd nss";

  buildPhase =
    let
      getArch = platform:
        if platform.isx86_64 then "x64"
        else if platform.isx86_32 then "ia32"
        else if platform.isAarch32 then "arm"
        else if platform.isAarch64 then "arm64"
        else if platform.isPower && platform.is64bit then
          (
            if platform.isLittleEndian then "ppc64le" else "ppc64"
          )
        else platform.parsed.cpu.name;
      # yes, this is correct. nixpkgs uses "host" for the platform the binary will run on whereas nss uses "host" for the platform that the build is running on
      target = getArch stdenv.hostPlatform;
      host = getArch stdenv.buildPlatform;
    in
    ''
      runHook preBuild

      sed -i 's|nss_dist_dir="$dist_dir"|nss_dist_dir="'$out'"|;s|nss_dist_obj_dir="$obj_dir"|nss_dist_obj_dir="'$out'"|' build.sh
      ./build.sh -v --opt \
        --with-nspr=${nspr.dev}/include:${nspr.out}/lib \
        --system-sqlite \
        --enable-legacy-db \
        --target ${target} \
        -Dhost_arch=${host} \
        -Duse_system_zlib=1 \
        --enable-libpkix \
        -j $NIX_BUILD_CORES \
        ${lib.optionalString enableFIPS "--enable-fips"} \
        ${lib.optionalString stdenv.isDarwin "--clang"} \
        ${lib.optionalString (stdenv.hostPlatform != stdenv.buildPlatform) "--disable-tests"}

      runHook postBuild
    '';

  env.NIX_CFLAGS_COMPILE = toString ([
    "-Wno-error"
    "-DNIX_NSS_LIBDIR=\"${placeholder "out"}/lib/\""
  ] ++ lib.optionals stdenv.hostPlatform.is64bit [
    "-DNSS_USE_64=1"
  ] ++ lib.optionals stdenv.hostPlatform.isILP32 [
    "-DNS_PTR_LE_32=1" # See RNG_RandomUpdate() in drdbg.c
  ]);

  installPhase = ''
    runHook preInstall

    rm -rf $out/private
    find $out -name "*.TOC" -delete
    mv $out/public $out/include

    ln -s lib $out/lib64

    # Upstream issue: https://bugzilla.mozilla.org/show_bug.cgi?id=530672
    # https://gitweb.gentoo.org/repo/gentoo.git/plain/dev-libs/nss/files/nss-3.32-gentoo-fixups.patch?id=af1acce6c6d2c3adb17689261dfe2c2b6771ab8a
    NSS_MAJOR_VERSION=`grep "NSS_VMAJOR" lib/nss/nss.h | awk '{print $3}'`
    NSS_MINOR_VERSION=`grep "NSS_VMINOR" lib/nss/nss.h | awk '{print $3}'`
    NSS_PATCH_VERSION=`grep "NSS_VPATCH" lib/nss/nss.h | awk '{print $3}'`
    PREFIX="$out"

    mkdir -p $out/lib/pkgconfig
    sed -e "s,%prefix%,$PREFIX," \
        -e "s,%exec_prefix%,$PREFIX," \
        -e "s,%libdir%,$PREFIX/lib64," \
        -e "s,%includedir%,$dev/include/nss," \
        -e "s,%NSS_VERSION%,$NSS_MAJOR_VERSION.$NSS_MINOR_VERSION.$NSS_PATCH_VERSION,g" \
        -e "s,%NSPR_VERSION%,4.16,g" \
        pkg/pkg-config/nss.pc.in > $out/lib/pkgconfig/nss.pc
    chmod 0644 $out/lib/pkgconfig/nss.pc

    sed -e "s,@prefix@,$PREFIX," \
        -e "s,@MOD_MAJOR_VERSION@,$NSS_MAJOR_VERSION," \
        -e "s,@MOD_MINOR_VERSION@,$NSS_MINOR_VERSION," \
        -e "s,@MOD_PATCH_VERSION@,$NSS_PATCH_VERSION," \
        pkg/pkg-config/nss-config.in > $out/bin/nss-config
    chmod 0755 $out/bin/nss-config
  '';

  postInstall = lib.optionalString useP11kit ''
    # Replace built-in trust with p11-kit connection
    ln -sf ${p11-kit}/lib/pkcs11/p11-kit-trust.so $out/lib/libnssckbi.so
  '';

  postFixup =
    let
      isCross = stdenv.hostPlatform != stdenv.buildPlatform;
      nss = if isCross then buildPackages.nss.tools else "$out";
    in
    (lib.optionalString enableFIPS (''
      for libname in freebl3 nssdbm3 softokn3
      do libfile="$out/lib/lib$libname${stdenv.hostPlatform.extensions.sharedLibrary}"'' +
    (if stdenv.isDarwin
    then ''
      DYLD_LIBRARY_PATH=$out/lib:${nspr.out}/lib \
    '' else ''
      LD_LIBRARY_PATH=$out/lib:${nspr.out}/lib \
    '') + ''
          ${nss}/bin/shlibsign -v -i "$libfile"
      done
    '')) +
    ''
      moveToOutput bin "$tools"
      moveToOutput bin/nss-config "$dev"
      moveToOutput lib/libcrmf.a "$dev" # needed by firefox, for example
      rm -f "$out"/lib/*.a

      runHook postInstall
    '';

  passthru.updateScript = ./update.sh;

  passthru.tests = {
    inherit (nixosTests) firefox firefox-esr-102;
  };

  meta = with lib; {
    homepage = "https://developer.mozilla.org/en-US/docs/Mozilla/Projects/NSS";
    description = "A set of libraries for development of security-enabled client and server applications";
    changelog = "https://github.com/nss-dev/nss/blob/master/doc/rst/releases/nss_${underscoreVersion}.rst";
    maintainers = with maintainers; [ hexa ajs124 ];
    license = licenses.mpl20;
    platforms = platforms.all;
  };
}<|MERGE_RESOLUTION|>--- conflicted
+++ resolved
@@ -43,15 +43,7 @@
     # Based on http://patch-tracker.debian.org/patch/series/dl/nss/2:3.15.4-1/85_security_load.patch
     ./85_security_load_3.85+.patch
     ./fix-cross-compilation.patch
-<<<<<<< HEAD
-=======
-  ] ++ lib.optionals (lib.versionOlder version "3.89") [
-    # Backport gcc-13 build fix:
-    #  https://bugzilla.mozilla.org/show_bug.cgi?id=1771273
-    #  https://hg.mozilla.org/projects/nss/raw-rev/21e7aaa1f7d94bca15d997e5b4c2329b32fad21a
-    ./gcc-13-esr.patch
-  ] ++ lib.optionals (lib.versionAtLeast version "3.90" && lib.versionOlder version "3.91") [
->>>>>>> 30a5d929
+  ] ++ lib.optionals (lib.versionOlder version "3.91") [
     # https://bugzilla.mozilla.org/show_bug.cgi?id=1836925
     # https://phabricator.services.mozilla.com/D180068
     ./remove-c25519-support.patch
