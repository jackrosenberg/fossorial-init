--- conflicted
+++ resolved
@@ -40,7 +40,9 @@
     # Get rid of more unnecessary stuff.
     rm -rf $out/var $out/sbin/sln
 
-<<<<<<< HEAD
+    for i in $out/lib/*.a; do
+        strip -S "$i"
+    done
     # Put libraries for static linking in a separate output.  Note
     # that libc_nonshared.a and libpthread_nonshared.a are required
     # for dynamically-linked applications.
@@ -51,11 +53,6 @@
     # Work around a Nix bug: hard links across outputs cause a build failure.
     cp $bin/bin/getconf $bin/bin/getconf_
     mv $bin/bin/getconf_ $bin/bin/getconf
-=======
-    for i in $out/lib/*.a; do
-        strip -S "$i"
-    done
->>>>>>> a26357ee
 }
 
 genericBuild