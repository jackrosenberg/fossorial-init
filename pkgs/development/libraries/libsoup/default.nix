{ stdenv, fetchurl, glib, libxml2, pkgconfig, intltool, python
, gnomeSupport ? true, libgnome_keyring, sqlite, glib_networking }:

stdenv.mkDerivation {
  name = "libsoup-2.40.3";

  src = fetchurl {
    url = mirror://gnome/sources/libsoup/2.40/libsoup-2.40.3.tar.xz;
    sha256 = "82c92f1f6f4cbfd501df783ed87e7de9410b4a12a3bb0b19c64722e185d2bbc9";
  };

  buildNativeInputs = [ pkgconfig intltool python ];

<<<<<<< HEAD
  nativeBuildInputs = [ pkgconfig ];
=======
>>>>>>> 1a52c765
  propagatedBuildInputs = [ glib libxml2 ]
    ++ stdenv.lib.optionals gnomeSupport [ libgnome_keyring sqlite ];

  passthru.propagatedUserEnvPackages = [ glib_networking ];

  # glib_networking is a runtime dependency, not a compile-time dependency
  configureFlags = "--disable-tls-check";

  preConfigure = ''
    substituteInPlace libsoup/tld-parser.py \
      --replace "/usr/bin/env python" ${python}/bin/python
  '';

  meta = {
    inherit (glib.meta) maintainers platforms;
  };
}<|MERGE_RESOLUTION|>--- conflicted
+++ resolved
@@ -9,12 +9,8 @@
     sha256 = "82c92f1f6f4cbfd501df783ed87e7de9410b4a12a3bb0b19c64722e185d2bbc9";
   };
 
-  buildNativeInputs = [ pkgconfig intltool python ];
+  nativeBuildInputs = [ pkgconfig intltool python ];
 
-<<<<<<< HEAD
-  nativeBuildInputs = [ pkgconfig ];
-=======
->>>>>>> 1a52c765
   propagatedBuildInputs = [ glib libxml2 ]
     ++ stdenv.lib.optionals gnomeSupport [ libgnome_keyring sqlite ];
 
