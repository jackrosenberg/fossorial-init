--- conflicted
+++ resolved
@@ -8,13 +8,8 @@
     sha256 = "1lg1n3a6r41492r7in0fpvzc7909mc5ir9z0gd3qh2pz4yalmyal";
   };
 
-<<<<<<< HEAD
   outputs = [ "dev" "out" "doc" ];
 
-  buildInputs = [ pkgconfig ];
-=======
-  outputs = [ "out" "doc" ];
->>>>>>> 33373d93
 
   nativeBuildInputs = [ pkgconfig ];
   propagatedBuildInputs = [ libogg ];
