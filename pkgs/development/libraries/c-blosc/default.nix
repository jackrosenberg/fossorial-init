{ stdenv, fetchFromGitHub, cmake }:

stdenv.mkDerivation rec {
<<<<<<< HEAD
  name = "c-blosc-${version}";
  version = "1.17.0";
=======
  pname = "c-blosc";
  version = "1.16.3";
>>>>>>> d0b3711f

  src = fetchFromGitHub {
    owner = "Blosc";
    repo = "c-blosc";
    rev = "v${version}";
    sha256 = "0c4vh7kyxm57jclk8jlcnc11w7nd2m81qk454gav58aji85w16hg";
  };

  buildInputs = [ cmake ];

  enableParallelBuilding = true;

  meta = with stdenv.lib; {
    description = "A blocking, shuffling and loss-less compression library";
    homepage = http://www.blosc.org;
    license = licenses.bsd3;
    platforms = platforms.all;
  };
}<|MERGE_RESOLUTION|>--- conflicted
+++ resolved
@@ -1,13 +1,8 @@
 { stdenv, fetchFromGitHub, cmake }:
 
 stdenv.mkDerivation rec {
-<<<<<<< HEAD
-  name = "c-blosc-${version}";
+  pname = "c-blosc";
   version = "1.17.0";
-=======
-  pname = "c-blosc";
-  version = "1.16.3";
->>>>>>> d0b3711f
 
   src = fetchFromGitHub {
     owner = "Blosc";
