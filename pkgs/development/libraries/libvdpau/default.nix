--- conflicted
+++ resolved
@@ -14,12 +14,8 @@
 
   propagatedBuildInputs = [ xorg.libX11 ];
 
-<<<<<<< HEAD
-  configureFlags = [ "--with-module-dir=${mesa_noglu.driverLink}/lib/vdpau" ];
-=======
   configureFlags = stdenv.lib.optional stdenv.isLinux
     "--with-module-dir=${mesa_noglu.driverLink}/lib/vdpau";
->>>>>>> 0ee75214
 
   installFlags = [ "moduledir=$(out)/lib/vdpau" ];
 
