--- conflicted
+++ resolved
@@ -24,7 +24,6 @@
 
   enableParallelBuilding = true;
 
-<<<<<<< HEAD
   postInstall =
     ''
       mkdir $dev/bin $dev/lib
@@ -32,8 +31,6 @@
       mv $out/lib/pkgconfig $dev/lib
     '';
 
-=======
->>>>>>> 084626de
   meta = {
     homepage = http://apr.apache.org/;
     description = "The Apache Portable Runtime library";
