{ stdenv, fetchurl, pkgconfig, libtool, perl }:

stdenv.mkDerivation rec {
<<<<<<< HEAD
  pname = "ace";
  version = "6.5.5";
=======
  name = "ace-${version}";
  version = "6.5.6";
>>>>>>> ffbb4d26

  src = fetchurl {
    url = "http://download.dre.vanderbilt.edu/previous_versions/ACE-${version}.tar.bz2";
    sha256 = "15lfjc8r854hvjfvimhnqc3987b3cdngilhkii9rwpzginbyipi4";
  };

  enableParallelBuilding = true;

  nativeBuildInputs = [ pkgconfig libtool ];
  buildInputs = [ perl ];

  patchPhase = ''substituteInPlace ./MPC/prj_install.pl \
    --replace /usr/bin/perl "${perl}/bin/perl"'';
  
  preConfigure = ''
    export INSTALL_PREFIX=$out
    export ACE_ROOT=$(pwd)
    export LD_LIBRARY_PATH="$ACE_ROOT/ace:$ACE_ROOT/lib"
    echo '#include "ace/config-linux.h"' > ace/config.h
    echo 'include $(ACE_ROOT)/include/makeinclude/platform_linux.GNU'\
    > include/makeinclude/platform_macros.GNU
  '';

  meta = with stdenv.lib; {
    description = "ADAPTIVE Communication Environment";
    homepage = http://www.dre.vanderbilt.edu/~schmidt/ACE.html;
    license = licenses.doc;
    platforms = platforms.linux;
    maintainers = [ maintainers.nico202 ];
  };
}<|MERGE_RESOLUTION|>--- conflicted
+++ resolved
@@ -1,13 +1,8 @@
 { stdenv, fetchurl, pkgconfig, libtool, perl }:
 
 stdenv.mkDerivation rec {
-<<<<<<< HEAD
   pname = "ace";
-  version = "6.5.5";
-=======
-  name = "ace-${version}";
   version = "6.5.6";
->>>>>>> ffbb4d26
 
   src = fetchurl {
     url = "http://download.dre.vanderbilt.edu/previous_versions/ACE-${version}.tar.bz2";
@@ -21,7 +16,7 @@
 
   patchPhase = ''substituteInPlace ./MPC/prj_install.pl \
     --replace /usr/bin/perl "${perl}/bin/perl"'';
-  
+
   preConfigure = ''
     export INSTALL_PREFIX=$out
     export ACE_ROOT=$(pwd)
