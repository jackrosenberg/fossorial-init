--- conflicted
+++ resolved
@@ -1,52 +1,3 @@
-<<<<<<< HEAD
-{ stdenv
-, fetchurl
-, lib
-, pkg-config
-, meson
-, ninja
-, gettext
-, python3
-, gstreamer
-, graphene
-, orc
-, pango
-, libtheora
-, libintl
-, libopus
-, isocodes
-, libjpeg
-, libpng
-, tremor # provides 'virbisidec'
-, libGL
-, withIntrospection ? lib.meta.availableOn stdenv.hostPlatform gobject-introspection && stdenv.hostPlatform.emulatorAvailable buildPackages
-, buildPackages
-, gobject-introspection
-, enableX11 ? stdenv.hostPlatform.isLinux
-, libXext
-, libXi
-, libXv
-, libdrm
-, enableWayland ? stdenv.hostPlatform.isLinux
-, wayland-scanner
-, wayland
-, wayland-protocols
-, enableAlsa ? stdenv.hostPlatform.isLinux
-, alsa-lib
-# TODO: fix once x86_64-darwin sdk updated
-, enableCocoa ? (stdenv.hostPlatform.isDarwin && stdenv.hostPlatform.isAarch64)
-, Cocoa
-, OpenGL
-, enableGl ? (enableX11 || enableWayland || enableCocoa)
-, enableCdparanoia ? (!stdenv.hostPlatform.isDarwin)
-, cdparanoia
-, glib
-, testers
-# Checks meson.is_cross_build(), so even canExecute isn't enough.
-, enableDocumentation ? stdenv.hostPlatform == stdenv.buildPlatform
-, hotdoc
-, directoryListingUpdater
-=======
 {
   stdenv,
   fetchurl,
@@ -96,7 +47,7 @@
   # Checks meson.is_cross_build(), so even canExecute isn't enough.
   enableDocumentation ? stdenv.hostPlatform == stdenv.buildPlatform,
   hotdoc,
->>>>>>> a02c6ca8
+  directoryListingUpdater,
 }:
 
 stdenv.mkDerivation (finalAttrs: {
@@ -110,21 +61,10 @@
 
   separateDebugInfo = true;
 
-<<<<<<< HEAD
   src = fetchurl {
     url = "https://gstreamer.freedesktop.org/src/gst-plugins-base/gst-plugins-base-${finalAttrs.version}.tar.xz";
     hash = "sha256-4jGJ++0uxIZpA4LRBVwZ7q9arj6V4ldvxMiE2WqQ5p4=";
   };
-=======
-  src =
-    let
-      inherit (finalAttrs) pname version;
-    in
-    fetchurl {
-      url = "https://gstreamer.freedesktop.org/src/${pname}/${pname}-${version}.tar.xz";
-      hash = "sha256-69V7G+kkxuJPMn3VW6udj7quvl4dyPynhBgqsrEtI+s=";
-    };
->>>>>>> a02c6ca8
 
   strictDeps = true;
   depsBuildBuild = [
@@ -194,27 +134,9 @@
       libdrm
     ];
 
-<<<<<<< HEAD
-  mesonFlags = [
-    "-Dglib_debug=disabled" # cast checks should be disabled on stable releases
-    "-Dexamples=disabled" # requires many dependencies and probably not useful for our users
-    # See https://github.com/GStreamer/gst-plugins-base/blob/d64a4b7a69c3462851ff4dcfa97cc6f94cd64aef/meson_options.txt#L15 for a list of choices
-    "-Dgl_winsys=${lib.concatStringsSep "," (lib.optional enableX11 "x11" ++ lib.optional enableWayland "wayland" ++ lib.optional enableCocoa "cocoa")}"
-    (lib.mesonEnable "introspection" withIntrospection)
-    (lib.mesonEnable "doc" enableDocumentation)
-    (lib.mesonEnable "libvisual" false)
-  ] ++ lib.optionals (stdenv.buildPlatform != stdenv.hostPlatform) [
-    "-Dtests=disabled"
-  ]
-  ++ lib.optional (!enableX11) "-Dx11=disabled"
-  # TODO How to disable Wayland?
-  ++ lib.optional (!enableGl) "-Dgl=disabled"
-  ++ lib.optional (!enableAlsa) "-Dalsa=disabled"
-  ++ lib.optional (!enableCdparanoia) "-Dcdparanoia=disabled"
-  ++ lib.optional stdenv.hostPlatform.isDarwin "-Ddrm=disabled";
-=======
   mesonFlags =
     [
+      "-Dglib_debug=disabled" # cast checks should be disabled on stable releases
       "-Dexamples=disabled" # requires many dependencies and probably not useful for our users
       # See https://github.com/GStreamer/gst-plugins-base/blob/d64a4b7a69c3462851ff4dcfa97cc6f94cd64aef/meson_options.txt#L15 for a list of choices
       "-Dgl_winsys=${
@@ -237,7 +159,6 @@
     ++ lib.optional (!enableAlsa) "-Dalsa=disabled"
     ++ lib.optional (!enableCdparanoia) "-Dcdparanoia=disabled"
     ++ lib.optional stdenv.hostPlatform.isDarwin "-Ddrm=disabled";
->>>>>>> a02c6ca8
 
   postPatch = ''
     patchShebangs \
