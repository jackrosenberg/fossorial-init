{
  lib,
  stdenv,
  fetchurl,
  meson,
  ninja,
  pkg-config,
  python3,
  bash-completion,
  gst-plugins-base,
  gst-plugins-bad,
  gst-devtools,
  libxml2,
  flex,
  gettext,
  gobject-introspection,
  # Checks meson.is_cross_build(), so even canExecute isn't enough.
  enableDocumentation ? stdenv.hostPlatform == stdenv.buildPlatform,
  hotdoc,
<<<<<<< HEAD
  directoryListingUpdater,
=======
>>>>>>> a02c6ca8
}:

stdenv.mkDerivation (finalAttrs: {
  pname = "gst-editing-services";
  version = "1.26.0";

  outputs = [
    "out"
    "dev"
  ];

  src = fetchurl {
    url = "https://gstreamer.freedesktop.org/src/gst-editing-services/gst-editing-services-${finalAttrs.version}.tar.xz";
    hash = "sha256-r1sn9ck2MCc3IQDKwLrxkFUoBynfHMWN1ORU72mOsf8=";
  };

  nativeBuildInputs =
    [
      meson
      ninja
      pkg-config
      gettext
      gobject-introspection
      python3
      flex
    ]
    ++ lib.optionals enableDocumentation [
      hotdoc
    ];

  buildInputs = [
    bash-completion
    libxml2
    gst-devtools
    python3
  ];

  propagatedBuildInputs = [
    gst-plugins-base
    gst-plugins-bad
  ];

  mesonFlags = [
    (lib.mesonEnable "doc" enableDocumentation)
  ];

  postPatch = ''
    patchShebangs \
      scripts/extract-release-date-from-doap-file.py
  '';

  passthru = {
    updateScript = directoryListingUpdater { };
  };

  meta = with lib; {
    description = "Library for creation of audio/video non-linear editors";
    mainProgram = "ges-launch-1.0";
    homepage = "https://gstreamer.freedesktop.org";
    license = licenses.lgpl2Plus;
    platforms = platforms.unix;
    maintainers = [ ];
  };
})<|MERGE_RESOLUTION|>--- conflicted
+++ resolved
@@ -17,10 +17,7 @@
   # Checks meson.is_cross_build(), so even canExecute isn't enough.
   enableDocumentation ? stdenv.hostPlatform == stdenv.buildPlatform,
   hotdoc,
-<<<<<<< HEAD
   directoryListingUpdater,
-=======
->>>>>>> a02c6ca8
 }:
 
 stdenv.mkDerivation (finalAttrs: {
