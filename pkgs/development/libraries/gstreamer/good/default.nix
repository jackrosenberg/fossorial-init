--- conflicted
+++ resolved
@@ -1,63 +1,8 @@
-<<<<<<< HEAD
-{ lib, stdenv
-, fetchurl
-, fetchpatch
-, replaceVars
-, meson
-, nasm
-, ninja
-, pkg-config
-, python3
-, gst-plugins-base
-, orc
-, bzip2
-, gettext
-, libGL
-, libv4l
-, libdv
-, libavc1394
-, libiec61883
-, libvpx
-, libdrm
-, speex
-, opencore-amr
-, flac
-, taglib
-, libshout
-, cairo
-, gdk-pixbuf
-, aalib
-, libcaca
-, libsoup_3
-, libpulseaudio
-, libintl
-, libxml2
-, Cocoa
-, lame
-, mpg123
-, twolame
-, gtkSupport ? false, gtk3
-, qt5Support ? false, qt5
-, qt6Support ? false, qt6
-, raspiCameraSupport ? false, libraspberrypi
-, enableJack ? true, libjack2
-, enableX11 ? stdenv.hostPlatform.isLinux, xorg
-, ncurses
-, enableWayland ? stdenv.hostPlatform.isLinux
-, wayland
-, wayland-protocols
-, libgudev
-, wavpack
-, glib
-, openssl
-# Checks meson.is_cross_build(), so even canExecute isn't enough.
-, enableDocumentation ? stdenv.hostPlatform == stdenv.buildPlatform, hotdoc
-, directoryListingUpdater
-=======
 {
   lib,
   stdenv,
   fetchurl,
+  fetchpatch,
   replaceVars,
   meson,
   nasm,
@@ -115,7 +60,7 @@
   # Checks meson.is_cross_build(), so even canExecute isn't enough.
   enableDocumentation ? stdenv.hostPlatform == stdenv.buildPlatform,
   hotdoc,
->>>>>>> a02c6ca8
+  directoryListingUpdater,
 }:
 
 # MMAL is not supported on aarch64, see:
@@ -263,38 +208,10 @@
       libjack2
     ];
 
-<<<<<<< HEAD
-  mesonFlags = [
-    "-Dexamples=disabled" # requires many dependencies and probably not useful for our users
-    "-Dglib_debug=disabled" # cast checks should be disabled on stable releases
-    (lib.mesonEnable "doc" enableDocumentation)
-  ] ++ lib.optionals (!qt5Support) [
-    "-Dqt5=disabled"
-  ] ++ lib.optionals (!qt6Support) [
-    "-Dqt6=disabled"
-  ] ++ lib.optionals (!gtkSupport) [
-    "-Dgtk3=disabled"
-  ] ++ lib.optionals (!enableX11) [
-    "-Dximagesrc=disabled" # Linux-only
-  ] ++ lib.optionals (!enableJack) [
-    "-Djack=disabled"
-  ] ++ lib.optionals (!stdenv.hostPlatform.isLinux) [
-    "-Ddv1394=disabled" # Linux only
-    "-Doss4=disabled" # Linux only
-    "-Doss=disabled" # Linux only
-    "-Dpulse=disabled" # TODO check if we can keep this enabled
-    "-Dv4l2-gudev=disabled" # Linux-only
-    "-Dv4l2=disabled" # Linux-only
-  ] ++ (if raspiCameraSupport then [
-    "-Drpi-lib-dir=${libraspberrypi}/lib"
-  ] else [
-    "-Drpicamsrc=disabled"
-  ]);
-=======
   mesonFlags =
     [
       "-Dexamples=disabled" # requires many dependencies and probably not useful for our users
-      "-Dglib-asserts=disabled" # asserts should be disabled on stable releases
+      "-Dglib_debug=disabled" # cast checks should be disabled on stable releases
       (lib.mesonEnable "doc" enableDocumentation)
     ]
     ++ lib.optionals (!qt5Support) [
@@ -330,7 +247,6 @@
           "-Drpicamsrc=disabled"
         ]
     );
->>>>>>> a02c6ca8
 
   postPatch = ''
     patchShebangs \
