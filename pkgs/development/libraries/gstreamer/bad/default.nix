--- conflicted
+++ resolved
@@ -1,117 +1,3 @@
-<<<<<<< HEAD
-{ lib
-, stdenv
-, fetchurl
-, fetchpatch
-, replaceVars
-, meson
-, ninja
-, gettext
-, pkg-config
-, python3
-, gst-plugins-base
-, orc
-, gstreamer
-, gobject-introspection
-, wayland-scanner
-, enableZbar ? false
-, faacSupport ? false
-, faac
-, opencvSupport ? false
-, opencv4
-, faad2
-, lcevcdec
-, ldacbt
-, liblc3
-, libass
-, lrdf
-, ladspaH
-, lcms2
-, libnice
-, webrtc-audio-processing_1
-, lilv
-, lv2
-, serd
-, sord
-, sratom
-, libbs2b
-, libmodplug
-, libmpeg2
-, libmicrodns
-, openjpeg
-, libopus
-, librsvg
-, bluez
-, chromaprint
-, curl
-, fdk_aac
-, flite
-, gsm
-, json-glib
-, ajaSupport ? lib.meta.availableOn stdenv.hostPlatform libajantv2
-, libajantv2
-, libaom
-, libdc1394
-, libde265
-, libdrm
-, libdvdnav
-, libdvdread
-, libgudev
-, qrencode
-, libsndfile
-, libusb1
-, neon
-, openal
-, openexr_3
-, openh264Support ? lib.meta.availableOn stdenv.hostPlatform openh264
-, openh264
-, libopenmpt
-, pango
-, rtmpdump
-, sbc
-, soundtouch
-, spandsp
-, srtp
-, zbar
-, wayland-protocols
-, wildmidi
-, svt-av1
-, fluidsynth
-, libva
-, wayland
-, libwebp
-, gnutls
-, mjpegtools
-, libGL
-, addDriverRunpath
-, gtk3
-, libintl
-, game-music-emu
-, openssl
-, x265
-, libxml2
-, srt
-, vo-aacenc
-, libfreeaptx
-, zxing-cpp
-, usrsctp
-, VideoToolbox
-, AudioToolbox
-, AVFoundation
-, Cocoa
-, CoreMedia
-, CoreVideo
-, Foundation
-, MediaToolbox
-, directoryListingUpdater
-, enableGplPlugins ? true
-, bluezSupport ? stdenv.hostPlatform.isLinux
-# Causes every application using GstDeviceMonitor to send mDNS queries every 2 seconds
-, microdnsSupport ? false
-# Checks meson.is_cross_build(), so even canExecute isn't enough.
-, enableDocumentation ? stdenv.hostPlatform == stdenv.buildPlatform, hotdoc
-, guiSupport ? true
-=======
 {
   lib,
   stdenv,
@@ -134,10 +20,10 @@
   opencvSupport ? false,
   opencv4,
   faad2,
+  lcevcdec,
   ldacbt,
   liblc3,
   libass,
-  libkate,
   lrdf,
   ladspaH,
   lcms2,
@@ -192,13 +78,10 @@
   svt-av1,
   fluidsynth,
   libva,
-  libvdpau,
   wayland,
   libwebp,
-  xvidcore,
   gnutls,
   mjpegtools,
-  libGLU,
   libGL,
   addDriverRunpath,
   gtk3,
@@ -220,6 +103,7 @@
   CoreVideo,
   Foundation,
   MediaToolbox,
+  directoryListingUpdater,
   enableGplPlugins ? true,
   bluezSupport ? stdenv.hostPlatform.isLinux,
   # Causes every application using GstDeviceMonitor to send mDNS queries every 2 seconds
@@ -228,7 +112,6 @@
   enableDocumentation ? stdenv.hostPlatform == stdenv.buildPlatform,
   hotdoc,
   guiSupport ? true,
->>>>>>> a02c6ca8
 }:
 
 stdenv.mkDerivation (finalAttrs: {
@@ -278,83 +161,6 @@
       wayland-scanner
     ];
 
-<<<<<<< HEAD
-  buildInputs = [
-    gst-plugins-base
-    orc
-    json-glib
-    lcms2
-    ldacbt
-    liblc3
-    libass
-    webrtc-audio-processing_1
-    libbs2b
-    libmodplug
-    openjpeg
-    libopenmpt
-    libopus
-    librsvg
-    curl.dev
-    fdk_aac
-    gsm
-    lcevcdec
-    libaom
-    libdc1394
-    libde265
-    libdvdnav
-    libdvdread
-    libnice
-    qrencode
-    libsndfile
-    libusb1
-    neon
-    openal
-    openexr_3
-    rtmpdump
-    pango
-    soundtouch
-    srtp
-    fluidsynth
-    libwebp
-    gnutls
-    game-music-emu
-    openssl
-    libxml2
-    libintl
-    srt
-    vo-aacenc
-    libfreeaptx
-    zxing-cpp
-    usrsctp
-    wildmidi
-    svt-av1
-  ] ++ lib.optionals opencvSupport [
-    opencv4
-  ] ++ lib.optionals enableZbar [
-    zbar
-  ] ++ lib.optionals faacSupport [
-    faac
-  ] ++ lib.optionals enableGplPlugins [
-    libmpeg2
-    mjpegtools
-    faad2
-    x265
-  ] ++ lib.optionals bluezSupport [
-    bluez
-  ] ++ lib.optionals microdnsSupport [
-    libmicrodns
-  ] ++ lib.optionals openh264Support [
-    openh264
-  ] ++ lib.optionals ajaSupport [
-    libajantv2
-  ] ++ lib.optionals (gst-plugins-base.waylandEnabled && stdenv.hostPlatform.isLinux) [
-    libva # vaapi requires libva -> libdrm -> libpciaccess, which is Linux-only in nixpkgs
-    wayland
-    wayland-protocols
-  ] ++ lib.optionals (!stdenv.hostPlatform.isDarwin) [
-    # TODO: mjpegtools uint64_t is not compatible with guint64 on Darwin
-    mjpegtools
-=======
   buildInputs =
     [
       gst-plugins-base
@@ -364,7 +170,6 @@
       ldacbt
       liblc3
       libass
-      libkate
       webrtc-audio-processing_1
       libbs2b
       libmodplug
@@ -375,6 +180,7 @@
       curl.dev
       fdk_aac
       gsm
+      lcevcdec
       libaom
       libdc1394
       libde265
@@ -392,9 +198,7 @@
       soundtouch
       srtp
       fluidsynth
-      libvdpau
       libwebp
-      xvidcore
       gnutls
       game-music-emu
       openssl
@@ -443,7 +247,6 @@
     ++ lib.optionals (!stdenv.hostPlatform.isDarwin) [
       # TODO: mjpegtools uint64_t is not compatible with guint64 on Darwin
       mjpegtools
->>>>>>> a02c6ca8
 
       chromaprint
       flite
@@ -463,120 +266,7 @@
       sord
       sratom
 
-<<<<<<< HEAD
-    libGL
-  ] ++ lib.optionals guiSupport [
-    gtk3
-  ] ++ lib.optionals stdenv.hostPlatform.isDarwin [
-    # For unknown reasons the order is important, e.g. if
-    # VideoToolbox is last, we get:
-    #     fatal error: 'VideoToolbox/VideoToolbox.h' file not found
-    VideoToolbox
-    AudioToolbox
-    AVFoundation
-    Cocoa
-    CoreMedia
-    CoreVideo
-    Foundation
-    MediaToolbox
-  ];
-
-  mesonFlags = [
-    "-Dexamples=disabled" # requires many dependencies and probably not useful for our users
-    "-Dglib_debug=disabled" # cast checks should be disabled on stable releases
-
-    "-Damfcodec=disabled" # Windows-only
-    "-Dandroidmedia=disabled" # Requires Android system.
-    "-Davtp=disabled"
-    "-Dcuda-nvmm=disabled"
-    "-Ddirectshow=disabled" # Windows-only
-    "-Dqt6d3d11=disabled" # Windows-only
-    "-Ddts=disabled" # required `libdca` library not packaged in nixpkgs as of writing, and marked as "BIG FAT WARNING: libdca is still in early development"
-    "-Dzbar=${if enableZbar then "enabled" else "disabled"}"
-    "-Dfaac=${if faacSupport then "enabled" else "disabled"}"
-    "-Diqa=disabled" # required `dssim` library not packaging in nixpkgs as of writing, also this is AGPL so update license when adding support
-    "-Dlcevcencoder=disabled" # not packaged in nixpkgs as of writing
-    "-Dmagicleap=disabled" # required `ml_audio` library not packaged in nixpkgs as of writing
-    "-Dmsdk=disabled" # not packaged in nixpkgs as of writing / no Windows support
-    # As of writing, with `libmpcdec` in `buildInputs` we get
-    #   "Could not find libmpcdec header files, but Musepack was enabled via options"
-    # This is likely because nixpkgs has the header in libmpc/mpcdec.h
-    # instead of mpc/mpcdec.h, like Arch does. The situation is not trivial.
-    # There are apparently 2 things called `libmpcdec` from the same author:
-    #   * http://svn.musepack.net/libmpcdec/trunk/src/
-    #   * http://svn.musepack.net/libmpc/trunk/include/mpc/
-    # Fixing it likely requires to first figure out with upstream which one
-    # is needed, and then patching upstream to find it (though it probably
-    # already works on Arch?).
-    "-Dmusepack=disabled"
-    "-Dnvcomp=disabled"
-    "-Dnvdswrapper=disabled"
-    "-Dopenni2=disabled" # not packaged in nixpkgs as of writing
-    "-Dopensles=disabled" # not packaged in nixpkgs as of writing
-    "-Dsvthevcenc=disabled" # required `SvtHevcEnc` library not packaged in nixpkgs as of writing
-    "-Dsvtjpegxs=disabled" # not packaged in nixpkgs as of writing
-    "-Dteletext=disabled" # required `zvbi` library not packaged in nixpkgs as of writing
-    "-Dtinyalsa=disabled" # not packaged in nixpkgs as of writing
-    "-Dvoamrwbenc=disabled" # required `vo-amrwbenc` library not packaged in nixpkgs as of writing
-    "-Dvulkan=disabled" # Linux-only, and we haven't figured out yet which of the vulkan nixpkgs it needs
-    "-Dwasapi=disabled" # not packaged in nixpkgs as of writing / no Windows support
-    "-Dwasapi2=disabled" # not packaged in nixpkgs as of writing / no Windows support
-    "-Dwpe=disabled" # required `wpe-webkit` library not packaged in nixpkgs as of writing
-    "-Dgs=disabled" # depends on `google-cloud-cpp`
-    "-Donnx=disabled" # depends on `libonnxruntime` not packaged in nixpkgs as of writing
-    "-Dopenaptx=enabled" # since gstreamer-1.20.1 `libfreeaptx` is supported for circumventing the dubious license conflict with `libopenaptx`
-    "-Dopencv=${if opencvSupport then "enabled" else "disabled"}" # Reduces rebuild size when `config.cudaSupport = true`
-    "-Daja=${if ajaSupport then "enabled" else "disabled"}"
-    "-Dmicrodns=${if microdnsSupport then "enabled" else "disabled"}"
-    "-Dbluez=${if bluezSupport then "enabled" else "disabled"}"
-    (lib.mesonEnable "openh264" openh264Support)
-    (lib.mesonEnable "doc" enableDocumentation)
-    (lib.mesonEnable "directfb" false)
-  ]
-  ++ lib.optionals (!stdenv.hostPlatform.isLinux) [
-    "-Ddoc=disabled" # needs gstcuda to be enabled which is Linux-only
-    "-Dnvcodec=disabled" # Linux-only
-  ] ++ lib.optionals (!stdenv.hostPlatform.isLinux || !gst-plugins-base.waylandEnabled) [
-    "-Dva=disabled" # see comment on `libva` in `buildInputs`
-  ] ++ lib.optionals stdenv.hostPlatform.isDarwin [
-    "-Daja=disabled"
-    "-Dchromaprint=disabled"
-    "-Dflite=disabled"
-    "-Dkms=disabled" # renders to libdrm output
-    "-Dlv2=disabled"
-    "-Dsbc=disabled"
-    "-Dspandsp=disabled"
-    "-Ddvb=disabled"
-    "-Dfbdev=disabled"
-    "-Duvcgadget=disabled" # requires gudev
-    "-Duvch264=disabled" # requires gudev
-    "-Dv4l2codecs=disabled" # requires gudev
-    "-Dladspa=disabled" # requires lrdf
-  ] ++ lib.optionals (!stdenv.hostPlatform.isLinux || !stdenv.hostPlatform.isx86_64 || !gst-plugins-base.waylandEnabled) [
-    "-Dqsv=disabled" # Linux (and Windows) x86 only, makes va required
-  ] ++ lib.optionals (!gst-plugins-base.glEnabled) [
-    "-Dgl=disabled"
-  ] ++ lib.optionals (!gst-plugins-base.waylandEnabled || !guiSupport) [
-    "-Dgtk3=disabled" # Wayland-based GTK sink
-    "-Dwayland=disabled"
-  ] ++ lib.optionals (!gst-plugins-base.glEnabled) [
-    # `applemedia/videotexturecache.h` requires `gst/gl/gl.h`,
-    # but its meson build system does not declare the dependency.
-    "-Dapplemedia=disabled"
-  ] ++ (if enableGplPlugins then [
-    "-Dgpl=enabled"
-  ] else [
-    "-Ddts=disabled"
-    "-Dfaad=disabled"
-    "-Diqa=disabled"
-    "-Dmpeg2enc=disabled"
-    "-Dmplex=disabled"
-    "-Dresindvd=disabled"
-    "-Dx265=disabled"
-  ]);
-=======
       libGL
-      libGLU
     ]
     ++ lib.optionals guiSupport [
       gtk3
@@ -598,16 +288,19 @@
   mesonFlags =
     [
       "-Dexamples=disabled" # requires many dependencies and probably not useful for our users
-      "-Dglib-asserts=disabled" # asserts should be disabled on stable releases
+      "-Dglib_debug=disabled" # cast checks should be disabled on stable releases
 
       "-Damfcodec=disabled" # Windows-only
+      "-Dandroidmedia=disabled" # Requires Android system.
       "-Davtp=disabled"
+      "-Dcuda-nvmm=disabled"
       "-Ddirectshow=disabled" # Windows-only
       "-Dqt6d3d11=disabled" # Windows-only
       "-Ddts=disabled" # required `libdca` library not packaged in nixpkgs as of writing, and marked as "BIG FAT WARNING: libdca is still in early development"
       "-Dzbar=${if enableZbar then "enabled" else "disabled"}"
       "-Dfaac=${if faacSupport then "enabled" else "disabled"}"
       "-Diqa=disabled" # required `dssim` library not packaging in nixpkgs as of writing, also this is AGPL so update license when adding support
+      "-Dlcevcencoder=disabled" # not packaged in nixpkgs as of writing
       "-Dmagicleap=disabled" # required `ml_audio` library not packaged in nixpkgs as of writing
       "-Dmsdk=disabled" # not packaged in nixpkgs as of writing / no Windows support
       # As of writing, with `libmpcdec` in `buildInputs` we get
@@ -621,9 +314,12 @@
       # is needed, and then patching upstream to find it (though it probably
       # already works on Arch?).
       "-Dmusepack=disabled"
+      "-Dnvcomp=disabled"
+      "-Dnvdswrapper=disabled"
       "-Dopenni2=disabled" # not packaged in nixpkgs as of writing
       "-Dopensles=disabled" # not packaged in nixpkgs as of writing
       "-Dsvthevcenc=disabled" # required `SvtHevcEnc` library not packaged in nixpkgs as of writing
+      "-Dsvtjpegxs=disabled" # not packaged in nixpkgs as of writing
       "-Dteletext=disabled" # required `zvbi` library not packaged in nixpkgs as of writing
       "-Dtinyalsa=disabled" # not packaged in nixpkgs as of writing
       "-Dvoamrwbenc=disabled" # required `vo-amrwbenc` library not packaged in nixpkgs as of writing
@@ -698,7 +394,6 @@
           "-Dx265=disabled"
         ]
     );
->>>>>>> a02c6ca8
 
   # Argument list too long
   strictDeps = true;
