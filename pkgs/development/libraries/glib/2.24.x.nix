{ stdenv, fetchurl, pkgconfig, gettext, perl, libiconv, zlib }:

stdenv.mkDerivation rec {
  name = "glib-2.24.1";

  src = fetchurl {
    url = "mirror://gnome/sources/glib/2.24/${name}.tar.bz2";
    sha256 = "014c3da960bf17117371075c16495f05f36501db990851ceea658f15d2ea6d04";
  };

<<<<<<< HEAD
  buildInputs = [ pkgconfig gettext libiconv ];
  buildNativeInputs = [ perl ];
=======
  buildInputs = [ pkgconfig gettext perl ]
                ++ stdenv.lib.optional (!stdenv.isLinux) libiconv;
>>>>>>> 327a2eae

  propagatedBuildInputs = [ zlib ];

  meta = {
    description = "GLib, a C library of programming buildings blocks";

    longDescription = ''
      GLib provides the core application building blocks for libraries
      and applications written in C.  It provides the core object
      system used in GNOME, the main loop implementation, and a large
      set of utility functions for strings and common data structures.
    '';

    homepage = http://www.gtk.org/;

    license = "LGPLv2+";

    maintainers = [stdenv.lib.maintainers.raskin];
    platforms = stdenv.lib.platforms.linux;
  };
}<|MERGE_RESOLUTION|>--- conflicted
+++ resolved
@@ -8,13 +8,9 @@
     sha256 = "014c3da960bf17117371075c16495f05f36501db990851ceea658f15d2ea6d04";
   };
 
-<<<<<<< HEAD
-  buildInputs = [ pkgconfig gettext libiconv ];
+  buildInputs = [ pkgconfig gettext ]
+                ++ stdenv.lib.optional (!stdenv.isLinux) libiconv;
   buildNativeInputs = [ perl ];
-=======
-  buildInputs = [ pkgconfig gettext perl ]
-                ++ stdenv.lib.optional (!stdenv.isLinux) libiconv;
->>>>>>> 327a2eae
 
   propagatedBuildInputs = [ zlib ];
 
