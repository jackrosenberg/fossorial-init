--- conflicted
+++ resolved
@@ -8,13 +8,9 @@
     sha256 = "07qf6kb2zk512az481bbnsk9jycn477xpva1a726n5pzlzf9pmnw";
   };
 
-<<<<<<< HEAD
   outputs = [ "dev" "out" "bin" "doc" ];
 
-  buildNativeInputs = [ gettext ];
-=======
   nativeBuildInputs = [ gettext ];
->>>>>>> 8c4a613f
 
   configureFlags = "MAKE=make MSGFMT=msgfmt MSGMERGE=msgmerge XGETTEXT=xgettext ECHO=echo SED=sed AWK=gawk";
 
