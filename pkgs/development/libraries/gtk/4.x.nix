{ lib
, stdenv
, buildPackages
, substituteAll
, fetchurl
, pkg-config
, gettext
, graphene
, gi-docgen
, meson
, mesonEmulatorHook
, ninja
, python3
, makeWrapper
, shared-mime-info
, isocodes
, glib
, cairo
, pango
, pandoc
, gdk-pixbuf
, gobject-introspection
, fribidi
, harfbuzz
, xorg
, libepoxy
, libxkbcommon
, libpng
, libtiff
, libjpeg
, libxml2
, gnome
, gsettings-desktop-schemas
, gst_all_1
, sassc
, trackerSupport ? stdenv.isLinux
, tracker
, x11Support ? stdenv.isLinux
, waylandSupport ? stdenv.isLinux
, libGL
# experimental and can cause crashes in inspector
, vulkanSupport ? false
, shaderc
, vulkan-loader
, vulkan-headers
, wayland
, wayland-protocols
, wayland-scanner
, xineramaSupport ? stdenv.isLinux
, cupsSupport ? stdenv.isLinux
, compileSchemas ? stdenv.hostPlatform.emulatorAvailable buildPackages
, cups
, AppKit
, Cocoa
, libexecinfo
, broadwaySupport ? true
, testers
}:

let

  gtkCleanImmodulesCache = substituteAll {
    src = ./hooks/clean-immodules-cache.sh;
    gtk_module_path = "gtk-4.0";
    gtk_binary_version = "4.0.0";
  };

in

stdenv.mkDerivation (finalAttrs: {
  pname = "gtk4";
  version = "4.12.5";

  outputs = [ "out" "dev" ] ++ lib.optionals x11Support [ "devdoc" ];
  outputBin = "dev";

  setupHooks = [
    ./hooks/drop-icon-theme-cache.sh
    gtkCleanImmodulesCache
  ];

  src = fetchurl {
<<<<<<< HEAD
    url = "mirror://gnome/sources/gtk/${lib.versions.majorMinor version}/gtk-${version}.tar.xz";
    sha256 = "KLNW1ZDuaO9ibi75ggst0hRBSEqaBCpaPwxA6d/E9Pg=";
=======
    url = with finalAttrs; "mirror://gnome/sources/gtk/${lib.versions.majorMinor version}/gtk-${version}.tar.xz";
    sha256 = "umfGSY5Vmfko7a+54IoyCt+qUKsvDab8arIlL8LVdSA=";
>>>>>>> cbc4211f
  };

  depsBuildBuild = [
    pkg-config
  ];

  nativeBuildInputs = [
    gettext
    gobject-introspection
    makeWrapper
    meson
    ninja
    pkg-config
    python3
    sassc
    gi-docgen
    libxml2 # for xmllint
  ] ++ lib.optionals (compileSchemas && !stdenv.buildPlatform.canExecute stdenv.hostPlatform) [
    mesonEmulatorHook
  ] ++ lib.optionals waylandSupport [
    wayland-scanner
  ] ++ lib.optionals vulkanSupport [
    shaderc # for glslc
  ] ++ finalAttrs.setupHooks;

  buildInputs = [
    libxkbcommon
    libpng
    libtiff
    libjpeg
    (libepoxy.override { inherit x11Support; })
    isocodes
  ] ++ lib.optionals vulkanSupport [
    vulkan-headers
  ] ++ [
    gst_all_1.gst-plugins-base
    gst_all_1.gst-plugins-bad
    fribidi
    harfbuzz
  ] ++ (with xorg; [
    libICE
    libSM
    libXcursor
    libXdamage
    libXi
    libXrandr
    libXrender
  ]) ++ lib.optionals stdenv.isDarwin [
    AppKit
  ] ++ lib.optionals trackerSupport [
    tracker
  ] ++ lib.optionals waylandSupport [
    libGL
    wayland
    wayland-protocols
  ] ++ lib.optionals xineramaSupport [
    xorg.libXinerama
  ] ++ lib.optionals cupsSupport [
    cups
  ] ++ lib.optionals stdenv.isDarwin [
    Cocoa
  ] ++ lib.optionals stdenv.hostPlatform.isMusl [
    libexecinfo
  ];
  #TODO: colord?

  propagatedBuildInputs = [
    # Required by pkg-config files.
    cairo
    gdk-pixbuf
    glib
    graphene
    pango
  ] ++ lib.optionals waylandSupport [
    wayland
  ] ++ lib.optionals vulkanSupport [
    vulkan-loader
  ] ++ [
    # Required for GSettings schemas at runtime.
    # Will be picked up by wrapGAppsHook.
    gsettings-desktop-schemas
  ];

  mesonFlags = [
    # ../docs/tools/shooter.c:4:10: fatal error: 'cairo-xlib.h' file not found
    "-Ddocumentation=${lib.boolToString x11Support}"
    "-Dbuild-tests=false"
    "-Dtracker=${if trackerSupport then "enabled" else "disabled"}"
    "-Dbroadway-backend=${lib.boolToString broadwaySupport}"
  ] ++ lib.optionals vulkanSupport [
    "-Dvulkan=enabled"
  ] ++ lib.optionals (!cupsSupport) [
    "-Dprint-cups=disabled"
  ] ++ lib.optionals (stdenv.isDarwin && !stdenv.isAarch64) [
    "-Dmedia-gstreamer=disabled" # requires gstreamer-gl
  ] ++ lib.optionals (!x11Support) [
    "-Dx11-backend=false"
  ];

  doCheck = false; # needs X11

  separateDebugInfo = stdenv.isLinux;

  # These are the defines that'd you'd get with --enable-debug=minimum (default).
  # See: https://developer.gnome.org/gtk3/stable/gtk-building.html#extra-configuration-options
  env = {
    NIX_CFLAGS_COMPILE = "-DG_ENABLE_DEBUG -DG_DISABLE_CAST_CHECKS";
  } // lib.optionalAttrs stdenv.hostPlatform.isMusl {
    NIX_LDFLAGS = "-lexecinfo";
  };

  postPatch = ''
    # this conditional gates the installation of share/gsettings-schemas/.../glib-2.0/schemas/gschemas.compiled.
    substituteInPlace meson.build \
      --replace 'if not meson.is_cross_build()' 'if ${lib.boolToString compileSchemas}'

    files=(
      build-aux/meson/gen-demo-header.py
      build-aux/meson/gen-visibility-macros.py
      demos/gtk-demo/geninclude.py
      gdk/broadway/gen-c-array.py
      gdk/gen-gdk-gresources-xml.py
      gtk/gen-gtk-gresources-xml.py
      gtk/gentypefuncs.py
    )

    chmod +x ''${files[@]}
    patchShebangs ''${files[@]}

  '';

  preInstall = ''
    OLD_PATH="$PATH"
    PATH="$PATH:$dev/bin" # so the install script finds gtk4-update-icon-cache
  '';

  postInstall = ''
    PATH="$OLD_PATH"
  '' + lib.optionalString (!stdenv.isDarwin) ''
    # The updater is needed for nixos env and it's tiny.
    moveToOutput bin/gtk4-update-icon-cache "$out"
    # Launcher
    moveToOutput bin/gtk-launch "$out"

    # TODO: patch glib directly
    for f in $dev/bin/gtk4-encode-symbolic-svg; do
      wrapProgram $f --prefix XDG_DATA_DIRS : "${shared-mime-info}/share"
    done
  '' + lib.optionalString broadwaySupport ''
    # Broadway daemon
    moveToOutput bin/gtk4-broadwayd "$out"
  '';

  # Wrap demos
  postFixup =  lib.optionalString (!stdenv.isDarwin) ''
    demos=(gtk4-demo gtk4-demo-application gtk4-icon-browser gtk4-widget-factory)

    for program in ''${demos[@]}; do
      wrapProgram $dev/bin/$program \
        --prefix XDG_DATA_DIRS : "$GSETTINGS_SCHEMAS_PATH:$out/share/gsettings-schemas/${finalAttrs.pname}-${finalAttrs.version}"
    done
  '' + lib.optionalString x11Support ''
    # Cannot be in postInstall, otherwise _multioutDocs hook in preFixup will move right back.
    moveToOutput "share/doc" "$devdoc"
  '';

  passthru = {
    updateScript = gnome.updateScript {
      packageName = "gtk";
      versionPolicy = "odd-unstable";
      attrPath = "gtk4";
    };
    tests = {
      pkg-config = testers.hasPkgConfigModules {
        package = finalAttrs.finalPackage;
      };
    };
  };

  meta = with lib; {
    description = "A multi-platform toolkit for creating graphical user interfaces";
    longDescription = ''
      GTK is a highly usable, feature rich toolkit for creating
      graphical user interfaces which boasts cross platform
      compatibility and an easy to use API.  GTK it is written in C,
      but has bindings to many other popular programming languages
      such as C++, Python and C# among others.  GTK is licensed
      under the GNU LGPL 2.1 allowing development of both free and
      proprietary software with GTK without any license fees or
      royalties.
    '';
    homepage = "https://www.gtk.org/";
    license = licenses.lgpl2Plus;
    maintainers = teams.gnome.members ++ (with maintainers; [ raskin ]);
    platforms = platforms.all;
    changelog = "https://gitlab.gnome.org/GNOME/gtk/-/raw/${finalAttrs.version}/NEWS";
    pkgConfigModules = [
      "gtk4"
      "gtk4-broadway"
      "gtk4-unix-print"
      "gtk4-wayland"
      "gtk4-x11"
    ];
  };
})<|MERGE_RESOLUTION|>--- conflicted
+++ resolved
@@ -80,13 +80,8 @@
   ];
 
   src = fetchurl {
-<<<<<<< HEAD
-    url = "mirror://gnome/sources/gtk/${lib.versions.majorMinor version}/gtk-${version}.tar.xz";
+    url = with finalAttrs; "mirror://gnome/sources/gtk/${lib.versions.majorMinor version}/gtk-${version}.tar.xz";
     sha256 = "KLNW1ZDuaO9ibi75ggst0hRBSEqaBCpaPwxA6d/E9Pg=";
-=======
-    url = with finalAttrs; "mirror://gnome/sources/gtk/${lib.versions.majorMinor version}/gtk-${version}.tar.xz";
-    sha256 = "umfGSY5Vmfko7a+54IoyCt+qUKsvDab8arIlL8LVdSA=";
->>>>>>> cbc4211f
   };
 
   depsBuildBuild = [
