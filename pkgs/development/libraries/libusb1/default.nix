{
  lib,
  stdenv,
  fetchFromGitHub,
  autoreconfHook,
  doxygen,
  pkg-config,
  enableUdev ?
    stdenv.hostPlatform.isLinux && !stdenv.hostPlatform.isStatic && !stdenv.hostPlatform.isAndroid,
  udev,
  libobjc,
  IOKit,
  Security,
  withExamples ? false,
  withStatic ? false,
  withDocs ? stdenv.buildPlatform.canExecute stdenv.hostPlatform,
}:

stdenv.mkDerivation rec {
  pname = "libusb";
  version = "1.0.28";

  src = fetchFromGitHub {
    owner = "libusb";
    repo = "libusb";
<<<<<<< HEAD
    tag = "v${version}";
    sha256 = "sha256-ntfDh/+HYm5cthhO8FkAJHo4RcxvZUKmHf4AOrHLysM=";
=======
    rev = "v${version}";
    sha256 = "sha256-OtzYxWwiba0jRK9X+4deWWDDTeZWlysEt0qMyGUarDo=";
>>>>>>> b2b07180
  };

  outputs = [
    "out"
    "dev"
  ] ++ lib.optionals withDocs [ "doc" ];

  nativeBuildInputs = [
    pkg-config
    autoreconfHook
  ] ++ lib.optionals withDocs [ doxygen ];
  propagatedBuildInputs =
    lib.optional enableUdev udev
    ++ lib.optionals stdenv.hostPlatform.isDarwin [
      libobjc
      IOKit
      Security
    ];

  dontDisableStatic = withStatic;

  # libusb-1.0.rc:11: fatal error: opening dependency file .deps/libusb-1.0.Tpo: No such file or directory
  dontAddDisableDepTrack = stdenv.hostPlatform.isWindows;

  configureFlags =
    lib.optional (!enableUdev) "--disable-udev"
    ++ lib.optional (withExamples) "--enable-examples-build";

  postBuild = lib.optionalString withDocs ''
    make -C doc
    mkdir -p "$doc/share/doc/libusb"
    cp -r doc/api-1.0/* "$doc/share/doc/libusb/"
  '';

  preFixup = lib.optionalString enableUdev ''
    sed 's,-ludev,-L${lib.getLib udev}/lib -ludev,' -i $out/lib/libusb-1.0.la
  '';

  postInstall = lib.optionalString withExamples ''
    mkdir -p $out/{bin,sbin,examples/bin}
    cp -r examples/.libs/* $out/examples/bin
    ln -s $out/examples/bin/fxload $out/sbin/fxload
  '';

  meta = with lib; {
    homepage = "https://libusb.info/";
    description = "cross-platform user-mode USB device library";
    longDescription = ''
      libusb is a cross-platform user-mode library that provides access to USB devices.
    '';
    platforms = platforms.all;
    license = licenses.lgpl21Plus;
    maintainers = with maintainers; [
      prusnak
      realsnick
    ];
  };
}<|MERGE_RESOLUTION|>--- conflicted
+++ resolved
@@ -23,13 +23,8 @@
   src = fetchFromGitHub {
     owner = "libusb";
     repo = "libusb";
-<<<<<<< HEAD
-    tag = "v${version}";
+    rev = "v${version}";
     sha256 = "sha256-ntfDh/+HYm5cthhO8FkAJHo4RcxvZUKmHf4AOrHLysM=";
-=======
-    rev = "v${version}";
-    sha256 = "sha256-OtzYxWwiba0jRK9X+4deWWDDTeZWlysEt0qMyGUarDo=";
->>>>>>> b2b07180
   };
 
   outputs = [
