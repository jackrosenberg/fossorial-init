<<<<<<< HEAD
{ lib
, stdenv
, fetchurl
, pkg-config
, autoreconfHook
, libxml2
, findXMLCatalogs
, gettext
, python
, ncurses
, libgcrypt
, cryptoSupport ? false
, pythonSupport ? libxml2.pythonSupport
, gnome
=======
{
  lib,
  stdenv,
  fetchurl,
  pkg-config,
  autoreconfHook,
  libxml2,
  findXMLCatalogs,
  gettext,
  python,
  ncurses,
  libxcrypt,
  libgcrypt,
  cryptoSupport ? false,
  pythonSupport ? libxml2.pythonSupport,
  gnome,
>>>>>>> a02c6ca8
}:

stdenv.mkDerivation (finalAttrs: {
  pname = "libxslt";
  version = "1.1.43";

  outputs = [
    "bin"
    "dev"
    "out"
    "doc"
    "devdoc"
  ] ++ lib.optional pythonSupport "py";
  outputMan = "bin";

  src = fetchurl {
    url = "mirror://gnome/sources/libxslt/${lib.versions.majorMinor finalAttrs.version}/libxslt-${finalAttrs.version}.tar.xz";
    hash = "sha256-Wj1rODylr8I1sXERjpD1/2qifp/qMwMGUjGm1APwGDo=";
  };

  strictDeps = true;

  nativeBuildInputs = [
    pkg-config
    autoreconfHook
  ];

<<<<<<< HEAD
  buildInputs = [
    libxml2.dev
  ] ++ lib.optionals stdenv.hostPlatform.isDarwin [
    gettext
  ] ++ lib.optionals pythonSupport [
    libxml2.py
    python
    ncurses
  ] ++ lib.optionals cryptoSupport [
    libgcrypt
  ];
=======
  buildInputs =
    [
      libxml2.dev
      libxcrypt
    ]
    ++ lib.optionals stdenv.hostPlatform.isDarwin [
      gettext
    ]
    ++ lib.optionals pythonSupport [
      libxml2.py
      python
      ncurses
    ]
    ++ lib.optionals cryptoSupport [
      libgcrypt
    ];
>>>>>>> a02c6ca8

  propagatedBuildInputs = [
    findXMLCatalogs
  ];

<<<<<<< HEAD
  configureFlags = [
    (lib.withFeature pythonSupport "python")
    (lib.optionalString pythonSupport "PYTHON=${python.pythonOnBuildForHost.interpreter}")
    (lib.withFeature cryptoSupport "crypto")
  ];
=======
  configureFlags =
    [
      "--without-debug"
      "--without-mem-debug"
      "--without-debugger"
      (lib.withFeature pythonSupport "python")
      (lib.optionalString pythonSupport "PYTHON=${python.pythonOnBuildForHost.interpreter}")
    ]
    ++ lib.optionals (!cryptoSupport) [
      "--without-crypto"
    ];
>>>>>>> a02c6ca8

  enableParallelBuilding = true;

  postFixup =
    ''
      moveToOutput bin/xslt-config "$dev"
      moveToOutput lib/xsltConf.sh "$dev"
    ''
    + lib.optionalString pythonSupport ''
      mkdir -p $py/nix-support
      echo ${libxml2.py} >> $py/nix-support/propagated-build-inputs
      moveToOutput ${python.sitePackages} "$py"
    '';

  passthru = {
    inherit pythonSupport;

    updateScript = gnome.updateScript {
      packageName = "libxslt";
      versionPolicy = "none";
    };
  };

  meta = with lib; {
    homepage = "https://gitlab.gnome.org/GNOME/libxslt";
    description = "C library and tools to do XSL transformations";
    license = licenses.mit;
    platforms = platforms.all;
    maintainers = with maintainers; [ jtojnar ];
    broken = pythonSupport && !libxml2.pythonSupport; # see #73102 for why this is not an assert
  };
})<|MERGE_RESOLUTION|>--- conflicted
+++ resolved
@@ -1,19 +1,3 @@
-<<<<<<< HEAD
-{ lib
-, stdenv
-, fetchurl
-, pkg-config
-, autoreconfHook
-, libxml2
-, findXMLCatalogs
-, gettext
-, python
-, ncurses
-, libgcrypt
-, cryptoSupport ? false
-, pythonSupport ? libxml2.pythonSupport
-, gnome
-=======
 {
   lib,
   stdenv,
@@ -25,12 +9,10 @@
   gettext,
   python,
   ncurses,
-  libxcrypt,
   libgcrypt,
   cryptoSupport ? false,
   pythonSupport ? libxml2.pythonSupport,
   gnome,
->>>>>>> a02c6ca8
 }:
 
 stdenv.mkDerivation (finalAttrs: {
@@ -58,23 +40,9 @@
     autoreconfHook
   ];
 
-<<<<<<< HEAD
-  buildInputs = [
-    libxml2.dev
-  ] ++ lib.optionals stdenv.hostPlatform.isDarwin [
-    gettext
-  ] ++ lib.optionals pythonSupport [
-    libxml2.py
-    python
-    ncurses
-  ] ++ lib.optionals cryptoSupport [
-    libgcrypt
-  ];
-=======
   buildInputs =
     [
       libxml2.dev
-      libxcrypt
     ]
     ++ lib.optionals stdenv.hostPlatform.isDarwin [
       gettext
@@ -87,31 +55,16 @@
     ++ lib.optionals cryptoSupport [
       libgcrypt
     ];
->>>>>>> a02c6ca8
 
   propagatedBuildInputs = [
     findXMLCatalogs
   ];
 
-<<<<<<< HEAD
   configureFlags = [
     (lib.withFeature pythonSupport "python")
     (lib.optionalString pythonSupport "PYTHON=${python.pythonOnBuildForHost.interpreter}")
     (lib.withFeature cryptoSupport "crypto")
   ];
-=======
-  configureFlags =
-    [
-      "--without-debug"
-      "--without-mem-debug"
-      "--without-debugger"
-      (lib.withFeature pythonSupport "python")
-      (lib.optionalString pythonSupport "PYTHON=${python.pythonOnBuildForHost.interpreter}")
-    ]
-    ++ lib.optionals (!cryptoSupport) [
-      "--without-crypto"
-    ];
->>>>>>> a02c6ca8
 
   enableParallelBuilding = true;
 
