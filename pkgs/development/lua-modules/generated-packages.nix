/* pkgs/development/lua-modules/generated-packages.nix is an auto-generated file -- DO NOT EDIT!
Regenerate it with: nix run nixpkgs#luarocks-packages-updater
You can customize the generated packages in pkgs/development/lua-modules/overrides.nix
*/

{ stdenv, lib, fetchurl, fetchgit, callPackage, ... }:
final: prev:
{
alt-getopt = callPackage({ buildLuarocksPackage, fetchFromGitHub, fetchurl, luaAtLeast, luaOlder }:
buildLuarocksPackage {
  pname = "alt-getopt";
  version = "0.8.0-1";
  knownRockspec = (fetchurl {
    url    = "mirror://luarocks/alt-getopt-0.8.0-1.rockspec";
    sha256 = "17yxi1lsrbkmwzcn1x48x8758d7v1frsz1bmnpqfv4vfnlh0x210";
  }).outPath;
  src = fetchFromGitHub {
    owner = "cheusov";
    repo = "lua-alt-getopt";
    rev = "0.8.0";
    hash = "sha256-OxtMNB8++cVQ/gQjntLUt3WYopGhYb1VbIUAZEzJB88=";
  };

  disabled = luaOlder "5.1" || luaAtLeast "5.4";

  meta = {
    homepage = "https://github.com/cheusov/lua-alt-getopt";
    description = "Process application arguments the same way as getopt_long";
    maintainers = with lib.maintainers; [ arobyn ];
    license.fullName = "MIT/X11";
  };
}) {};

ansicolors = callPackage({ buildLuarocksPackage, fetchurl, luaOlder }:
buildLuarocksPackage {
  pname = "ansicolors";
  version = "1.0.2-3";
  knownRockspec = (fetchurl {
    url    = "mirror://luarocks/ansicolors-1.0.2-3.rockspec";
    sha256 = "19y962xdx5ldl3596ywdl7n825dffz9al6j6rx6pbgmhb7pi8s5v";
  }).outPath;
  src = fetchurl {
    url    = "https://github.com/kikito/ansicolors.lua/archive/v1.0.2.tar.gz";
    sha256 = "0r4xi57njldmar9pn77l0vr5701rpmilrm51spv45lz0q9js8xps";
  };

  disabled = luaOlder "5.1";

  meta = {
    homepage = "https://github.com/kikito/ansicolors.lua";
    description = "Library for color Manipulation.";
    maintainers = with lib.maintainers; [ Freed-Wu ];
    license.fullName = "MIT <http://opensource.org/licenses/MIT>";
  };
}) {};

argparse = callPackage({ buildLuarocksPackage, fetchurl, fetchzip, luaAtLeast, luaOlder }:
buildLuarocksPackage {
  pname = "argparse";
  version = "0.7.1-1";
  knownRockspec = (fetchurl {
    url    = "mirror://luarocks/argparse-0.7.1-1.rockspec";
    sha256 = "116iaczq6glzzin6qqa2zn7i22hdyzzsq6mzjiqnz6x1qmi0hig8";
  }).outPath;
  src = fetchzip {
    url    = "https://github.com/luarocks/argparse/archive/0.7.1.zip";
    sha256 = "0idg79d0dfis4qhbkbjlmddq87np75hb2vj41i6prjpvqacvg5v1";
  };

  disabled = luaOlder "5.1" || luaAtLeast "5.5";

  meta = {
    homepage = "https://github.com/luarocks/argparse";
    description = "A feature-rich command-line argument parser";
    license.fullName = "MIT";
  };
}) {};

basexx = callPackage({ buildLuarocksPackage, fetchurl, luaOlder }:
buildLuarocksPackage {
  pname = "basexx";
  version = "0.4.1-1";
  knownRockspec = (fetchurl {
    url    = "mirror://luarocks/basexx-0.4.1-1.rockspec";
    sha256 = "0kmydxm2wywl18cgj303apsx7hnfd68a9hx9yhq10fj7yfcxzv5f";
  }).outPath;
  src = fetchurl {
    url    = "https://github.com/aiq/basexx/archive/v0.4.1.tar.gz";
    sha256 = "1rnz6xixxqwy0q6y2hi14rfid4w47h69gfi0rnlq24fz8q2b0qpz";
  };

  disabled = luaOlder "5.1";

  meta = {
    homepage = "https://github.com/aiq/basexx";
    description = "A base2, base16, base32, base64 and base85 library for Lua";
    license.fullName = "MIT";
  };
}) {};

binaryheap = callPackage({ buildLuarocksPackage, fetchurl, luaOlder }:
buildLuarocksPackage {
  pname = "binaryheap";
  version = "0.4-1";
  knownRockspec = (fetchurl {
    url    = "mirror://luarocks/binaryheap-0.4-1.rockspec";
    sha256 = "1ah37lhskmrb26by5ygs7jblx7qnf6mphgw8kwhw0yacvmkcbql4";
  }).outPath;
  src = fetchurl {
    url    = "https://github.com/Tieske/binaryheap.lua/archive/version_0v4.tar.gz";
    sha256 = "0f5l4nb5s7dycbkgh3rrl7pf0npcf9k6m2gr2bsn09fjyb3bdc8h";
  };

  disabled = luaOlder "5.1";

  meta = {
    homepage = "https://github.com/Tieske/binaryheap.lua";
    description = "Binary heap implementation in pure Lua";
    maintainers = with lib.maintainers; [ vcunat ];
    license.fullName = "MIT/X11";
  };
}) {};

bit32 = callPackage({ buildLuarocksPackage, fetchFromGitHub, fetchurl, luaOlder }:
buildLuarocksPackage {
  pname = "bit32";
  version = "5.3.0-1";
  knownRockspec = (fetchurl {
    url    = "mirror://luarocks/bit32-5.3.0-1.rockspec";
    sha256 = "1d6xdihpksrj5a3yvsvnmf3vfk15hj6f8n1rrs65m7adh87hc0yd";
  }).outPath;
  src = fetchFromGitHub {
    owner = "keplerproject";
    repo = "lua-compat-5.2";
    rev = "bitlib-5.3.0";
    hash = "sha256-Ek7FMWskfHwHhEVfjTDZyL/cruHDiQo5Jmnwsvai+MY=";
  };

  disabled = luaOlder "5.1";

  meta = {
    homepage = "http://www.lua.org/manual/5.2/manual.html#6.7";
    description = "Lua 5.2 bit manipulation library";
    maintainers = with lib.maintainers; [ lblasc ];
    license.fullName = "MIT/X11";
  };
}) {};

busted = callPackage({ buildLuarocksPackage, dkjson, fetchFromGitHub, fetchurl, lua-term, luaOlder, lua_cliargs, luassert, luasystem, mediator_lua, penlight, say }:
buildLuarocksPackage {
  pname = "busted";
  version = "2.2.0-1";
  knownRockspec = (fetchurl {
    url    = "mirror://luarocks/busted-2.2.0-1.rockspec";
    sha256 = "0h4zk4lcm40wg3l0vgjn6lsyh9yayhljx65a0pz5n99dxal8lgnf";
  }).outPath;
  src = fetchFromGitHub {
    owner = "lunarmodules";
    repo = "busted";
    rev = "v2.2.0";
    hash = "sha256-5LxPqmoUwR3XaIToKUgap0L/sNS9uOV080MIenyLnl8=";
  };

  disabled = luaOlder "5.1";
  propagatedBuildInputs = [ dkjson lua-term lua_cliargs luassert luasystem mediator_lua penlight say ];

  meta = {
    homepage = "https://lunarmodules.github.io/busted/";
    description = "Elegant Lua unit testing";
    license.fullName = "MIT <http://opensource.org/licenses/MIT>";
  };
}) {};

cassowary = callPackage({ buildLuarocksPackage, fetchFromGitHub, fetchurl, luaOlder, penlight }:
buildLuarocksPackage {
  pname = "cassowary";
  version = "2.3.2-1";
  knownRockspec = (fetchurl {
    url    = "mirror://luarocks/cassowary-2.3.2-1.rockspec";
    sha256 = "0c6sflm8zpgbcdj47s3rd34h69h3nqcciaaqd1wdx5m0lwc3mii0";
  }).outPath;
  src = fetchFromGitHub {
    owner = "sile-typesetter";
    repo = "cassowary.lua";
    rev = "v2.3.2";
    hash = "sha256-wIVuf1L3g2BCM+zW4Nt1IyU6xaP4yYuzxHjVDxsgdNM=";
  };

  disabled = luaOlder "5.1";
  propagatedBuildInputs = [ penlight ];

  meta = {
    homepage = "https://github.com/sile-typesetter/cassowary.lua";
    description = "The cassowary constraint solver";
    maintainers = with lib.maintainers; [ alerque ];
    license.fullName = "Apache 2";
  };
}) {};

cldr = callPackage({ buildLuarocksPackage, fetchFromGitHub, fetchurl, luaOlder, penlight }:
buildLuarocksPackage {
  pname = "cldr";
  version = "0.3.0-0";
  knownRockspec = (fetchurl {
    url    = "mirror://luarocks/cldr-0.3.0-0.rockspec";
    sha256 = "1fnr8k713w21v7hc64s4w5lgcgnbphq3gm69pisc2s4wq2fkija1";
  }).outPath;
  src = fetchFromGitHub {
    owner = "alerque";
    repo = "cldr-lua";
    rev = "v0.3.0";
    hash = "sha256-5LY0YxHACtreP38biDZD97bkPuuT7an/Z1VBXEJYjkI=";
  };

  disabled = luaOlder "5.1";
  propagatedBuildInputs = [ penlight ];

  meta = {
    homepage = "https://github.com/alerque/cldr-lua";
    description = "Lua interface to Unicode CLDR data";
    maintainers = with lib.maintainers; [ alerque ];
    license.fullName = "MIT/ICU";
  };
}) {};

commons-nvim = callPackage({ buildLuarocksPackage, fetchurl, fetchzip, luaOlder }:
buildLuarocksPackage {
  pname = "commons.nvim";
  version = "18.0.0-1";
  knownRockspec = (fetchurl {
    url    = "mirror://luarocks/commons.nvim-18.0.0-1.rockspec";
    sha256 = "073cmh0a1kqzw71ckir8rk6nrhi14rc96vmxzhl4zbfyr3ji05r7";
  }).outPath;
  src = fetchzip {
    url    = "https://github.com/linrongbin16/commons.nvim/archive/75407685b543cdb2263e92366bc4f3c828f4ad69.zip";
    sha256 = "0zm0kjch5rzdkv6faksw16lmhxkil2sdhfl7xvdyc0z830d1k2km";
  };

  disabled = luaOlder "5.1";

  meta = {
    homepage = "https://linrongbin16.github.io/commons.nvim/";
    description = "The commons lua library for Neovim plugin project.";
    maintainers = with lib.maintainers; [ mrcjkb ];
    license.fullName = "MIT";
  };
}) {};

compat53 = callPackage({ buildLuarocksPackage, fetchurl, fetchzip, luaAtLeast, luaOlder }:
buildLuarocksPackage {
  pname = "compat53";
  version = "0.13-1";
  knownRockspec = (fetchurl {
    url    = "mirror://luarocks/compat53-0.13-1.rockspec";
    sha256 = "10gmhd526a5q0dl4dvjq7a5c7f3i7hcdla8hpygl79dhgbm649i3";
  }).outPath;
  src = fetchzip {
    url    = "https://github.com/lunarmodules/lua-compat-5.3/archive/v0.13.zip";
    sha256 = "06kpx5qyk1zki2r2g6z3alwhvmays50670z7mbl55h7s0kff2cpz";
  };

  disabled = luaOlder "5.1" || luaAtLeast "5.5";

  meta = {
    homepage = "https://github.com/lunarmodules/lua-compat-5.3";
    description = "Compatibility module providing Lua-5.3-style APIs for Lua 5.2 and 5.1";
    maintainers = with lib.maintainers; [ vcunat ];
    license.fullName = "MIT";
  };
}) {};

cosmo = callPackage({ buildLuarocksPackage, fetchFromGitHub, fetchurl, lpeg }:
buildLuarocksPackage {
  pname = "cosmo";
  version = "16.06.04-1";
  knownRockspec = (fetchurl {
    url    = "mirror://luarocks/cosmo-16.06.04-1.rockspec";
    sha256 = "0ipv1hrlhvaz1myz6qxabq7b7kb3bz456cya3r292487a3g9h9pb";
  }).outPath;
  src = fetchFromGitHub {
    owner = "mascarenhas";
    repo = "cosmo";
    rev = "v16.06.04";
    hash = "sha256-mJE5GkDnfZ3qAQyyyKj+aXOtlITeYs8lerGJSTzU/Tk=";
  };

  propagatedBuildInputs = [ lpeg ];

  meta = {
    homepage = "http://cosmo.luaforge.net";
    description = "Safe templates for Lua";
    license.fullName = "MIT/X11";
  };
}) {};

coxpcall = callPackage({ buildLuarocksPackage, fetchFromGitHub, fetchurl }:
buildLuarocksPackage {
  pname = "coxpcall";
  version = "1.17.0-1";
  knownRockspec = (fetchurl {
    url    = "mirror://luarocks/coxpcall-1.17.0-1.rockspec";
    sha256 = "0mf0nggg4ajahy5y1q5zh2zx9rmgzw06572bxx6k8b736b8j7gca";
  }).outPath;
  src = fetchFromGitHub {
    owner = "keplerproject";
    repo = "coxpcall";
    rev = "v1_17_0";
    hash = "sha256-EW8pGI9jiGutNVNmyiCP5sIVYZe2rJQc03OrKXIOeMw=";
  };


  meta = {
    homepage = "http://keplerproject.github.io/coxpcall";
    description = "Coroutine safe xpcall and pcall";
    license.fullName = "MIT/X11";
  };
}) {};

cqueues = callPackage({ buildLuarocksPackage, fetchurl, lua }:
buildLuarocksPackage {
  pname = "cqueues";
  version = "20200726.52-0";
  knownRockspec = (fetchurl {
    url    = "mirror://luarocks/cqueues-20200726.52-0.rockspec";
    sha256 = "0w2kq9w0wda56k02rjmvmzccz6bc3mn70s9v7npjadh85i5zlhhp";
  }).outPath;
  src = fetchurl {
    url    = "https://github.com/wahern/cqueues/archive/rel-20200726.tar.gz";
    sha256 = "0lhd02ag3r1sxr2hx847rdjkddm04l1vf5234v5cz9bd4kfjw4cy";
  };

  disabled = lua.luaversion != "5.2";

  meta = {
    homepage = "http://25thandclement.com/~william/projects/cqueues.html";
    description = "Continuation Queues: Embeddable asynchronous networking, threading, and notification framework for Lua on Unix.";
    maintainers = with lib.maintainers; [ vcunat ];
    license.fullName = "MIT/X11";
  };
}) {};

cyan = callPackage({ argparse, buildLuarocksPackage, fetchFromGitHub, fetchurl, luafilesystem, tl }:
buildLuarocksPackage {
  pname = "cyan";
  version = "0.3.0-1";
  knownRockspec = (fetchurl {
    url    = "mirror://luarocks/cyan-0.3.0-1.rockspec";
    sha256 = "1bs5gwgdhibj2gm8y3810b0hh6s9n00fgij8nnjag9kpqrd80vsj";
  }).outPath;
  src = fetchFromGitHub {
    owner = "teal-language";
    repo = "cyan";
    rev = "992e573ca58e55ae33c420ea0f620b2daf5fa9c0";
    hash = "sha256-vuRB+0gmwUmFnt+A6m6aa0c54dPZSY4EohHjTcRQRZs=";
  };

  propagatedBuildInputs = [ argparse luafilesystem tl ];

  meta = {
    homepage = "https://github.com/teal-language/cyan";
    description = "A build system for the Teal language";
    license.fullName = "MIT";
  };
}) {};

digestif = callPackage({ buildLuarocksPackage, fetchFromGitHub, fetchurl, lpeg, luaOlder }:
buildLuarocksPackage {
  pname = "digestif";
  version = "0.5.1-1";
  knownRockspec = (fetchurl {
    url    = "mirror://luarocks/digestif-0.5.1-1.rockspec";
    sha256 = "03hhzpq1szdw43slq38wbndwh8knv71q9pgwd7hvvkp9wykzjhwr";
  }).outPath;
  src = fetchFromGitHub {
    owner = "astoff";
    repo = "digestif";
    rev = "v0.5.1";
    hash = "sha256-8QTc4IKD1tjRlyrSZy7cyUzRkvm6IHwlOXchPf2BaMk=";
  };

  disabled = luaOlder "5.3";
  propagatedBuildInputs = [ lpeg ];

  meta = {
    homepage = "https://github.com/astoff/digestif/";
    description = "A code analyzer for TeX";
    license.fullName = "GPLv3+ and other free licenses";
  };
}) {};

dkjson = callPackage({ buildLuarocksPackage, fetchurl, luaAtLeast, luaOlder }:
buildLuarocksPackage {
  pname = "dkjson";
  version = "2.8-1";
  knownRockspec = (fetchurl {
    url    = "mirror://luarocks/dkjson-2.8-1.rockspec";
    sha256 = "060410qpbsvmw2kwbkwh5ivcpnqqcbmcj4dxhf8hvjgvwljsrdka";
  }).outPath;
  src = fetchurl {
    url    = "http://dkolf.de/dkjson-lua/dkjson-2.8.tar.gz";
    hash = "sha256-JOjNO+uRwchh63uz+8m9QYu/+a1KpdBHGBYlgjajFTI=";
  };

  disabled = luaOlder "5.1" || luaAtLeast "5.5";

  meta = {
    homepage = "http://dkolf.de/dkjson-lua/";
    description = "David Kolf's JSON module for Lua";
    license.fullName = "MIT/X11";
  };
}) {};

fennel = callPackage({ buildLuarocksPackage, fetchurl, luaOlder }:
buildLuarocksPackage {
  pname = "fennel";
  version = "1.4.2-1";
  knownRockspec = (fetchurl {
    url    = "mirror://luarocks/fennel-1.4.2-1.rockspec";
    sha256 = "17ygacyqdvplyz3046ay3xr4z83sdjrxkcl21mklpxx29j8p0bv1";
  }).outPath;
  src = fetchurl {
    url    = "https://fennel-lang.org/downloads/fennel-1.4.2.tar.gz";
    sha256 = "1inhy8rrywx8svdzhy1yaaa0cfyrmi21ckj7h8xmd7yqaw66ma86";
  };

  disabled = luaOlder "5.1";

  meta = {
    homepage = "https://fennel-lang.org/";
    description = "A lisp that compiles to Lua";
    maintainers = with lib.maintainers; [ misterio77 ];
    license.fullName = "MIT";
  };
}) {};

fidget-nvim = callPackage({ buildLuarocksPackage, fetchurl, fetchzip, luaOlder }:
buildLuarocksPackage {
  pname = "fidget.nvim";
  version = "1.4.1-1";
  knownRockspec = (fetchurl {
    url    = "mirror://luarocks/fidget.nvim-1.4.1-1.rockspec";
    sha256 = "1dfhwa6dgca88h6p9h75qlkcx3qsl8g4aflvndd7vjcimlnfiqqd";
  }).outPath;
  src = fetchzip {
    url    = "https://github.com/j-hui/fidget.nvim/archive/1ba38e4cbb24683973e00c2e36f53ae64da38ef5.zip";
    sha256 = "0g0z1g1nmrjmg9298vg2ski6m41f1yhpas8kr9mi8pa6ibk4m63x";
  };

  disabled = luaOlder "5.1";

  meta = {
    homepage = "https://github.com/j-hui/fidget.nvim";
    description = "Extensible UI for Neovim notifications and LSP progress messages.";
    maintainers = with lib.maintainers; [ mrcjkb ];
    license.fullName = "MIT";
  };
}) {};

fifo = callPackage({ buildLuarocksPackage, fetchurl, fetchzip }:
buildLuarocksPackage {
  pname = "fifo";
  version = "0.2-0";
  knownRockspec = (fetchurl {
    url    = "mirror://luarocks/fifo-0.2-0.rockspec";
    sha256 = "0vr9apmai2cyra2n573nr3dyk929gzcs4nm1096jdxcixmvh2ymq";
  }).outPath;
  src = fetchzip {
    url    = "https://github.com/daurnimator/fifo.lua/archive/0.2.zip";
    sha256 = "1800k7h5hxsvm05bjdr65djjml678lwb0661cll78z1ys2037nzn";
  };


  meta = {
    homepage = "https://github.com/daurnimator/fifo.lua";
    description = "A lua library/'class' that implements a FIFO";
    license.fullName = "MIT/X11";
  };
}) {};

fluent = callPackage({ buildLuarocksPackage, cldr, fetchFromGitHub, fetchurl, luaOlder, luaepnf, penlight }:
buildLuarocksPackage {
  pname = "fluent";
  version = "0.2.0-0";
  knownRockspec = (fetchurl {
    url    = "mirror://luarocks/fluent-0.2.0-0.rockspec";
    sha256 = "1x3nk8xdf923rvdijr0jx8v6w3wxxfch7ri3kxca0pw80b5bc2fa";
  }).outPath;
  src = fetchFromGitHub {
    owner = "alerque";
    repo = "fluent-lua";
    rev = "v0.2.0";
    hash = "sha256-uDJWhQ/fDD9ZbYOgPk1FDlU3A3DAZw3Ujx92BglFWoo=";
  };

  disabled = luaOlder "5.1";
  propagatedBuildInputs = [ cldr luaepnf penlight ];

  meta = {
    homepage = "https://github.com/alerque/fluent-lua";
    description = "Lua implementation of Project Fluent";
    maintainers = with lib.maintainers; [ alerque ];
    license.fullName = "MIT";
  };
}) {};

funnyfiles-nvim = callPackage({ buildLuarocksPackage, fetchurl, fetchzip, luaOlder }:
buildLuarocksPackage {
  pname = "funnyfiles.nvim";
  version = "1.0.1-1";
  knownRockspec = (fetchurl {
    url    = "mirror://luarocks/funnyfiles.nvim-1.0.1-1.rockspec";
    sha256 = "1r3cgx8wvc1c4syk167m94ws513g0cdmmxnymf3zyidlszdwamy5";
  }).outPath;
  src = fetchzip {
    url    = "https://github.com/aikooo7/funnyfiles.nvim/archive/v1.0.1.zip";
    sha256 = "00p026r05gldbf18mmv8da9ap09di8dhy0rrd586pr2s2s36nzpd";
  };

  disabled = luaOlder "5.1";

  meta = {
    homepage = "https://github.com/aikooo7/funnyfiles.nvim";
    description = "This plugin is a way of creating/deleting files/folders without needing to open a file explorer.";
    maintainers = with lib.maintainers; [ mrcjkb ];
    license.fullName = "MIT";
  };
}) {};

fzf-lua = callPackage({ buildLuarocksPackage, fetchurl, fetchzip, luaOlder }:
buildLuarocksPackage {
  pname = "fzf-lua";
  version = "0.0.1349-1";
  knownRockspec = (fetchurl {
    url    = "mirror://luarocks/fzf-lua-0.0.1349-1.rockspec";
    sha256 = "0v9frrq896d3k3xvz0ch51r2chrw4kalp5d2jb365wpnk4zda1lj";
  }).outPath;
  src = fetchzip {
    url    = "https://github.com/ibhagwan/fzf-lua/archive/1ec6eeda11c3a3dcd544e1c61ad4b8c9b49903c4.zip";
    sha256 = "0iw3khl164qvypm7v591gyncjfpmwx6wy45a80zz922iiifgjfgd";
  };

  disabled = luaOlder "5.1";

  meta = {
    homepage = "https://github.com/ibhagwan/fzf-lua";
    description = "Improved fzf.vim written in lua";
    maintainers = with lib.maintainers; [ mrcjkb ];
    license.fullName = "AGPL-3.0";
  };
}) {};

fzy = callPackage({ buildLuarocksPackage, fetchurl, fetchzip, luaOlder }:
buildLuarocksPackage {
  pname = "fzy";
  version = "1.0.3-1";
  knownRockspec = (fetchurl {
    url    = "mirror://luarocks/fzy-1.0.3-1.rockspec";
    sha256 = "07d07afjs73bl5krfbaqx4pw2wpfrkyw2iksamkfa8dlqn9ajn1a";
  }).outPath;
  src = fetchzip {
    url    = "https://github.com/swarn/fzy-lua/archive/v1.0.3.zip";
    sha256 = "0w3alddhn0jd19vmminbi1b79mzlagyl1lygmfpxhzzccdv4vapm";
  };

  disabled = luaOlder "5.1";

  meta = {
    homepage = "https://github.com/swarn/fzy-lua";
    description = "A lua implementation of the fzy fuzzy matching algorithm";
    maintainers = with lib.maintainers; [ mrcjkb ];
    license.fullName = "MIT";
  };
}) {};

gitsigns-nvim = callPackage({ buildLuarocksPackage, fetchFromGitHub, lua }:
buildLuarocksPackage {
  pname = "gitsigns.nvim";
  version = "scm-1";

  src = fetchFromGitHub {
    owner = "lewis6991";
    repo = "gitsigns.nvim";
    rev = "17e8fd66182c9ad79dc129451ad015af3d27529c";
    hash = "sha256-Mq3NC/DpEEOZlgKctjQqa1RMJHVSAy6jfL4IitObgzs=";
  };

  disabled = lua.luaversion != "5.1";

  meta = {
    homepage = "http://github.com/lewis6991/gitsigns.nvim";
    description = "Git signs written in pure lua";
    license.fullName = "MIT/X11";
  };
}) {};

haskell-tools-nvim = callPackage({ buildLuarocksPackage, fetchurl, fetchzip, luaOlder }:
buildLuarocksPackage {
  pname = "haskell-tools.nvim";
  version = "3.1.10-1";
  knownRockspec = (fetchurl {
    url    = "mirror://luarocks/haskell-tools.nvim-3.1.10-1.rockspec";
    sha256 = "0s7haq3l29b26x9yj88j4xh70gm9bnnqn4q7qnkrwand3bj9m48q";
  }).outPath;
  src = fetchzip {
    url    = "https://github.com/mrcjkb/haskell-tools.nvim/archive/3.1.10.zip";
    sha256 = "1cxfv2f4vvkqmx1k936k476mxsy1yn85blg0qyfsjfagca25ymmv";
  };

  disabled = luaOlder "5.1";

  meta = {
    homepage = "https://github.com/mrcjkb/haskell-tools.nvim";
    description = "Supercharge your Haskell experience in neovim!";
    maintainers = with lib.maintainers; [ mrcjkb ];
    license.fullName = "GPL-2.0";
  };
}) {};

http = callPackage({ basexx, binaryheap, bit32, buildLuarocksPackage, compat53, cqueues, fetchurl, fetchzip, fifo, lpeg, lpeg_patterns, luaOlder, luaossl }:
buildLuarocksPackage {
  pname = "http";
  version = "0.3-0";
  knownRockspec = (fetchurl {
    url    = "mirror://luarocks/http-0.3-0.rockspec";
    sha256 = "0fn3irkf5nnmfc83alc40b316hs8l7zdq2xlaiaa65sjd8acfvia";
  }).outPath;
  src = fetchzip {
    url    = "https://github.com/daurnimator/lua-http/archive/v0.3.zip";
    sha256 = "1pqxxxifl2j1cik3kgayx43v6py5jp6r22myhvxfffysb3b84a2l";
  };

  disabled = luaOlder "5.1";
  propagatedBuildInputs = [ basexx binaryheap bit32 compat53 cqueues fifo lpeg lpeg_patterns luaossl ];

  meta = {
    homepage = "https://github.com/daurnimator/lua-http";
    description = "HTTP library for Lua";
    maintainers = with lib.maintainers; [ vcunat ];
    license.fullName = "MIT";
  };
}) {};

image-nvim = callPackage({ buildLuarocksPackage, fetchurl, fetchzip, luaOlder, magick }:
buildLuarocksPackage {
  pname = "image.nvim";
  version = "1.3.0-1";
  knownRockspec = (fetchurl {
    url    = "mirror://luarocks/image.nvim-1.3.0-1.rockspec";
    sha256 = "1ls3v5xcgmqmscqk5prpj0q9sy0946rfb2dfva5f1axb5x4jbvj9";
  }).outPath;
  src = fetchzip {
    url    = "https://github.com/3rd/image.nvim/archive/v1.3.0.zip";
    sha256 = "0fbc3wvzsck8bbz8jz5piy68w1xmq5cnhaj1lw91d8hkyjryrznr";
  };

  disabled = luaOlder "5.1";
  propagatedBuildInputs = [ magick ];

  meta = {
    homepage = "https://github.com/3rd/image.nvim";
    description = "🖼️ Bringing images to Neovim.";
    maintainers = with lib.maintainers; [ teto ];
    license.fullName = "MIT";
  };
}) {};

inspect = callPackage({ buildLuarocksPackage, fetchurl, luaOlder }:
buildLuarocksPackage {
  pname = "inspect";
  version = "3.1.3-0";
  knownRockspec = (fetchurl {
    url    = "mirror://luarocks/inspect-3.1.3-0.rockspec";
    sha256 = "1iivb2jmz0pacmac2msyqwvjjx8q6py4h959m8fkigia6srg5ins";
  }).outPath;
  src = fetchurl {
    url    = "https://github.com/kikito/inspect.lua/archive/v3.1.3.tar.gz";
    sha256 = "1sqylz5hmj5sbv4gi9988j6av3cb5lwkd7wiyim1h5lr7xhnlf23";
  };

  disabled = luaOlder "5.1";

  meta = {
    homepage = "https://github.com/kikito/inspect.lua";
    description = "Lua table visualizer, ideal for debugging";
    license.fullName = "MIT <http://opensource.org/licenses/MIT>";
  };
}) {};

jsregexp = callPackage({ buildLuarocksPackage, fetchFromGitHub, fetchurl, luaOlder }:
buildLuarocksPackage {
  pname = "jsregexp";
  version = "0.0.7-1";
  knownRockspec = (fetchurl {
    url    = "mirror://luarocks/jsregexp-0.0.7-1.rockspec";
    sha256 = "1yx0340h51xk23n0g8irj5c9bs35zy6p1zl5kp7vy2cwxazbipbl";
  }).outPath;
  src = fetchFromGitHub {
    owner = "kmarius";
    repo = "jsregexp";
    rev = "v0.0.7";
    hash = "sha256-aXRGmo6w7jgKlR2BwKhbFGHC0mOTwHfYsh+lvqNuFtQ=";
  };

  disabled = luaOlder "5.1";

  meta = {
    homepage = "https://github.com/kmarius/jsregexp";
    description = "javascript (ECMA19) regular expressions for lua";
    license.fullName = "MIT";
  };
}) {};

ldbus = callPackage({ buildLuarocksPackage, fetchFromGitHub, fetchurl, luaAtLeast, luaOlder }:
buildLuarocksPackage {
  pname = "ldbus";
  version = "scm-0";
  knownRockspec = (fetchurl {
    url    = "mirror://luarocks/ldbus-scm-0.rockspec";
    sha256 = "1c0h6fx7avzh89hl17v6simy1p4mjg8bimlsbjybks0zxznd8rbm";
  }).outPath;
  src = fetchFromGitHub {
    owner = "daurnimator";
    repo = "ldbus";
    rev = "6d4909c983c8a0e2c7384bac8055c628aa524ea2";
    hash = "sha256-8px1eFSxt/SJipxxmjTpGpJO7V0oOK39+nK7itJCCaM=";
  };

  disabled = luaOlder "5.1" || luaAtLeast "5.5";

  meta = {
    homepage = "https://github.com/daurnimator/ldbus";
    description = "A Lua library to access dbus.";
    license.fullName = "MIT/X11";
  };
}) {};

ldoc = callPackage({ buildLuarocksPackage, fetchFromGitHub, fetchurl, markdown, penlight }:
buildLuarocksPackage {
  pname = "ldoc";
  version = "1.5.0-1";
  knownRockspec = (fetchurl {
    url    = "mirror://luarocks/ldoc-1.5.0-1.rockspec";
    sha256 = "1c0yx9j3yqlzxpmspz7n7l1nvh2sww84zhkb1fsbg042sr8h9bxp";
  }).outPath;
  src = fetchFromGitHub {
    owner = "lunarmodules";
    repo = "ldoc";
    rev = "v1.5.0";
    hash = "sha256-Me2LT+UzO8G2vHqG7DjjoCRAtLmhiJHlSEYQGkprxTw=";
  };

  propagatedBuildInputs = [ markdown penlight ];

  meta = {
    homepage = "http://lunarmodules.github.io/ldoc";
    description = "A Lua Documentation Tool";
    license.fullName = "MIT <http://opensource.org/licenses/MIT>";
  };
}) {};

lgi = callPackage({ buildLuarocksPackage, fetchFromGitHub, fetchurl, luaOlder }:
buildLuarocksPackage {
  pname = "lgi";
  version = "0.9.2-1";
  knownRockspec = (fetchurl {
    url    = "mirror://luarocks/lgi-0.9.2-1.rockspec";
    sha256 = "1gqi07m4bs7xibsy4vx8qgyp3yb1wnh0gdq1cpwqzv35y6hn5ds3";
  }).outPath;
  src = fetchFromGitHub {
    owner = "pavouk";
    repo = "lgi";
    rev = "0.9.2";
    hash = "sha256-UpamUbvqzF0JKV3J0wIiJlV6iedwe823vD0EIm3zKw8=";
  };

  disabled = luaOlder "5.1";

  meta = {
    homepage = "http://github.com/pavouk/lgi";
    description = "Lua bindings to GObject libraries";
    license.fullName = "MIT/X11";
  };
}) {};

linenoise = callPackage({ buildLuarocksPackage, fetchurl, luaOlder }:
buildLuarocksPackage {
  pname = "linenoise";
  version = "0.9-1";

  src = fetchurl {
    url    = "https://github.com/hoelzro/lua-linenoise/archive/0.9.tar.gz";
    sha256 = "177h6gbq89arwiwxah9943i8hl5gvd9wivnd1nhmdl7d8x0dn76c";
  };

  disabled = luaOlder "5.1";

  meta = {
    homepage = "https://github.com/hoelzro/lua-linenoise";
    description = "A binding for the linenoise command line library";
    license.fullName = "MIT/X11";
  };
}) {};

ljsyscall = callPackage({ buildLuarocksPackage, fetchurl, lua }:
buildLuarocksPackage {
  pname = "ljsyscall";
  version = "0.12-1";
  knownRockspec = (fetchurl {
    url    = "mirror://luarocks/ljsyscall-0.12-1.rockspec";
    sha256 = "0zna5s852vn7q414z56kkyqwpighaghyq7h7in3myap4d9vcgm01";
  }).outPath;
  src = fetchurl {
    url    = "https://github.com/justincormack/ljsyscall/archive/v0.12.tar.gz";
    sha256 = "1w9g36nhxv92cypjia7igg1xpfrn3dbs3hfy6gnnz5mx14v50abf";
  };

  disabled = lua.luaversion != "5.1";

  meta = {
    homepage = "http://www.myriabit.com/ljsyscall/";
    description = "LuaJIT Linux syscall FFI";
    maintainers = with lib.maintainers; [ lblasc ];
    license.fullName = "MIT";
  };
}) {};

lmathx = callPackage({ buildLuarocksPackage, fetchurl }:
buildLuarocksPackage {
  pname = "lmathx";
  version = "20150624-1";
  knownRockspec = (fetchurl {
    url    = "mirror://luarocks/lmathx-20150624-1.rockspec";
    sha256 = "181wzsj1mxjyia43y8zwaydxahnl7a70qzcgc8jhhgic7jyi9pgv";
  }).outPath;
  src = fetchurl {
    url    = "http://www.tecgraf.puc-rio.br/~lhf/ftp/lua/5.3/lmathx.tar.gz";
    sha256 = "1r0ax3lq4xx6469aqc6qlfl3jynlghzhl5j65mpdj0kyzv4nknzf";
  };


  meta = {
    homepage = "http://www.tecgraf.puc-rio.br/~lhf/ftp/lua/#lmathx";
    description = "C99 extensions for the math library";
    maintainers = with lib.maintainers; [ alexshpilkin ];
    license.fullName = "Public domain";
  };
}) {};

lmpfrlib = callPackage({ buildLuarocksPackage, fetchurl, luaAtLeast, luaOlder }:
buildLuarocksPackage {
  pname = "lmpfrlib";
  version = "20170112-2";
  knownRockspec = (fetchurl {
    url    = "mirror://luarocks/lmpfrlib-20170112-2.rockspec";
    sha256 = "1x7qiwmk5b9fi87fn7yvivdsis8h9fk9r3ipqiry5ahx72vzdm7d";
  }).outPath;
  src = fetchurl {
    url    = "http://www.circuitwizard.de/lmpfrlib/lmpfrlib.c";
    sha256 = "1bkfwdacj1drzqsfxf352fjppqqwi5d4j084jr9vj9dvjb31rbc1";
  };

  disabled = luaOlder "5.3" || luaAtLeast "5.5";

  meta = {
    homepage = "http://www.circuitwizard.de/lmpfrlib/lmpfrlib.html";
    description = "Lua API for the GNU MPFR library";
    maintainers = with lib.maintainers; [ alexshpilkin ];
    license.fullName = "LGPL";
  };
}) {};

loadkit = callPackage({ buildLuarocksPackage, fetchFromGitHub, fetchurl, luaOlder }:
buildLuarocksPackage {
  pname = "loadkit";
  version = "1.1.0-1";
  knownRockspec = (fetchurl {
    url    = "mirror://luarocks/loadkit-1.1.0-1.rockspec";
    sha256 = "08fx0xh90r2zvjlfjkyrnw2p95xk1a0qgvlnq4siwdb2mm6fq12l";
  }).outPath;
  src = fetchFromGitHub {
    owner = "leafo";
    repo = "loadkit";
    rev = "v1.1.0";
    hash = "sha256-fw+aoP9+yDpme4qXupE07cV1QGZjb2aU7IOHapG+ihU=";
  };

  disabled = luaOlder "5.1";

  meta = {
    homepage = "https://github.com/leafo/loadkit";
    description = "Loadkit allows you to load arbitrary files within the Lua package path";
    maintainers = with lib.maintainers; [ alerque ];
    license.fullName = "MIT";
  };
}) {};

lpeg = callPackage({ buildLuarocksPackage, fetchurl, luaOlder }:
buildLuarocksPackage {
  pname = "lpeg";
  version = "1.1.0-1";
  knownRockspec = (fetchurl {
    url    = "mirror://luarocks/lpeg-1.1.0-1.rockspec";
    sha256 = "03af1p00madfhfxjzrsxb0jm0n49ixwadnkdp0vbgs77d2v985jn";
  }).outPath;
  src = fetchurl {
    url    = "http://www.inf.puc-rio.br/~roberto/lpeg/lpeg-1.1.0.tar.gz";
    sha256 = "0aimsjpcpkh3kk65f0pg1z2bp6d83rn4dg6pgbx1yv14s9kms5ab";
  };

  disabled = luaOlder "5.1";

  meta = {
    homepage = "http://www.inf.puc-rio.br/~roberto/lpeg.html";
    description = "Parsing Expression Grammars For Lua";
    maintainers = with lib.maintainers; [ vyp ];
    license.fullName = "MIT/X11";
  };
}) {};

lpeg_patterns = callPackage({ buildLuarocksPackage, fetchurl, fetchzip, lpeg }:
buildLuarocksPackage {
  pname = "lpeg_patterns";
  version = "0.5-0";
  knownRockspec = (fetchurl {
    url    = "mirror://luarocks/lpeg_patterns-0.5-0.rockspec";
    sha256 = "1vzl3ryryc624mchclzsfl3hsrprb9q214zbi1xsjcc4ckq5qfh7";
  }).outPath;
  src = fetchzip {
    url    = "https://github.com/daurnimator/lpeg_patterns/archive/v0.5.zip";
    sha256 = "1s3c179a64r45ffkawv9dnxw4mzwkzj00nr9z2gs5haajgpjivw6";
  };

  propagatedBuildInputs = [ lpeg ];

  meta = {
    homepage = "https://github.com/daurnimator/lpeg_patterns/archive/v0.5.zip";
    description = "a collection of LPEG patterns";
    license.fullName = "MIT";
  };
}) {};

lpeglabel = callPackage({ buildLuarocksPackage, fetchurl, luaOlder }:
buildLuarocksPackage {
  pname = "lpeglabel";
  version = "1.6.0-1";
  knownRockspec = (fetchurl {
    url    = "mirror://luarocks/lpeglabel-1.6.0-1.rockspec";
    sha256 = "13gc32pggng6f95xx5zw9n9ian518wlgb26mna9kh4q2xa1k42pm";
  }).outPath;
  src = fetchurl {
    url    = "https://github.com/sqmedeiros/lpeglabel/archive/v1.6.0-1.tar.gz";
    sha256 = "1i02lsxj20iygqm8fy6dih1gh21lqk5qj1mv14wlrkaywnv35wcv";
  };

  disabled = luaOlder "5.1";

  meta = {
    homepage = "https://github.com/sqmedeiros/lpeglabel/";
    description = "Parsing Expression Grammars For Lua with Labeled Failures";
    license.fullName = "MIT/X11";
  };
}) {};

lrexlib-gnu = callPackage({ buildLuarocksPackage, fetchFromGitHub, fetchurl, luaOlder }:
buildLuarocksPackage {
  pname = "lrexlib-gnu";
  version = "2.9.2-1";
  knownRockspec = (fetchurl {
    url    = "mirror://luarocks/lrexlib-gnu-2.9.2-1.rockspec";
    sha256 = "14dp5lzpz2prvimpcbqjygbyh9h791h0ywjknj9wgrjjd62qsy6i";
  }).outPath;
  src = fetchFromGitHub {
    owner = "rrthomas";
    repo = "lrexlib";
    rev = "rel-2-9-2";
    hash = "sha256-DzNDve+xeKb+kAcW+o7GK/RsoDhaDAVAWAhgjISCyZc=";
  };

  disabled = luaOlder "5.1";

  meta = {
    homepage = "https://github.com/rrthomas/lrexlib";
    description = "Regular expression library binding (GNU flavour).";
    license.fullName = "MIT/X11";
  };
}) {};

lrexlib-pcre = callPackage({ buildLuarocksPackage, fetchFromGitHub, fetchurl, luaOlder }:
buildLuarocksPackage {
  pname = "lrexlib-pcre";
  version = "2.9.2-1";
  knownRockspec = (fetchurl {
    url    = "mirror://luarocks/lrexlib-pcre-2.9.2-1.rockspec";
    sha256 = "1214ssm6apgprryqvijjjn82ikb27ylq94yijqf7qjyiy6pz7dc1";
  }).outPath;
  src = fetchFromGitHub {
    owner = "rrthomas";
    repo = "lrexlib";
    rev = "rel-2-9-2";
    hash = "sha256-DzNDve+xeKb+kAcW+o7GK/RsoDhaDAVAWAhgjISCyZc=";
  };

  disabled = luaOlder "5.1";

  meta = {
    homepage = "https://github.com/rrthomas/lrexlib";
    description = "Regular expression library binding (PCRE flavour).";
    maintainers = with lib.maintainers; [ vyp ];
    license.fullName = "MIT/X11";
  };
}) {};

lrexlib-posix = callPackage({ buildLuarocksPackage, fetchFromGitHub, fetchurl, luaOlder }:
buildLuarocksPackage {
  pname = "lrexlib-posix";
  version = "2.9.2-1";
  knownRockspec = (fetchurl {
    url    = "mirror://luarocks/lrexlib-posix-2.9.2-1.rockspec";
    sha256 = "1i11cdvz09a3wjhfjgc88g0mdmdrk13fnhhgskzgm5cmhsdx4s0i";
  }).outPath;
  src = fetchFromGitHub {
    owner = "rrthomas";
    repo = "lrexlib";
    rev = "rel-2-9-2";
    hash = "sha256-DzNDve+xeKb+kAcW+o7GK/RsoDhaDAVAWAhgjISCyZc=";
  };

  disabled = luaOlder "5.1";

  meta = {
    homepage = "https://github.com/rrthomas/lrexlib";
    description = "Regular expression library binding (POSIX flavour).";
    license.fullName = "MIT/X11";
  };
}) {};

lua-cjson = callPackage({ buildLuarocksPackage, fetchFromGitHub, fetchurl, luaOlder }:
buildLuarocksPackage {
  pname = "lua-cjson";
  version = "2.1.0.10-1";
  knownRockspec = (fetchurl {
    url    = "mirror://luarocks/lua-cjson-2.1.0.10-1.rockspec";
    sha256 = "05sp7rq72x4kdkyid1ch0yyscwsi5wk85d2hj6xwssz3h8n8drdg";
  }).outPath;
  src = fetchFromGitHub {
    owner = "openresty";
    repo = "lua-cjson";
    rev = "2.1.0.10";
    hash = "sha256-/SeQro0FaJn91bAGjsVIin+mJF89VUm/G0KyJkV9Qps=";
  };

  disabled = luaOlder "5.1";

  meta = {
    homepage = "http://www.kyne.com.au/~mark/software/lua-cjson.php";
    description = "A fast JSON encoding/parsing module";
    license.fullName = "MIT";
  };
}) {};

lua-cmsgpack = callPackage({ buildLuarocksPackage, fetchFromGitHub, fetchurl, luaOlder }:
buildLuarocksPackage {
  pname = "lua-cmsgpack";
  version = "0.4.0-0";
  knownRockspec = (fetchurl {
    url    = "mirror://luarocks/lua-cmsgpack-0.4.0-0.rockspec";
    sha256 = "10cvr6knx3qvjcw1q9v05f2qy607mai7lbq321nx682aa0n1fzin";
  }).outPath;
  src = fetchFromGitHub {
    owner = "antirez";
    repo = "lua-cmsgpack";
    rev = "0.4.0";
    hash = "sha256-oGKX5G3uNGCJOaZpjLmIJYuq5HtdLd9xM/TlmxODCkg=";
  };

  disabled = luaOlder "5.1";

  meta = {
    homepage = "http://github.com/antirez/lua-cmsgpack";
    description = "MessagePack C implementation and bindings for Lua 5.1/5.2/5.3";
    license.fullName = "Two-clause BSD";
  };
}) {};

lua-curl = callPackage({ buildLuarocksPackage, fetchurl, fetchzip, luaAtLeast, luaOlder }:
buildLuarocksPackage {
  pname = "lua-curl";
  version = "0.3.13-1";
  knownRockspec = (fetchurl {
    url    = "mirror://luarocks/lua-curl-0.3.13-1.rockspec";
    sha256 = "0lz534sm35hxazf1w71hagiyfplhsvzr94i6qyv5chjfabrgbhjn";
  }).outPath;
  src = fetchzip {
    url    = "https://github.com/Lua-cURL/Lua-cURLv3/archive/v0.3.13.zip";
    sha256 = "0gn59bwrnb2mvl8i0ycr6m3jmlgx86xlr9mwnc85zfhj7zhi5anp";
  };

  disabled = luaOlder "5.1" || luaAtLeast "5.5";

  meta = {
    homepage = "https://github.com/Lua-cURL";
    description = "Lua binding to libcurl";
    license.fullName = "MIT/X11";
  };
}) {};

lua-ffi-zlib = callPackage({ buildLuarocksPackage, fetchFromGitHub, fetchurl, luaOlder }:
buildLuarocksPackage {
  pname = "lua-ffi-zlib";
  version = "0.6-0";
  knownRockspec = (fetchurl {
    url    = "mirror://luarocks/lua-ffi-zlib-0.6-0.rockspec";
    sha256 = "060sac715f1ris13fjv6gwqm0lk6by0a2zhldxd8hdrc0jss8p34";
  }).outPath;
  src = fetchFromGitHub {
    owner = "hamishforbes";
    repo = "lua-ffi-zlib";
    rev = "v0.6";
    hash = "sha256-l3zN6amZ6uUbOl7vt5XF+Uyz0nbDrYgcaQCWRFSN22Q=";
  };

  disabled = luaOlder "5.1";

  meta = {
    homepage = "https://github.com/hamishforbes/lua-ffi-zlib";
    description = "A Lua module using LuaJIT's FFI feature to access zlib.";
  };
}) {};

lua-iconv = callPackage({ buildLuarocksPackage, fetchurl, luaOlder }:
buildLuarocksPackage {
  pname = "lua-iconv";
  version = "7.0.0-4";
  knownRockspec = (fetchurl {
    url    = "mirror://luarocks/lua-iconv-7.0.0-4.rockspec";
    sha256 = "0j34zf98wdr6ks6snsrqi00vwm3ngsa5f74kadsn178iw7hd8c3q";
  }).outPath;
  src = fetchurl {
    url    = "https://github.com/lunarmodules/lua-iconv/archive/v7.0.0/lua-iconv-7.0.0.tar.gz";
    sha256 = "0arp0h342hpp4kfdxc69yxspziky4v7c13jbf12yrs8f1lnjzr0x";
  };

  disabled = luaOlder "5.1";

  meta = {
    homepage = "https://github.com/lunarmodules/lua-iconv/";
    description = "Lua binding to the iconv";
    license.fullName = "MIT/X11";
  };
}) {};

lua-lsp = callPackage({ buildLuarocksPackage, dkjson, fetchFromGitHub, fetchurl, inspect, lpeglabel, luaAtLeast, luaOlder }:
buildLuarocksPackage {
  pname = "lua-lsp";
  version = "0.1.0-2";
  knownRockspec = (fetchurl {
    url    = "mirror://luarocks/lua-lsp-0.1.0-2.rockspec";
    sha256 = "19jsz00qlgbyims6cg8i40la7v8kr7zsxrrr3dg0kdg0i36xqs6c";
  }).outPath;
  src = fetchFromGitHub {
    owner = "Alloyed";
    repo = "lua-lsp";
    rev = "v0.1.0";
    hash = "sha256-Fy9d6ZS0R48dUpKpgJ9jRujQna5wsE3+StJ8GQyWY54=";
  };

  disabled = luaOlder "5.1" || luaAtLeast "5.4";
  propagatedBuildInputs = [ dkjson inspect lpeglabel ];

  meta = {
    homepage = "https://github.com/Alloyed/lua-lsp";
    description = "A Language Server implementation for lua, the language";
    license.fullName = "MIT";
  };
}) {};

lua-messagepack = callPackage({ buildLuarocksPackage, fetchurl, luaOlder }:
buildLuarocksPackage {
  pname = "lua-messagepack";
  version = "0.5.4-1";
  knownRockspec = (fetchurl {
    url    = "mirror://luarocks/lua-messagepack-0.5.4-1.rockspec";
    sha256 = "1jygn6f8ab69z0nn1gib45wvjp075gzxp54vdmgxb3qfar0q70kr";
  }).outPath;
  src = fetchurl {
    url    = "https://framagit.org/fperrad/lua-MessagePack/raw/releases/lua-messagepack-0.5.4.tar.gz";
    sha256 = "0kk1n9kf6wip8k2xx4wjlv7647biji2p86v4jf0h6d6wkaypq0kz";
  };

  disabled = luaOlder "5.1";

  meta = {
    homepage = "https://fperrad.frama.io/lua-MessagePack/";
    description = "a pure Lua implementation of the MessagePack serialization format";
    license.fullName = "MIT/X11";
  };
}) {};

lua-protobuf = callPackage({ buildLuarocksPackage, fetchFromGitHub, fetchurl, luaOlder }:
buildLuarocksPackage {
  pname = "lua-protobuf";
  version = "0.5.2-1";
  knownRockspec = (fetchurl {
    url    = "mirror://luarocks/lua-protobuf-0.5.2-1.rockspec";
    sha256 = "0vi916qn0rbc2xhlf766vja403hwikkglza879yxm77j4n7ywrqb";
  }).outPath;
  src = fetchFromGitHub {
    owner = "starwing";
    repo = "lua-protobuf";
    rev = "0.5.2";
    hash = "sha256-8x6FbaSUcwI1HiVvCr/726CgQSUxkUWqTNJH9pRLbJ0=";
  };

  disabled = luaOlder "5.1";

  meta = {
    homepage = "https://github.com/starwing/lua-protobuf";
    description = "protobuf data support for Lua";
    maintainers = with lib.maintainers; [ lockejan ];
    license.fullName = "MIT";
  };
}) {};

lua-resty-http = callPackage({ buildLuarocksPackage, fetchFromGitHub, fetchurl, luaOlder }:
buildLuarocksPackage {
  pname = "lua-resty-http";
  version = "0.17.2-0";
  knownRockspec = (fetchurl {
    url    = "mirror://luarocks/lua-resty-http-0.17.2-0.rockspec";
    sha256 = "10swbq779d1q794d17269v0ln26hblsk7kvxj9s60rx71skzql6s";
  }).outPath;
  src = fetchFromGitHub {
    owner = "ledgetech";
    repo = "lua-resty-http";
    rev = "v0.17.2";
    hash = "sha256-Ph3PpzQYKYMvPvjYwx4TeZ9RYoryMsO6mLpkAq/qlHY=";
  };

  disabled = luaOlder "5.1";

  meta = {
    homepage = "https://github.com/ledgetech/lua-resty-http";
    description = "Lua HTTP client cosocket driver for OpenResty / ngx_lua.";
    license.fullName = "2-clause BSD";
  };
}) {};

lua-resty-jwt = callPackage({ buildLuarocksPackage, fetchFromGitHub, fetchurl, lua-resty-openssl, luaOlder }:
buildLuarocksPackage {
  pname = "lua-resty-jwt";
  version = "0.2.3-0";
  knownRockspec = (fetchurl {
    url    = "mirror://luarocks/lua-resty-jwt-0.2.3-0.rockspec";
    sha256 = "1fxdwfr4pna3fdfm85kin97n53caq73h807wjb59wpqiynbqzc8c";
  }).outPath;
  src = fetchFromGitHub {
    owner = "cdbattags";
    repo = "lua-resty-jwt";
    rev = "v0.2.3";
    hash = "sha256-m8UbvKk2DR8yCYX9Uv5HjXcZDVyVeRlUKp7UiaN/SkA=";
  };

  disabled = luaOlder "5.1";
  propagatedBuildInputs = [ lua-resty-openssl ];

  meta = {
    homepage = "https://github.com/cdbattags/lua-resty-jwt";
    description = "JWT for ngx_lua and LuaJIT.";
    license.fullName = "Apache License Version 2";
  };
}) {};

lua-resty-openidc = callPackage({ buildLuarocksPackage, fetchFromGitHub, fetchurl, lua-resty-http, lua-resty-jwt, lua-resty-session, luaOlder }:
buildLuarocksPackage {
  pname = "lua-resty-openidc";
  version = "1.7.6-3";
  knownRockspec = (fetchurl {
    url    = "mirror://luarocks/lua-resty-openidc-1.7.6-3.rockspec";
    sha256 = "08nq24kxw51xiyyp5jailyqjfsgz4m4fzy4hb7g3fv76vcsf8msp";
  }).outPath;
  src = fetchFromGitHub {
    owner = "zmartzone";
    repo = "lua-resty-openidc";
    rev = "v1.7.6";
    hash = "sha256-1yBmYuFlF/RdOz9csteaqsEEUxVWdwE6IMgS5M9PsJU=";
  };

  disabled = luaOlder "5.1";
  propagatedBuildInputs = [ lua-resty-http lua-resty-jwt lua-resty-session ];

  meta = {
    homepage = "https://github.com/zmartzone/lua-resty-openidc";
    description = "A library for NGINX implementing the OpenID Connect Relying Party (RP) and the OAuth 2.0 Resource Server (RS) functionality";
    license.fullName = "Apache 2.0";
  };
}) {};

lua-resty-openssl = callPackage({ buildLuarocksPackage, fetchFromGitHub, fetchurl }:
buildLuarocksPackage {
  pname = "lua-resty-openssl";
  version = "1.4.0-1";
  knownRockspec = (fetchurl {
    url    = "mirror://luarocks/lua-resty-openssl-1.4.0-1.rockspec";
    sha256 = "027fqpbhq0ygh9z7za2hv7wm6ylll8km4czvjfclscm4p55bj10q";
  }).outPath;
  src = fetchFromGitHub {
    owner = "fffonion";
    repo = "lua-resty-openssl";
    rev = "1.4.0";
    hash = "sha256-gmsKpt42hgjqhzibYXbdWyj2MqOyC8FlhMY7xiXdtFQ=";
  };


  meta = {
    homepage = "https://github.com/fffonion/lua-resty-openssl";
    description = "No summary";
    license.fullName = "BSD";
  };
}) {};

lua-resty-session = callPackage({ buildLuarocksPackage, fetchFromGitHub, fetchurl, lua-ffi-zlib, lua-resty-openssl, luaOlder }:
buildLuarocksPackage {
  pname = "lua-resty-session";
  version = "4.0.5-1";
  knownRockspec = (fetchurl {
    url    = "mirror://luarocks/lua-resty-session-4.0.5-1.rockspec";
    sha256 = "0h0kqwna46mrraq310qjb7yigxwv13n4czk24xnqr21czxsskzkg";
  }).outPath;
  src = fetchFromGitHub {
    owner = "bungle";
    repo = "lua-resty-session";
    rev = "v4.0.5";
    hash = "sha256-n0m6/4JnUPoidM7oWKd+ZyNbb/X/h8w21ptCrFaA8SI=";
  };

  disabled = luaOlder "5.1";
  propagatedBuildInputs = [ lua-ffi-zlib lua-resty-openssl ];

  meta = {
    homepage = "https://github.com/bungle/lua-resty-session";
    description = "Session Library for OpenResty - Flexible and Secure";
    license.fullName = "BSD";
  };
}) {};

lua-rtoml = callPackage({ buildLuarocksPackage, fetchFromGitHub, luaOlder, luarocks-build-rust-mlua }:
buildLuarocksPackage {
  pname = "lua-rtoml";
  version = "0.2-0";

  src = fetchFromGitHub {
    owner = "lblasc";
    repo = "lua-rtoml";
    rev = "c83f56b9519d85968d663308e303f384c55c7b18";
    hash = "sha256-PRoaUQSSvzl9VFK+aGHbJqCW37AsO+oFXNYgM0OdIoY=";
  };

  disabled = luaOlder "5.1";
  propagatedBuildInputs = [ luarocks-build-rust-mlua ];

  meta = {
    homepage = "https://github.com/lblasc/lua-rtoml";
    description = "Lua bindings for the Rust toml crate.";
    maintainers = with lib.maintainers; [ lblasc ];
    license.fullName = "MIT";
  };
}) {};

lua-subprocess = callPackage({ buildLuarocksPackage, fetchFromGitHub, luaOlder }:
buildLuarocksPackage {
  pname = "subprocess";
  version = "scm-1";

  src = fetchFromGitHub {
    owner = "0x0ade";
    repo = "lua-subprocess";
    rev = "bfa8e97da774141f301cfd1106dca53a30a4de54";
    hash = "sha256-4LiYWB3PAQ/s33Yj/gwC+Ef1vGe5FedWexeCBVSDIV0=";
  };

  disabled = luaOlder "5.1";

  meta = {
    homepage = "https://github.com/xlq/lua-subprocess";
    description = "A Lua module written in C that allows you to create child processes and communicate with them.";
    maintainers = with lib.maintainers; [ scoder12 ];
    license.fullName = "MIT";
  };
}) {};

lua-term = callPackage({ buildLuarocksPackage, fetchurl }:
buildLuarocksPackage {
  pname = "lua-term";
  version = "0.8-1";
  knownRockspec = (fetchurl {
    url    = "mirror://luarocks/lua-term-0.8-1.rockspec";
    sha256 = "1728lj3x8shc5m1yczrl75szq15rnfpzk36n0m49181ly9wxn7s0";
  }).outPath;
  src = fetchurl {
    url    = "https://github.com/hoelzro/lua-term/archive/0.08.tar.gz";
    sha256 = "1vfdg5dzqdi3gn6wpc9a3djhsl6fn2ikqdwr8rrqrnd91qwlzycg";
  };


  meta = {
    homepage = "https://github.com/hoelzro/lua-term";
    description = "Terminal functions for Lua";
    license.fullName = "MIT/X11";
  };
}) {};

lua-toml = callPackage({ buildLuarocksPackage, fetchFromGitHub, fetchurl, luaOlder }:
buildLuarocksPackage {
  pname = "lua-toml";
  version = "2.0-1";
  knownRockspec = (fetchurl {
    url    = "mirror://luarocks/lua-toml-2.0-1.rockspec";
    sha256 = "0zd3hrj1ifq89rjby3yn9y96vk20ablljvqdap981navzlbb7zvq";
  }).outPath;
  src = fetchFromGitHub {
    owner = "jonstoler";
    repo = "lua-toml";
    rev = "v2.0.1";
    hash = "sha256-6wCo06Ulmx6HVN2bTrklPqgGiEhDZ1fUfusdS/SDdFI=";
  };

  disabled = luaOlder "5.1";

  meta = {
    homepage = "https://github.com/jonstoler/lua-toml";
    description = "toml decoder/encoder for Lua";
    license.fullName = "MIT";
  };
}) {};

lua-utils-nvim = callPackage({ buildLuarocksPackage, fetchurl, fetchzip, luaOlder }:
buildLuarocksPackage {
  pname = "lua-utils.nvim";
  version = "1.0.2-1";
  knownRockspec = (fetchurl {
    url    = "mirror://luarocks/lua-utils.nvim-1.0.2-1.rockspec";
    sha256 = "0s11j4vd26haz72rb0c5m5h953292rh8r62mvlxbss6i69v2dkr9";
  }).outPath;
  src = fetchzip {
    url    = "https://github.com/nvim-neorg/lua-utils.nvim/archive/v1.0.2.zip";
    sha256 = "0bnl2kvxs55l8cjhfpa834bm010n8r4gmsmivjcp548c076msagn";
  };

  disabled = luaOlder "5.1";

  meta = {
    homepage = "https://github.com/nvim-neorg/lua-utils.nvim";
    description = "A set of utility functions for Neovim plugins.";
    maintainers = with lib.maintainers; [ mrcjkb ];
    license.fullName = "MIT";
  };
}) {};

lua-yajl = callPackage({ buildLuarocksPackage, fetchFromGitHub, fetchurl, luaOlder }:
buildLuarocksPackage {
  pname = "lua-yajl";
  version = "2.0-1";
  knownRockspec = (fetchurl {
    url    = "mirror://luarocks/lua-yajl-2.0-1.rockspec";
    sha256 = "0h600zgq5qc9z3cid1kr35q3qb98alg0m3qf0a3mfj33hya6pcxp";
  }).outPath;
  src = fetchFromGitHub {
    owner = "brimworks";
    repo = "lua-yajl";
    rev = "v2.0";
    hash = "sha256-/UhdjTUzd5ZsQG3CaS6i0cYOgkLR4TJCUAcw5yYhYEI=";
  };

  disabled = luaOlder "5.1";

  meta = {
    homepage = "http://github.com/brimworks/lua-yajl";
    description = "Integrate the yajl JSON library with Lua.";
    maintainers = with lib.maintainers; [ pstn ];
    license.fullName = "MIT/X11";
  };
}) {};

lua-zlib = callPackage({ buildLuarocksPackage, fetchFromGitHub, fetchurl, luaOlder }:
buildLuarocksPackage {
  pname = "lua-zlib";
  version = "1.2-2";
  knownRockspec = (fetchurl {
    url    = "mirror://luarocks/lua-zlib-1.2-2.rockspec";
    sha256 = "1ycjy59w6rkhasqqbiyra0f1sj87fswcz25zwxy4gyv7rrwy5hxd";
  }).outPath;
  src = fetchFromGitHub {
    owner = "brimworks";
    repo = "lua-zlib";
    rev = "v1.2";
    hash = "sha256-3gDYO4KcGUmcJFV22NDXWrFDwHNmPvMp++iXrz+QbC0=";
  };

  disabled = luaOlder "5.1";

  meta = {
    homepage = "https://github.com/brimworks/lua-zlib";
    description = "Simple streaming interface to zlib for Lua.";
    maintainers = with lib.maintainers; [ koral ];
    license.fullName = "MIT";
  };
}) {};

lua_cliargs = callPackage({ buildLuarocksPackage, fetchFromGitHub, fetchurl, luaOlder }:
buildLuarocksPackage {
  pname = "lua_cliargs";
  version = "3.0.2-1";
  knownRockspec = (fetchurl {
    url    = "mirror://luarocks/lua_cliargs-3.0.2-1.rockspec";
    sha256 = "1gp3n9ipaqdk59ilqx1ci5faxmx4dh9sgg3279jb8yfa7wg5b8pf";
  }).outPath;
  src = fetchFromGitHub {
    owner = "lunarmodules";
    repo = "lua_cliargs";
    rev = "v3.0.2";
    hash = "sha256-wL3qBQ8Lu3q8DK2Kaeo1dgzIHd8evaxFYJg47CcQiSg=";
  };

  disabled = luaOlder "5.1";

  meta = {
    homepage = "https://github.com/lunarmodules/lua_cliargs.git";
    description = "A command-line argument parsing module for Lua";
    license.fullName = "MIT";
  };
}) {};

luabitop = callPackage({ buildLuarocksPackage, fetchFromGitHub, luaAtLeast, luaOlder }:
buildLuarocksPackage {
  pname = "luabitop";
  version = "1.0.2-3";

  src = fetchFromGitHub {
    owner = "teto";
    repo = "luabitop";
    rev = "96f0a3d73ae5183d0a81bc2f29326eaa06becbfd";
    hash = "sha256-PrM8ncb3TaqgVhFdRa+rUsJ5WuIzS4/DRqVqj8tCaeg=";
  };

  disabled = luaOlder "5.1" || luaAtLeast "5.3";

  meta = {
    homepage = "http://bitop.luajit.org/";
    description = "Lua Bit Operations Module";
    license.fullName = "MIT/X license";
  };
}) {};

luacheck = callPackage({ argparse, buildLuarocksPackage, fetchFromGitHub, fetchurl, luaOlder, luafilesystem }:
buildLuarocksPackage {
  pname = "luacheck";
  version = "1.2.0-1";
  knownRockspec = (fetchurl {
    url    = "mirror://luarocks/luacheck-1.2.0-1.rockspec";
    sha256 = "0jnmrppq5hp8cwiw1daa33cdn8y2n5lsjk8vzn7ixb20ddz01m6c";
  }).outPath;
  src = fetchFromGitHub {
    owner = "lunarmodules";
    repo = "luacheck";
    rev = "v1.2.0";
    hash = "sha256-6aDXZRLq2c36dbasyVzcecQKoMvY81RIGYasdF211UY=";
  };

  disabled = luaOlder "5.1";
  propagatedBuildInputs = [ argparse luafilesystem ];

  meta = {
    homepage = "https://github.com/lunarmodules/luacheck";
    description = "A static analyzer and a linter for Lua";
    license.fullName = "MIT";
  };
}) {};

luacov = callPackage({ buildLuarocksPackage, fetchFromGitHub, fetchurl, luaAtLeast, luaOlder }:
buildLuarocksPackage {
  pname = "luacov";
  version = "0.15.0-1";
  knownRockspec = (fetchurl {
    url    = "mirror://luarocks/luacov-0.15.0-1.rockspec";
    sha256 = "18byfl23c73pazi60hsx0vd74hqq80mzixab76j36cyn8k4ni9db";
  }).outPath;
  src = fetchFromGitHub {
    owner = "keplerproject";
    repo = "luacov";
    rev = "v0.15.0";
    hash = "sha256-cZrsxQyW5Z13cguTzsdJyIMATJUw6GasLItho6wFpSA=";
  };

  disabled = luaOlder "5.1" || luaAtLeast "5.5";

  meta = {
    homepage = "https://keplerproject.github.io/luacov/";
    description = "Coverage analysis tool for Lua scripts";
    license.fullName = "MIT";
  };
}) {};

luadbi = callPackage({ buildLuarocksPackage, fetchFromGitHub, fetchurl, luaAtLeast, luaOlder }:
buildLuarocksPackage {
  pname = "luadbi";
  version = "0.7.3-1";
  knownRockspec = (fetchurl {
    url    = "mirror://luarocks/luadbi-0.7.3-1.rockspec";
    sha256 = "0lyiwyg6qnnj7d5rxim6b9p68nbszmwhg57xjlvalbcgwgipk1ns";
  }).outPath;
  src = fetchFromGitHub {
    owner = "mwild1";
    repo = "luadbi";
    rev = "v0.7.3";
    hash = "sha256-L2i/e44HvPRhGKH4pUE/6QzO8pHYymHdj2SpHf6YO/I=";
  };

  disabled = luaOlder "5.1" || luaAtLeast "5.5";

  meta = {
    homepage = "https://github.com/mwild1/luadbi";
    description = "Database abstraction layer";
    license.fullName = "MIT/X11";
  };
}) {};

luadbi-mysql = callPackage({ buildLuarocksPackage, fetchFromGitHub, fetchurl, luaAtLeast, luaOlder, luadbi }:
buildLuarocksPackage {
  pname = "luadbi-mysql";
  version = "0.7.3-1";
  knownRockspec = (fetchurl {
    url    = "mirror://luarocks/luadbi-mysql-0.7.3-1.rockspec";
    sha256 = "1x0pl6qpdi4vmhxs2076kkxmikbv0asndh8lp34r47lym37hcrr3";
  }).outPath;
  src = fetchFromGitHub {
    owner = "mwild1";
    repo = "luadbi";
    rev = "v0.7.3";
    hash = "sha256-L2i/e44HvPRhGKH4pUE/6QzO8pHYymHdj2SpHf6YO/I=";
  };

  disabled = luaOlder "5.1" || luaAtLeast "5.5";
  propagatedBuildInputs = [ luadbi ];

  meta = {
    homepage = "https://github.com/mwild1/luadbi";
    description = "Database abstraction layer";
    license.fullName = "MIT/X11";
  };
}) {};

luadbi-postgresql = callPackage({ buildLuarocksPackage, fetchFromGitHub, fetchurl, luaAtLeast, luaOlder, luadbi }:
buildLuarocksPackage {
  pname = "luadbi-postgresql";
  version = "0.7.3-1";
  knownRockspec = (fetchurl {
    url    = "mirror://luarocks/luadbi-postgresql-0.7.3-1.rockspec";
    sha256 = "1bnjsgk7cl6wmfhmn8b0av49yabf8flhdi1jhczksvvpf32p77bw";
  }).outPath;
  src = fetchFromGitHub {
    owner = "mwild1";
    repo = "luadbi";
    rev = "v0.7.3";
    hash = "sha256-L2i/e44HvPRhGKH4pUE/6QzO8pHYymHdj2SpHf6YO/I=";
  };

  disabled = luaOlder "5.1" || luaAtLeast "5.5";
  propagatedBuildInputs = [ luadbi ];

  meta = {
    homepage = "https://github.com/mwild1/luadbi";
    description = "Database abstraction layer";
    license.fullName = "MIT/X11";
  };
}) {};

luadbi-sqlite3 = callPackage({ buildLuarocksPackage, fetchFromGitHub, fetchurl, luaAtLeast, luaOlder, luadbi }:
buildLuarocksPackage {
  pname = "luadbi-sqlite3";
  version = "0.7.3-1";
  knownRockspec = (fetchurl {
    url    = "mirror://luarocks/luadbi-sqlite3-0.7.3-1.rockspec";
    sha256 = "0ppkk1jkxw2fhc4x26h7h2bks51shl3am552phn7all5h3k7h3by";
  }).outPath;
  src = fetchFromGitHub {
    owner = "mwild1";
    repo = "luadbi";
    rev = "v0.7.3";
    hash = "sha256-L2i/e44HvPRhGKH4pUE/6QzO8pHYymHdj2SpHf6YO/I=";
  };

  disabled = luaOlder "5.1" || luaAtLeast "5.5";
  propagatedBuildInputs = [ luadbi ];

  meta = {
    homepage = "https://github.com/mwild1/luadbi";
    description = "Database abstraction layer";
    license.fullName = "MIT/X11";
  };
}) {};

luaepnf = callPackage({ buildLuarocksPackage, fetchFromGitHub, fetchurl, lpeg, luaAtLeast, luaOlder }:
buildLuarocksPackage {
  pname = "luaepnf";
  version = "0.3-2";
  knownRockspec = (fetchurl {
    url    = "mirror://luarocks/luaepnf-0.3-2.rockspec";
    sha256 = "0kqmnj11wmfpc9mz04zzq8ab4mnbkrhcgc525wrq6pgl3p5li8aa";
  }).outPath;
  src = fetchFromGitHub {
    owner = "siffiejoe";
    repo = "lua-luaepnf";
    rev = "v0.3";
    hash = "sha256-iZksr6Ljy94D0VO4xSRO9s/VgcURvCfDMX9DOt2IetM=";
  };

  disabled = luaOlder "5.1" || luaAtLeast "5.5";
  propagatedBuildInputs = [ lpeg ];

  meta = {
    homepage = "http://siffiejoe.github.io/lua-luaepnf/";
    description = "Extended PEG Notation Format (easy grammars for LPeg)";
    license.fullName = "MIT";
  };
}) {};

luaevent = callPackage({ buildLuarocksPackage, fetchurl, luaOlder }:
buildLuarocksPackage {
  pname = "luaevent";
  version = "0.4.6-1";
  knownRockspec = (fetchurl {
    url    = "mirror://luarocks/luaevent-0.4.6-1.rockspec";
    sha256 = "03zixadhx4a7nh67n0sm6sy97c8i9va1a78hibhrl7cfbqc2zc7f";
  }).outPath;
  src = fetchurl {
    url    = "https://github.com/harningt/luaevent/archive/v0.4.6.tar.gz";
    sha256 = "0pbh315d3p7hxgzmbhphkcldxv2dadbka96131b8j5914nxvl4nx";
  };

  disabled = luaOlder "5.1";

  meta = {
    homepage = "https://github.com/harningt/luaevent";
    description = "libevent binding for Lua";
    license.fullName = "MIT";
  };
}) {};

luaexpat = callPackage({ buildLuarocksPackage, fetchFromGitHub, fetchurl, luaOlder }:
buildLuarocksPackage {
  pname = "luaexpat";
  version = "1.4.1-1";
  knownRockspec = (fetchurl {
    url    = "mirror://luarocks/luaexpat-1.4.1-1.rockspec";
    sha256 = "1abwd385x7wnza7qqz5s4aj6m2l1c23pjmbgnpq73q0s17pn1h0c";
  }).outPath;
  src = fetchFromGitHub {
    owner = "lunarmodules";
    repo = "luaexpat";
    rev = "1.4.1";
    hash = "sha256-SnI+a7555R/EFFdnrvJohP6uzwQiMNQPqgp0jxAI178=";
  };

  disabled = luaOlder "5.1";

  meta = {
    homepage = "https://lunarmodules.github.io/luaexpat";
    description = "XML Expat parsing";
    maintainers = with lib.maintainers; [ arobyn flosse ];
    license.fullName = "MIT/X11";
  };
}) {};

luaffi = callPackage({ buildLuarocksPackage, fetchFromGitHub, fetchurl, luaOlder }:
buildLuarocksPackage {
  pname = "luaffi";
  version = "scm-1";
  knownRockspec = (fetchurl {
    url    = "mirror://luarocks/luaffi-scm-1.rockspec";
    sha256 = "1nia0g4n1yv1sbv5np572y8yfai56a8bnscir807s5kj5bs0xhxm";
  }).outPath;
  src = fetchFromGitHub {
    owner = "facebook";
    repo = "luaffifb";
    rev = "a1cb731b08c91643b0665935eb5622b3d621211b";
    hash = "sha256-wRjAtEEy8KSlIoi/IIutL73Vbm1r+zKs26dEP7gzR1o=";
  };

  disabled = luaOlder "5.1";

  meta = {
    homepage = "https://github.com/facebook/luaffifb";
    description = "FFI library for calling C functions from lua";
    license.fullName = "BSD";
  };
}) {};

luafilesystem = callPackage({ buildLuarocksPackage, fetchFromGitHub, fetchurl, luaOlder }:
buildLuarocksPackage {
  pname = "luafilesystem";
  version = "1.8.0-1";
  knownRockspec = (fetchurl {
    url    = "mirror://luarocks/luafilesystem-1.8.0-1.rockspec";
    sha256 = "18nkaks0b75dmycljg5vljap5w8d0ysdkg96yl5szgzr7nzrymfa";
  }).outPath;
  src = fetchFromGitHub {
    owner = "keplerproject";
    repo = "luafilesystem";
    rev = "v1_8_0";
    hash = "sha256-pEA+Z1pkykWLTT6NHQ5lo8roOh2P0fiHtnK+byTkF5o=";
  };

  disabled = luaOlder "5.1";

  meta = {
    homepage = "https://github.com/keplerproject/luafilesystem";
    description = "File System Library for the Lua Programming Language";
    maintainers = with lib.maintainers; [ flosse ];
    license.fullName = "MIT/X11";
  };
}) {};

lualdap = callPackage({ buildLuarocksPackage, fetchFromGitHub, fetchurl, luaOlder }:
buildLuarocksPackage {
  pname = "lualdap";
  version = "1.4.0-1";
  knownRockspec = (fetchurl {
    url    = "mirror://luarocks/lualdap-1.4.0-1.rockspec";
    sha256 = "0n924gxm6ccr9hjk4bi5z70vgh7g75dl7293pab41a2qcrlsj9nk";
  }).outPath;
  src = fetchFromGitHub {
    owner = "lualdap";
    repo = "lualdap";
    rev = "v1.4.0";
    hash = "sha256-u91T7RlRa87CbYXZLhrzcpVvZWsCnQObmbS86kfsAHc=";
  };

  disabled = luaOlder "5.1";

  meta = {
    homepage = "https://lualdap.github.io/lualdap/";
    description = "A Lua interface to the OpenLDAP library";
    maintainers = with lib.maintainers; [ aanderse ];
    license.fullName = "MIT";
  };
}) {};

lualogging = callPackage({ buildLuarocksPackage, fetchFromGitHub, fetchurl, luasocket }:
buildLuarocksPackage {
  pname = "lualogging";
  version = "1.8.2-1";
  knownRockspec = (fetchurl {
    url    = "mirror://luarocks/lualogging-1.8.2-1.rockspec";
    sha256 = "164c4xgwkv2ya8fbb22wm48ywc4gx939b574r6bgl8zqayffdqmx";
  }).outPath;
  src = fetchFromGitHub {
    owner = "lunarmodules";
    repo = "lualogging";
    rev = "v1.8.2";
    hash = "sha256-RIblf2C9H6Iajzc9aqnvrK4xq8FAHq9InTO6m3aM5dc=";
  };

  propagatedBuildInputs = [ luasocket ];

  meta = {
    homepage = "https://github.com/lunarmodules/lualogging";
    description = "A simple API to use logging features";
    license.fullName = "MIT/X11";
  };
}) {};

luaossl = callPackage({ buildLuarocksPackage, fetchurl, fetchzip }:
buildLuarocksPackage {
  pname = "luaossl";
  version = "20220711-0";
  knownRockspec = (fetchurl {
    url    = "mirror://luarocks/luaossl-20220711-0.rockspec";
    sha256 = "0b68kvfz587ilmb5c1p7920kysg9q4m4fl4cz4d93jl3270mzh8y";
  }).outPath;
  src = fetchzip {
    url    = "https://github.com/wahern/luaossl/archive/rel-20220711.zip";
    sha256 = "1a9pgmc6fbhgh1m9ksz9fq057yzz46npqgakcsy9vngg47xacfdb";
  };


  meta = {
    homepage = "http://25thandclement.com/~william/projects/luaossl.html";
    description = "Most comprehensive OpenSSL module in the Lua universe.";
    license.fullName = "MIT/X11";
  };
}) {};

luaposix = callPackage({ bit32, buildLuarocksPackage, fetchurl, fetchzip, luaAtLeast, luaOlder }:
buildLuarocksPackage {
  pname = "luaposix";
  version = "34.1.1-1";
  knownRockspec = (fetchurl {
    url    = "mirror://luarocks/luaposix-34.1.1-1.rockspec";
    sha256 = "0hx6my54axjcb3bklr991wji374qq6mwa3ily6dvb72vi2534nwz";
  }).outPath;
  src = fetchzip {
    url    = "http://github.com/luaposix/luaposix/archive/v34.1.1.zip";
    sha256 = "0863r8c69yx92lalj174qdhavqmcs2cdimjim6k55qj9yn78v9zl";
  };

  disabled = luaOlder "5.1" || luaAtLeast "5.4";
  propagatedBuildInputs = [ bit32 ];

  meta = {
    homepage = "http://github.com/luaposix/luaposix/";
    description = "Lua bindings for POSIX";
    maintainers = with lib.maintainers; [ vyp lblasc ];
    license.fullName = "MIT/X11";
  };
}) {};

luaprompt = callPackage({ argparse, buildLuarocksPackage, fetchFromGitHub, fetchurl, luaOlder }:
buildLuarocksPackage {
  pname = "luaprompt";
  version = "0.8-1";
  knownRockspec = (fetchurl {
    url    = "mirror://luarocks/luaprompt-0.8-1.rockspec";
    sha256 = "17v7yqkvm4rxszqvqk3f6a6vqysh80p18l1ryif79bc7ic948br4";
  }).outPath;
  src = fetchFromGitHub {
    owner = "dpapavas";
    repo = "luaprompt";
    rev = "v0.8";
    hash = "sha256-GdI5sj7FBeb9q23oxVOzT+yVhMYTnggaN8Xt/z/2xZo=";
  };

  disabled = luaOlder "5.1";
  propagatedBuildInputs = [ argparse ];

  meta = {
    homepage = "https://github.com/dpapavas/luaprompt";
    description = "A Lua command prompt with pretty-printing and auto-completion";
    maintainers = with lib.maintainers; [ Freed-Wu ];
    license.fullName = "MIT/X11";
  };
}) {};

luarepl = callPackage({ buildLuarocksPackage, fetchurl, luaOlder }:
buildLuarocksPackage {
  pname = "luarepl";
  version = "0.10-1";
  knownRockspec = (fetchurl {
    url    = "mirror://luarocks/luarepl-0.10-1.rockspec";
    sha256 = "12zdljfs4wg55mj7a38iwg7p5i1pmc934v9qlpi61sw4brp6x8d3";
  }).outPath;
  src = fetchurl {
    url    = "https://github.com/hoelzro/lua-repl/archive/0.10.tar.gz";
    sha256 = "0wv37h9w6y5pgr39m7yxbf8imkwvaila6rnwjcp0xsxl5c1rzfjm";
  };

  disabled = luaOlder "5.1";

  meta = {
    homepage = "https://github.com/hoelzro/lua-repl";
    description = "A reusable REPL component for Lua, written in Lua";
    license.fullName = "MIT/X11";
  };
}) {};

luarocks = callPackage({ buildLuarocksPackage, fetchFromGitHub, fetchurl }:
buildLuarocksPackage {
  pname = "luarocks";
  version = "3.11.1-1";
  knownRockspec = (fetchurl {
    url    = "mirror://luarocks/luarocks-3.11.1-1.rockspec";
<<<<<<< HEAD
    sha256 = "sha256-di00mD8txN7rjaVpvxzNbnQsAh6H16zUtJZapH7U4HU=";
=======
    sha256 = "0xg0siza8nlnnkaarmw73q12qx3frlfbysd5ipmxxi1d7yc38bbn";
>>>>>>> 3914b7b7
  }).outPath;
  src = fetchFromGitHub {
    owner = "luarocks";
    repo = "luarocks";
    rev = "v3.11.1";
    hash = "sha256-GglygI8HP+aDFEuucOkjQ2Pgfv4+jW+og+2vL3KoZCQ=";
  };


  meta = {
    homepage = "http://www.luarocks.org";
    description = "A package manager for Lua modules.";
    maintainers = with lib.maintainers; [ mrcjkb teto ];
    license.fullName = "MIT";
  };
}) {};

luarocks-build-rust-mlua = callPackage({ buildLuarocksPackage, fetchFromGitHub, fetchurl }:
buildLuarocksPackage {
  pname = "luarocks-build-rust-mlua";
  version = "0.2.0-1";
  knownRockspec = (fetchurl {
    url    = "mirror://luarocks/luarocks-build-rust-mlua-0.2.0-1.rockspec";
    sha256 = "0mpxj2wpzgqffic1j6agisaawbfhh16gis29x6y60kyjq446mv0z";
  }).outPath;
  src = fetchFromGitHub {
    owner = "khvzak";
    repo = "luarocks-build-rust-mlua";
    rev = "0.2.0";
    hash = "sha256-f6trXv2/gzbitLXwHHrZnowEA/V5Yjb3Q9YlYr+9NBw=";
  };


  meta = {
    homepage = "https://github.com/khvzak/luarocks-build-rust-mlua";
    description = "A LuaRocks build backend for Lua modules written in Rust using mlua";
    maintainers = with lib.maintainers; [ mrcjkb ];
    license.fullName = "MIT";
  };
}) {};

luarocks-build-treesitter-parser = callPackage({ buildLuarocksPackage, fetchurl, fetchzip, luaOlder, luafilesystem }:
buildLuarocksPackage {
  pname = "luarocks-build-treesitter-parser";
  version = "4.1.0-1";
  knownRockspec = (fetchurl {
    url    = "mirror://luarocks/luarocks-build-treesitter-parser-4.1.0-1.rockspec";
    sha256 = "0r3r8dvjn9zvpj06932ijqwypq636zv2vpq5pcj83xfvvi3fd2rw";
  }).outPath;
  src = fetchzip {
    url    = "https://github.com/nvim-neorocks/luarocks-build-treesitter-parser/archive/v4.1.0.zip";
    sha256 = "1838q30n2xjb8cmhlzxax0kzvxhsdrskkk4715kkca8zk6i3zm98";
  };

  disabled = luaOlder "5.1";
  propagatedBuildInputs = [ luafilesystem ];

  meta = {
    homepage = "https://github.com/nvim-neorocks/luarocks-build-treesitter-parser";
    description = "A luarocks build backend for tree-sitter parsers.";
    maintainers = with lib.maintainers; [ mrcjkb ];
    license.fullName = "MIT";
  };
}) {};

luasec = callPackage({ buildLuarocksPackage, fetchFromGitHub, fetchurl, luaOlder, luasocket }:
buildLuarocksPackage {
  pname = "luasec";
  version = "1.3.2-1";
  knownRockspec = (fetchurl {
    url    = "mirror://luarocks/luasec-1.3.2-1.rockspec";
    sha256 = "09nqs60cmbq1bi70cdh7v5xjnlsm2mrxv9pmbbvczijvz184jh33";
  }).outPath;
  src = fetchFromGitHub {
    owner = "brunoos";
    repo = "luasec";
    rev = "v1.3.2";
    hash = "sha256-o3uiZQnn/ID1qAgpZAqA4R3fWWk+Ajcgx++iNu1yLWc=";
  };

  disabled = luaOlder "5.1";
  propagatedBuildInputs = [ luasocket ];

  meta = {
    homepage = "https://github.com/brunoos/luasec/wiki";
    description = "A binding for OpenSSL library to provide TLS/SSL communication over LuaSocket.";
    maintainers = with lib.maintainers; [ flosse ];
    license.fullName = "MIT";
  };
}) {};

luasnip = callPackage({ buildLuarocksPackage, fetchurl, fetchzip, jsregexp, luaOlder }:
buildLuarocksPackage {
  pname = "luasnip";
  version = "2.3.0-1";
  knownRockspec = (fetchurl {
    url    = "mirror://luarocks/luasnip-2.3.0-1.rockspec";
    sha256 = "022srpvwwbms8i97mdhkwq0yg0pfjm7a6673iyf7cr1xj15pq23v";
  }).outPath;
  src = fetchzip {
    url    = "https://github.com/L3MON4D3/LuaSnip/archive/v2.3.0.zip";
    sha256 = "0bbackpym8k11gm32iwwzqjnqanpralanfjkl4lrs33xl7lsylqk";
  };

  disabled = luaOlder "5.1";
  propagatedBuildInputs = [ jsregexp ];

  meta = {
    homepage = "https://github.com/L3MON4D3/LuaSnip";
    description = "Snippet Engine for Neovim written in Lua.";
    license.fullName = "Apache-2.0";
  };
}) {};

luasocket = callPackage({ buildLuarocksPackage, fetchFromGitHub, fetchurl, luaOlder }:
buildLuarocksPackage {
  pname = "luasocket";
  version = "3.1.0-1";
  knownRockspec = (fetchurl {
    url    = "mirror://luarocks/luasocket-3.1.0-1.rockspec";
    sha256 = "0wg9735cyz2gj7r9za8yi83w765g0f4pahnny7h0pdpx58pgfx4r";
  }).outPath;
  src = fetchFromGitHub {
    owner = "lunarmodules";
    repo = "luasocket";
    rev = "v3.1.0";
    hash = "sha256-sKSzCrQpS+9reN9IZ4wkh4dB50wiIfA87xN4u1lyHo4=";
  };

  disabled = luaOlder "5.1";

  meta = {
    homepage = "https://github.com/lunarmodules/luasocket";
    description = "Network support for the Lua language";
    license.fullName = "MIT";
  };
}) {};

luasql-sqlite3 = callPackage({ buildLuarocksPackage, fetchFromGitHub, fetchurl, luaOlder }:
buildLuarocksPackage {
  pname = "luasql-sqlite3";
  version = "2.6.1-3";
  knownRockspec = (fetchurl {
    url    = "mirror://luarocks/luasql-sqlite3-2.6.1-3.rockspec";
    sha256 = "1qf8cx4cmsngwp65ksdsf5dsv6yhb4qwdrd2lkpyqaq6p55jfkyb";
  }).outPath;
  src = fetchFromGitHub {
    owner = "lunarmodules";
    repo = "luasql";
    rev = "2.6.0";
    hash = "sha256-bRddE9K9f6TFBD2nY5kkS0BzXilfUP7Z358QLPfna+I=";
  };

  disabled = luaOlder "5.1";

  meta = {
    homepage = "https://lunarmodules.github.io/luasql/";
    description = "Database connectivity for Lua (SQLite3 driver)";
    maintainers = with lib.maintainers; [ vyp ];
    license.fullName = "MIT/X11";
  };
}) {};

luassert = callPackage({ buildLuarocksPackage, fetchFromGitHub, fetchurl, luaOlder, say }:
buildLuarocksPackage {
  pname = "luassert";
  version = "1.9.0-1";
  knownRockspec = (fetchurl {
    url    = "mirror://luarocks/luassert-1.9.0-1.rockspec";
    sha256 = "1bkzr03190p33lprgy51nl84aq082fyc3f7s3wkk7zlay4byycxd";
  }).outPath;
  src = fetchFromGitHub {
    owner = "lunarmodules";
    repo = "luassert";
    rev = "v1.9.0";
    hash = "sha256-jjdB95Vr5iVsh5T7E84WwZMW6/5H2k2R/ny2VBs2l3I=";
  };

  disabled = luaOlder "5.1";
  propagatedBuildInputs = [ say ];

  meta = {
    homepage = "https://lunarmodules.github.io/busted/";
    description = "Lua assertions extension";
    license.fullName = "MIT <http://opensource.org/licenses/MIT>";
  };
}) {};

luasystem = callPackage({ buildLuarocksPackage, fetchFromGitHub, fetchurl, luaOlder }:
buildLuarocksPackage {
  pname = "luasystem";
  version = "0.4.0-1";
  knownRockspec = (fetchurl {
    url    = "mirror://luarocks/luasystem-0.4.0-1.rockspec";
    sha256 = "0brvqqxfz1w4l4nzaxds1d17flq7rx6lw8pjb565fyb2jhg39qc9";
  }).outPath;
  src = fetchFromGitHub {
    owner = "lunarmodules";
    repo = "luasystem";
    rev = "v0.4.0";
    hash = "sha256-I1dG6ccOQAwpe18DjiYijKjerk+yDRic6fEERSte2Ks=";
  };

  disabled = luaOlder "5.1";

  meta = {
    homepage = "https://github.com/lunarmodules/luasystem";
    description = "Platform independent system calls for Lua.";
    license.fullName = "MIT <http://opensource.org/licenses/MIT>";
  };
}) {};

luatext = callPackage({ buildLuarocksPackage, fetchFromGitHub, fetchurl, luaOlder }:
buildLuarocksPackage {
  pname = "luatext";
  version = "1.2.1-0";
  knownRockspec = (fetchurl {
    url    = "mirror://luarocks/luatext-1.2.1-0.rockspec";
    sha256 = "12ia4ibihd537mjmvdasnwgkinaygqwk03bsj3s0qrfhy6yz84ka";
  }).outPath;
  src = fetchFromGitHub {
    owner = "f4z3r";
    repo = "luatext";
    rev = "v1.2.1";
    hash = "sha256-StxCmjSSy3ok0hNkKTQyq4yS1LfX980R5pULCUjLPek=";
  };

  disabled = luaOlder "5.1";

  meta = {
    homepage = "https://github.com/f4z3r/luatext/tree/main";
    description = "A small library to print colored text";
    license.fullName = "MIT";
  };
}) {};

luaunbound = callPackage({ buildLuarocksPackage, fetchurl, luaAtLeast, luaOlder }:
buildLuarocksPackage {
  pname = "luaunbound";
  version = "1.0.0-1";
  knownRockspec = (fetchurl {
    url    = "mirror://luarocks/luaunbound-1.0.0-1.rockspec";
    sha256 = "1zlkibdwrj5p97nhs33cz8xx0323z3kiq5x7v0h3i7v6j0h8ppvn";
  }).outPath;
  src = fetchurl {
    url    = "https://code.zash.se/dl/luaunbound/luaunbound-1.0.0.tar.gz";
    sha256 = "1lsh0ylp5xskygxl5qdv6mhkm1x8xp0vfd5prk5hxkr19jk5mr3d";
  };

  disabled = luaOlder "5.1" || luaAtLeast "5.5";

  meta = {
    homepage = "https://www.zash.se/luaunbound.html";
    description = "A binding to libunbound";
    license.fullName = "MIT";
  };
}) {};

luaunit = callPackage({ buildLuarocksPackage, fetchurl, fetchzip, luaAtLeast, luaOlder }:
buildLuarocksPackage {
  pname = "luaunit";
  version = "3.4-1";
  knownRockspec = (fetchurl {
    url    = "mirror://luarocks/luaunit-3.4-1.rockspec";
    sha256 = "111435fa8p2819vcvg76qmknj0wqk01gy9d1nh55c36616xnj54n";
  }).outPath;
  src = fetchzip {
    url    = "https://github.com/bluebird75/luaunit/releases/download/LUAUNIT_V3_4/rock-luaunit-3.4.zip";
    sha256 = "0qf07y3229lq3qq1mfkv83gzbc7dgyr67hysqjb5bbk333flv56r";
  };

  disabled = luaOlder "5.1" || luaAtLeast "5.5";

  meta = {
    homepage = "http://github.com/bluebird75/luaunit";
    description = "A unit testing framework for Lua";
    maintainers = with lib.maintainers; [ lockejan ];
    license.fullName = "BSD";
  };
}) {};

luautf8 = callPackage({ buildLuarocksPackage, fetchurl, luaOlder }:
buildLuarocksPackage {
  pname = "luautf8";
  version = "0.1.5-2";
  knownRockspec = (fetchurl {
    url    = "mirror://luarocks/luautf8-0.1.5-2.rockspec";
    sha256 = "0v788kk1aj7r70w9fgjlp3qrpjbpa9z9l1m7d13csk0pgfkm5iqz";
  }).outPath;
  src = fetchurl {
    url    = "https://github.com/starwing/luautf8/archive/refs/tags/0.1.5.tar.gz";
    sha256 = "077ji840wfmy7hq0y13l01dv6jhasznykf89gk9m672jhz6dxggl";
  };

  disabled = luaOlder "5.1";

  meta = {
    homepage = "http://github.com/starwing/luautf8";
    description = "A UTF-8 support module for Lua";
    maintainers = with lib.maintainers; [ pstn ];
    license.fullName = "MIT";
  };
}) {};

luazip = callPackage({ buildLuarocksPackage, fetchFromGitHub, fetchurl, luaAtLeast, luaOlder }:
buildLuarocksPackage {
  pname = "luazip";
  version = "1.2.7-1";
  knownRockspec = (fetchurl {
    url    = "mirror://luarocks/luazip-1.2.7-1.rockspec";
    sha256 = "1wxy3p2ksaq4s8lg925mi9cvbh875gsapgkzm323dr8qaxxg7mba";
  }).outPath;
  src = fetchFromGitHub {
    owner = "mpeterv";
    repo = "luazip";
    rev = "1.2.7";
    hash = "sha256-pAuXdvF2hM3ApvOg5nn9EHTGlajujHMtHEoN3Sj+mMo=";
  };

  disabled = luaOlder "5.1" || luaAtLeast "5.4";

  meta = {
    homepage = "https://github.com/mpeterv/luazip";
    description = "Library for reading files inside zip files";
    license.fullName = "MIT";
  };
}) {};

lush-nvim = callPackage({ buildLuarocksPackage, fetchFromGitHub, fetchurl, luaAtLeast, luaOlder }:
buildLuarocksPackage {
  pname = "lush.nvim";
  version = "scm-1";
  knownRockspec = (fetchurl {
    url    = "mirror://luarocks/lush.nvim-scm-1.rockspec";
    sha256 = "0ivir5p3mmv051pyya2hj1yrnflrv8bp38dx033i3kzfbpyg23ca";
  }).outPath;
  src = fetchFromGitHub {
    owner = "rktjmp";
    repo = "lush.nvim";
    rev = "7c0e27f50901481fe83b974493c4ea67a4296aeb";
    hash = "sha256-GVGIZPBrunaWexwdnkbc0LxM3xMHslrwON2FunN3TDE=";
  };

  disabled = luaOlder "5.1" || luaAtLeast "5.4";

  meta = {
    homepage = "https://github.com/rktjmp/lush.nvim";
    description = "Define Neovim themes as a DSL in lua, with real-time feedback.";
    maintainers = with lib.maintainers; [ teto ];
    license.fullName = "MIT/X11";
  };
}) {};

luuid = callPackage({ buildLuarocksPackage, fetchurl, luaAtLeast, luaOlder }:
buildLuarocksPackage {
  pname = "luuid";
  version = "20120509-2";
  knownRockspec = (fetchurl {
    url    = "mirror://luarocks/luuid-20120509-2.rockspec";
    sha256 = "1q2fv25wfbiqn49mqv26gs4pyllch311akcf7jjn27l5ik8ji5b6";
  }).outPath;
  src = fetchurl {
    url    = "http://www.tecgraf.puc-rio.br/~lhf/ftp/lua/5.2/luuid.tar.gz";
    sha256 = "1bfkj613d05yps3fivmz0j1bxf2zkg9g1yl0ifffgw0vy00hpnvm";
  };

  disabled = luaOlder "5.2" || luaAtLeast "5.4";

  meta = {
    homepage = "http://www.tecgraf.puc-rio.br/~lhf/ftp/lua/#luuid";
    description = "A library for UUID generation";
    license.fullName = "Public domain";
  };
}) {};

luv = callPackage({ buildLuarocksPackage, cmake, fetchurl, luaOlder }:
buildLuarocksPackage {
  pname = "luv";
  version = "1.48.0-2";
  knownRockspec = (fetchurl {
    url    = "mirror://luarocks/luv-1.48.0-2.rockspec";
    sha256 = "0353bjn9z90a1hd7rksdfrd9fbdd31hbvdaxr1fb0fh0bc1cpy94";
  }).outPath;
  src = fetchurl {
    url    = "https://github.com/luvit/luv/releases/download/1.48.0-2/luv-1.48.0-2.tar.gz";
    sha256 = "2c3a1ddfebb4f6550293a40ee789f7122e97647eede51511f57203de48c03b7a";
  };

  disabled = luaOlder "5.1";
  nativeBuildInputs = [ cmake ];

  meta = {
    homepage = "https://github.com/luvit/luv";
    description = "Bare libuv bindings for lua";
    license.fullName = "Apache 2.0";
  };
}) {};

lyaml = callPackage({ buildLuarocksPackage, fetchurl, fetchzip, luaAtLeast, luaOlder }:
buildLuarocksPackage {
  pname = "lyaml";
  version = "6.2.8-1";
  knownRockspec = (fetchurl {
    url    = "mirror://luarocks/lyaml-6.2.8-1.rockspec";
    sha256 = "0d0h70kjl5fkq589y1sx8qy8as002dhcf88pf60pghvch002ryi1";
  }).outPath;
  src = fetchzip {
    url    = "http://github.com/gvvaughan/lyaml/archive/v6.2.8.zip";
    sha256 = "0r3jjsd8x2fs1aanki0s1mvpznl16f32c1qfgmicy0icgy5xfch0";
  };

  disabled = luaOlder "5.1" || luaAtLeast "5.5";

  meta = {
    homepage = "http://github.com/gvvaughan/lyaml";
    description = "libYAML binding for Lua";
    maintainers = with lib.maintainers; [ lblasc ];
    license.fullName = "MIT/X11";
  };
}) {};

lz-n = callPackage({ buildLuarocksPackage, fetchurl, fetchzip, luaOlder }:
buildLuarocksPackage {
  pname = "lz.n";
  version = "1.4.2-1";
  knownRockspec = (fetchurl {
    url    = "mirror://luarocks/lz.n-1.4.2-1.rockspec";
    sha256 = "1jvmp35c5n43frk0bkpgfd9p76p9f5zy094ybzanydz9d6p5d7c4";
  }).outPath;
  src = fetchzip {
    url    = "https://github.com/nvim-neorocks/lz.n/archive/v1.4.2.zip";
    sha256 = "0g2gghw7i71sm9szw772pwhwy73nfx4lx1x0393hjl7cx95r885b";
  };

  disabled = luaOlder "5.1";

  meta = {
    homepage = "https://github.com/nvim-neorocks/lz.n";
    description = "🦥 A dead simple lazy-loading Lua library for Neovim plugins.";
    maintainers = with lib.maintainers; [ mrcjkb ];
    license.fullName = "GPL-2+";
  };
}) {};

magick = callPackage({ buildLuarocksPackage, fetchFromGitHub, fetchurl, lua }:
buildLuarocksPackage {
  pname = "magick";
  version = "1.6.0-1";
  knownRockspec = (fetchurl {
    url    = "mirror://luarocks/magick-1.6.0-1.rockspec";
    sha256 = "1pg150xsxnqvlhxpiy17s9hm4dkc84v46mlwi9rhriynqz8qks9w";
  }).outPath;
  src = fetchFromGitHub {
    owner = "leafo";
    repo = "magick";
    rev = "v1.6.0";
    hash = "sha256-gda+vLrWyMQ553jVCIRl1qYTS/rXsGhxrBsrJyI8EN4=";
  };

  disabled = lua.luaversion != "5.1";

  meta = {
    homepage = "https://github.com/leafo/magick.git";
    description = "Lua bindings to ImageMagick & GraphicsMagick for LuaJIT using FFI";
    maintainers = with lib.maintainers; [ donovanglover ];
    license.fullName = "MIT";
  };
}) {};

markdown = callPackage({ buildLuarocksPackage, fetchFromGitHub, fetchurl, luaAtLeast, luaOlder }:
buildLuarocksPackage {
  pname = "markdown";
  version = "0.33-1";
  knownRockspec = (fetchurl {
    url    = "mirror://luarocks/markdown-0.33-1.rockspec";
    sha256 = "02sixijfi6av8h59kx3ngrhygjn2sx1c85c0qfy20gxiz72wi1pl";
  }).outPath;
  src = fetchFromGitHub {
    owner = "mpeterv";
    repo = "markdown";
    rev = "0.33";
    hash = "sha256-PgRGiSwDODSyNSgeN7kNOCZwjLbGf1Qts/jrfLGYKwU=";
  };

  disabled = luaOlder "5.1" || luaAtLeast "5.4";

  meta = {
    homepage = "https://github.com/mpeterv/markdown";
    description = "Markdown text-to-html markup system.";
    license.fullName = "MIT/X11";
  };
}) {};

mediator_lua = callPackage({ buildLuarocksPackage, fetchurl, luaOlder }:
buildLuarocksPackage {
  pname = "mediator_lua";
  version = "1.1.2-0";
  knownRockspec = (fetchurl {
    url    = "mirror://luarocks/mediator_lua-1.1.2-0.rockspec";
    sha256 = "0frzvf7i256260a1s8xh92crwa2m42972qxfq29zl05aw3pyn7bm";
  }).outPath;
  src = fetchurl {
    url    = "https://github.com/Olivine-Labs/mediator_lua/archive/v1.1.2-0.tar.gz";
    sha256 = "16zzzhiy3y35v8advmlkzpryzxv5vji7727vwkly86q8sagqbxgs";
  };

  disabled = luaOlder "5.1";

  meta = {
    homepage = "http://olivinelabs.com/mediator_lua/";
    description = "Event handling through channels";
    license.fullName = "MIT <http://opensource.org/licenses/MIT>";
  };
}) {};

middleclass = callPackage({ buildLuarocksPackage, fetchurl, luaOlder }:
buildLuarocksPackage {
  pname = "middleclass";
  version = "4.1.1-0";
  knownRockspec = (fetchurl {
    url    = "mirror://luarocks/middleclass-4.1.1-0.rockspec";
    sha256 = "10xzs48lr1dy7cx99581r956gl16px0a9gbdlfar41n19r96mhb1";
  }).outPath;
  src = fetchurl {
    url    = "https://github.com/kikito/middleclass/archive/v4.1.1.tar.gz";
    sha256 = "11ahv0b9wgqfnabv57rb7ilsvn2vcvxb1czq6faqrsqylvr5l7nh";
  };

  disabled = luaOlder "5.1";

  meta = {
    homepage = "https://github.com/kikito/middleclass";
    description = "A simple OOP library for Lua";
    license.fullName = "MIT";
  };
}) {};

mimetypes = callPackage({ buildLuarocksPackage, fetchurl, luaOlder }:
buildLuarocksPackage {
  pname = "mimetypes";
  version = "1.0.0-3";
  knownRockspec = (fetchurl {
    url    = "mirror://luarocks/mimetypes-1.0.0-3.rockspec";
    sha256 = "02f5x5pkz6fba71mp031arrgmddsyivn5fsa0pj3q3a7nxxpmnq9";
  }).outPath;
  src = fetchurl {
    url    = "https://github.com/lunarmodules/lua-mimetypes/archive/v1.0.0/lua-mimetypes-1.0.0.tar.gz";
    sha256 = "1rc5lnzvw4cg8wxn4w4sar2xgf5vaivdd2hgpxxcqfzzcmblg1zk";
  };

  disabled = luaOlder "5.1";

  meta = {
    homepage = "https://github/lunarmodules/lua-mimetypes/";
    description = "A simple library for looking up the MIME types of files.";
    license.fullName = "MIT/X11";
  };
}) {};

moonscript = callPackage({ argparse, buildLuarocksPackage, fetchFromGitHub, lpeg, luaOlder, luafilesystem }:
buildLuarocksPackage {
  pname = "moonscript";
  version = "dev-1";

  src = fetchFromGitHub {
    owner = "leafo";
    repo = "moonscript";
    rev = "d5341c9093c49d3724072b209cde28b5cb0f47c9";
    hash = "sha256-sVMhqCzGhfEGoFueVINx9hnnE5vNN61S6t3CXGBnxcA=";
  };

  disabled = luaOlder "5.1";
  propagatedBuildInputs = [ argparse lpeg luafilesystem ];

  meta = {
    homepage = "http://moonscript.org";
    description = "A programmer friendly language that compiles to Lua";
    maintainers = with lib.maintainers; [ arobyn ];
    license.fullName = "MIT";
  };
}) {};

mpack = callPackage({ buildLuarocksPackage, fetchurl }:
buildLuarocksPackage {
  pname = "mpack";
  version = "1.0.12-0";
  knownRockspec = (fetchurl {
    url    = "mirror://luarocks/mpack-1.0.12-0.rockspec";
    sha256 = "01jr8vvkqdvadr5kpgsd17gjyz729hbd609qsm682ylggabgqsyy";
  }).outPath;
  src = fetchurl {
    url    = "https://github.com/libmpack/libmpack-lua/releases/download/1.0.12/libmpack-lua-1.0.12.tar.gz";
    sha256 = "1gzqks9cq3krd9rs3dq9jm1m23pjpqjv9ymkxj9gbyjcy6qn5dh6";
  };


  meta = {
    homepage = "https://github.com/libmpack/libmpack-lua";
    description = "Lua binding to libmpack";
    license.fullName = "MIT";
  };
}) {};

neotest = callPackage({ buildLuarocksPackage, fetchurl, fetchzip, luaOlder, nvim-nio, plenary-nvim }:
buildLuarocksPackage {
  pname = "neotest";
  version = "5.3.3-1";
  knownRockspec = (fetchurl {
    url    = "mirror://luarocks/neotest-5.3.3-1.rockspec";
    sha256 = "0bji9bfh129l9find3asakr97pxq76gdjp96gyibv02m4j0hgqjz";
  }).outPath;
  src = fetchzip {
    url    = "https://github.com/nvim-neotest/neotest/archive/f30bab1faef13d47f3905e065215c96a42d075ad.zip";
    sha256 = "04jsfxq9xs751wspqbi850bwykyzf0d4fw4ar5gqwij34zja19h7";
  };

  disabled = luaOlder "5.1";
  propagatedBuildInputs = [ nvim-nio plenary-nvim ];

  meta = {
    homepage = "https://github.com/nvim-neotest/neotest";
    description = "An extensible framework for interacting with tests within NeoVim.";
    maintainers = with lib.maintainers; [ mrcjkb ];
    license.fullName = "MIT";
  };
}) {};

nlua = callPackage({ buildLuarocksPackage, fetchurl, fetchzip, luaOlder }:
buildLuarocksPackage {
  pname = "nlua";
  version = "0.2.0-1";
  knownRockspec = (fetchurl {
    url    = "mirror://luarocks/nlua-0.2.0-1.rockspec";
    sha256 = "15d8gmlf0kr31p1nlj9skliq8yfk3k24w0df6jxlxqnmb8nkxk04";
  }).outPath;
  src = fetchzip {
    url    = "https://github.com/mfussenegger/nlua/archive/v0.2.0.zip";
    sha256 = "09fxryslz9qwyzsvy0sc67irjikcg8cngl5d6g56prqixr3bsxpy";
  };

  disabled = luaOlder "5.1";

  meta = {
    homepage = "https://github.com/mfussenegger/nlua";
    description = "Neovim as Lua interpreter";
    maintainers = with lib.maintainers; [ teto ];
    license.fullName = "GPL-3.0";
  };
}) {};

nui-nvim = callPackage({ buildLuarocksPackage, fetchFromGitHub, fetchurl }:
buildLuarocksPackage {
  pname = "nui.nvim";
  version = "0.3.0-1";
  knownRockspec = (fetchurl {
    url    = "mirror://luarocks/nui.nvim-0.3.0-1.rockspec";
    sha256 = "0ng75wzbc0bn4zgwqk7dx5hazybfqxpjfzp7k2syh7kajmsy8z8b";
  }).outPath;
  src = fetchFromGitHub {
    owner = "MunifTanjim";
    repo = "nui.nvim";
    rev = "0.3.0";
    hash = "sha256-L0ebXtv794357HOAgT17xlEJsmpqIHGqGlYfDB20WTo=";
  };


  meta = {
    homepage = "https://github.com/MunifTanjim/nui.nvim";
    description = "UI Component Library for Neovim.";
    maintainers = with lib.maintainers; [ mrcjkb ];
    license.fullName = "MIT";
  };
}) {};

nvim-cmp = callPackage({ buildLuarocksPackage, fetchFromGitHub, luaAtLeast, luaOlder }:
buildLuarocksPackage {
  pname = "nvim-cmp";
  version = "scm-1";

  src = fetchFromGitHub {
    owner = "hrsh7th";
    repo = "nvim-cmp";
    rev = "a110e12d0b58eefcf5b771f533fc2cf3050680ac";
    hash = "sha256-7tEfEjWH5pneI10jLYpenoysRQPa2zPGLTNcbMX3x2I=";
  };

  disabled = luaOlder "5.1" || luaAtLeast "5.4";

  meta = {
    homepage = "https://github.com/hrsh7th/nvim-cmp";
    description = "A completion plugin for neovim";
    license.fullName = "MIT";
  };
}) {};

nvim-nio = callPackage({ buildLuarocksPackage, fetchurl, fetchzip, luaOlder }:
buildLuarocksPackage {
  pname = "nvim-nio";
  version = "1.9.4-1";
  knownRockspec = (fetchurl {
    url    = "mirror://luarocks/nvim-nio-1.9.4-1.rockspec";
    sha256 = "05xccwawl82xjwxmpihb6v4l7sp0msc6hhgs8mgzbsclznf78052";
  }).outPath;
  src = fetchzip {
    url    = "https://github.com/nvim-neotest/nvim-nio/archive/7969e0a8ffabdf210edd7978ec954a47a737bbcc.zip";
    sha256 = "0ip31k5rnmv47rbka1v5mhljmff7friyj4gcqzz4hqj1yccfl1l0";
  };

  disabled = luaOlder "5.1";

  meta = {
    homepage = "https://github.com/nvim-neotest/nvim-nio";
    description = "A library for asynchronous IO in Neovim";
    maintainers = with lib.maintainers; [ mrcjkb ];
    license.fullName = "MIT";
  };
}) {};

pathlib-nvim = callPackage({ buildLuarocksPackage, fetchurl, fetchzip, luaOlder, nvim-nio }:
buildLuarocksPackage {
  pname = "pathlib.nvim";
  version = "2.2.2-1";
  knownRockspec = (fetchurl {
    url    = "mirror://luarocks/pathlib.nvim-2.2.2-1.rockspec";
    sha256 = "04dklc0ibl6dbfckmkpj2s1gvjfmr0k2hyagw37rxypifncrffkr";
  }).outPath;
  src = fetchzip {
    url    = "https://github.com/pysan3/pathlib.nvim/archive/v2.2.2.zip";
    sha256 = "10jhbdffaw1rh1qppzllmy96dbsn741bk46mph5kxpjq4ldx27hz";
  };

  disabled = luaOlder "5.1";
  propagatedBuildInputs = [ nvim-nio ];

  meta = {
    homepage = "https://pysan3.github.io/pathlib.nvim/";
    description = "OS Independent, ultimate solution to path handling in neovim.";
    license.fullName = "MPL-2.0";
  };
}) {};

penlight = callPackage({ buildLuarocksPackage, fetchFromGitHub, fetchurl, luafilesystem }:
buildLuarocksPackage {
  pname = "penlight";
  version = "1.14.0-2";
  knownRockspec = (fetchurl {
    url    = "mirror://luarocks/penlight-1.14.0-2.rockspec";
    sha256 = "0gs07q81mkrk9i0hhqvd8nf5vzmv540ch2hiw4rcqg18vbyincq7";
  }).outPath;
  src = fetchFromGitHub {
    owner = "lunarmodules";
    repo = "penlight";
    rev = "1.14.0";
    hash = "sha256-4zAt0GgQEkg9toaUaDn3ST3RvjLUDsuOzrKi9lhq0fQ=";
  };

  propagatedBuildInputs = [ luafilesystem ];

  meta = {
    homepage = "https://lunarmodules.github.io/penlight";
    description = "Lua utility libraries loosely based on the Python standard libraries";
    maintainers = with lib.maintainers; [ alerque ];
    license.fullName = "MIT/X11";
  };
}) {};

plenary-nvim = callPackage({ buildLuarocksPackage, fetchFromGitHub, luaAtLeast, luaOlder, luassert }:
buildLuarocksPackage {
  pname = "plenary.nvim";
  version = "scm-1";

  src = fetchFromGitHub {
    owner = "nvim-lua";
    repo = "plenary.nvim";
    rev = "a3e3bc82a3f95c5ed0d7201546d5d2c19b20d683";
    hash = "sha256-5Jf2mWFVDofXBcXLbMa417mqlEPWLA+cQIZH/vNEV1g=";
  };

  disabled = luaOlder "5.1" || luaAtLeast "5.4";
  propagatedBuildInputs = [ luassert ];

  meta = {
    homepage = "http://github.com/nvim-lua/plenary.nvim";
    description = "lua functions you don't want to write ";
    license.fullName = "MIT/X11";
  };
}) {};

psl = callPackage({ buildLuarocksPackage, fetchurl, fetchzip }:
buildLuarocksPackage {
  pname = "psl";
  version = "0.3-0";
  knownRockspec = (fetchurl {
    url    = "mirror://luarocks/psl-0.3-0.rockspec";
    sha256 = "1x7sc8n780k67v31bvqqxhh6ihy0k91zmp6xcxmkifr0gd008x9z";
  }).outPath;
  src = fetchzip {
    url    = "https://github.com/daurnimator/lua-psl/archive/v0.3.zip";
    sha256 = "1x9zskjn6fp9343w9314104128ik4lbk98pg6zfhl1v35107m1jx";
  };


  meta = {
    homepage = "https://github.com/daurnimator/lua-psl";
    description = "Bindings to libpsl, a C library that handles the Public Suffix List (PSL)";
    license.fullName = "MIT";
  };
}) {};

rapidjson = callPackage({ buildLuarocksPackage, cmake, fetchFromGitHub, fetchurl, luaOlder }:
buildLuarocksPackage {
  pname = "rapidjson";
  version = "0.7.1-1";
  knownRockspec = (fetchurl {
    url    = "mirror://luarocks/rapidjson-0.7.1-1.rockspec";
    sha256 = "01lbsn9rckdyx0va7nm9dammic9117kxiawp55yg2h5q3p978d41";
  }).outPath;
  src = fetchFromGitHub {
    owner = "xpol";
    repo = "lua-rapidjson";
    rev = "v0.7.1";
    hash = "sha256-y/czEVPtCt4uN1n49Qi7BrgZmkG+SDXlM5D2GvvO2qg=";
  };

  disabled = luaOlder "5.1";
  nativeBuildInputs = [ cmake ];

  meta = {
    homepage = "https://github.com/xpol/lua-rapidjson";
    description = "Json module based on the very fast RapidJSON.";
    license.fullName = "MIT";
  };
}) {};

rest-nvim = callPackage({ buildLuarocksPackage, fetchurl, fetchzip, lua-curl, luaOlder, mimetypes, nvim-nio, xml2lua }:
buildLuarocksPackage {
  pname = "rest.nvim";
  version = "2.0.1-1";
  knownRockspec = (fetchurl {
    url    = "mirror://luarocks/rest.nvim-2.0.1-1.rockspec";
    sha256 = "1ra76wnhi4nh56amyd8zqmg0mpsnhp3m41m3iyiq4hp1fah6nbqb";
  }).outPath;
  src = fetchzip {
    url    = "https://github.com/rest-nvim/rest.nvim/archive/v2.0.1.zip";
    sha256 = "09rs04d5h061zns1kdfycryx4ll8ix15q3ybpmqsdyp2gn8l77df";
  };

  disabled = luaOlder "5.1";
  propagatedBuildInputs = [ lua-curl mimetypes nvim-nio xml2lua ];

  meta = {
    homepage = "https://github.com/rest-nvim/rest.nvim";
    description = "A fast Neovim http client written in Lua";
    maintainers = with lib.maintainers; [ teto ];
    license.fullName = "GPL-3.0";
  };
}) {};

rocks-config-nvim = callPackage({ buildLuarocksPackage, fetchurl, fetchzip, luaOlder, rocks-nvim }:
buildLuarocksPackage {
  pname = "rocks-config.nvim";
  version = "2.0.0-1";
  knownRockspec = (fetchurl {
    url    = "mirror://luarocks/rocks-config.nvim-2.0.0-1.rockspec";
    sha256 = "0vkzhz6szbm6cy4301c103kck36zgk8ig2ssipclca392cq36716";
  }).outPath;
  src = fetchzip {
    url    = "https://github.com/nvim-neorocks/rocks-config.nvim/archive/v2.0.0.zip";
    sha256 = "1gzpcvb79s8a0mxq331fhwgik4bkaj254avri50wm1y5qxb4n3nx";
  };

  disabled = luaOlder "5.1";
  propagatedBuildInputs = [ rocks-nvim ];

  meta = {
    homepage = "https://github.com/nvim-neorocks/rocks-config.nvim";
    description = "Allow rocks.nvim to help configure your plugins.";
    maintainers = with lib.maintainers; [ mrcjkb ];
    license.fullName = "GPL-3.0";
  };
}) {};

rocks-dev-nvim = callPackage({ buildLuarocksPackage, fetchurl, fetchzip, luaOlder, nvim-nio, rocks-nvim, rtp-nvim }:
buildLuarocksPackage {
  pname = "rocks-dev.nvim";
  version = "1.2.3-1";
  knownRockspec = (fetchurl {
    url    = "mirror://luarocks/rocks-dev.nvim-1.2.3-1.rockspec";
    sha256 = "0xhl0rmklhhlcsn268brj7hhl5lk2djhkllzna2rnjaq80cwsh5j";
  }).outPath;
  src = fetchzip {
    url    = "https://github.com/nvim-neorocks/rocks-dev.nvim/archive/v1.2.3.zip";
    sha256 = "17sv49wl366jxriy0cxy3b1z8vans58jmjg4ap5dc9fmg6687jgs";
  };

  disabled = luaOlder "5.1";
  propagatedBuildInputs = [ nvim-nio rocks-nvim rtp-nvim ];

  meta = {
    homepage = "https://github.com/nvim-neorocks/rocks-dev.nvim";
    description = "A swiss-army knife for testing and developing rocks.nvim modules.";
    maintainers = with lib.maintainers; [ mrcjkb ];
    license.fullName = "GPL-3.0";
  };
}) {};

rocks-git-nvim = callPackage({ buildLuarocksPackage, fetchurl, fetchzip, luaOlder, nvim-nio, rocks-nvim }:
buildLuarocksPackage {
  pname = "rocks-git.nvim";
  version = "1.5.1-1";
  knownRockspec = (fetchurl {
    url    = "mirror://luarocks/rocks-git.nvim-1.5.1-1.rockspec";
    sha256 = "0if5vaxggf4ryik5szm1p5dv324sybm9h3jbpl78ydd1kf0702m6";
  }).outPath;
  src = fetchzip {
    url    = "https://github.com/nvim-neorocks/rocks-git.nvim/archive/v1.5.1.zip";
    sha256 = "05g31js2k2jjrz0a633vdfz21ji1a2by79yrfhi6wdmp167a5w99";
  };

  disabled = luaOlder "5.1";
  propagatedBuildInputs = [ nvim-nio rocks-nvim ];

  meta = {
    homepage = "https://github.com/nvim-neorocks/rocks-git.nvim";
    description = "Use rocks.nvim to install plugins from git!";
    maintainers = with lib.maintainers; [ mrcjkb ];
    license.fullName = "GPL-3.0";
  };
}) {};

rocks-nvim = callPackage({ buildLuarocksPackage, fetchurl, fetchzip, fidget-nvim, fzy, luaOlder, luarocks, nvim-nio, rtp-nvim, toml-edit }:
buildLuarocksPackage {
  pname = "rocks.nvim";
  version = "2.31.3-1";
  knownRockspec = (fetchurl {
    url    = "mirror://luarocks/rocks.nvim-2.31.3-1.rockspec";
    sha256 = "1rrsshsi6c5njcyaibz1mdvhyjl4kf2973kwahyk84j52fmwzwjv";
  }).outPath;
  src = fetchzip {
    url    = "https://github.com/nvim-neorocks/rocks.nvim/archive/v2.31.3.zip";
    sha256 = "07500g0jvicbxqmsqdb3dcjpmvd6wgwk8g34649f94nhqk3lglx5";
  };

  disabled = luaOlder "5.1";
  propagatedBuildInputs = [ fidget-nvim fzy luarocks nvim-nio rtp-nvim toml-edit ];

  meta = {
    homepage = "https://github.com/nvim-neorocks/rocks.nvim";
    description = "Neovim plugin management inspired by Cargo, powered by luarocks";
    maintainers = with lib.maintainers; [ mrcjkb ];
    license.fullName = "GPL-3.0";
  };
}) {};

rtp-nvim = callPackage({ buildLuarocksPackage, fetchurl, fetchzip, luaOlder }:
buildLuarocksPackage {
  pname = "rtp.nvim";
  version = "1.0.0-1";
  knownRockspec = (fetchurl {
    url    = "mirror://luarocks/rtp.nvim-1.0.0-1.rockspec";
    sha256 = "0ddlwhk62g3yx1ysddsmlggfqv0hj7dljgczfwij1ijbz7qyp3hy";
  }).outPath;
  src = fetchzip {
    url    = "https://github.com/nvim-neorocks/rtp.nvim/archive/v1.0.0.zip";
    sha256 = "1kx7qzdz8rpwsjcp63wwn619nrkxn6xd0nr5pfm3g0z4072nnpzn";
  };

  disabled = luaOlder "5.1";

  meta = {
    homepage = "https://github.com/nvim-neorocks/rtp.nvim";
    description = "Source plugin and ftdetect directories on the Neovim runtimepath.";
    maintainers = with lib.maintainers; [ mrcjkb ];
    license.fullName = "GPL-3.0";
  };
}) {};

rustaceanvim = callPackage({ buildLuarocksPackage, fetchurl, fetchzip, luaOlder }:
buildLuarocksPackage {
  pname = "rustaceanvim";
  version = "4.25.1-1";
  knownRockspec = (fetchurl {
    url    = "mirror://luarocks/rustaceanvim-4.25.1-1.rockspec";
    sha256 = "1lrjybnicbyl9rh0qcp846s6b57gryca0fw719c8h8pasb9kf1m0";
  }).outPath;
  src = fetchzip {
    url    = "https://github.com/mrcjkb/rustaceanvim/archive/4.25.1.zip";
    sha256 = "1rym8n7595inb9zdrmw7jwp5iy5r28b7mfjs4k2mvmlby9fxcmz0";
  };

  disabled = luaOlder "5.1";

  meta = {
    homepage = "https://github.com/mrcjkb/rustaceanvim";
    description = "Supercharge your Rust experience in Neovim! A heavily modified fork of rust-tools.nvim";
    maintainers = with lib.maintainers; [ mrcjkb ];
    license.fullName = "GPL-2.0";
  };
}) {};

say = callPackage({ buildLuarocksPackage, fetchFromGitHub, fetchurl, luaOlder }:
buildLuarocksPackage {
  pname = "say";
  version = "1.4.1-3";
  knownRockspec = (fetchurl {
    url    = "mirror://luarocks/say-1.4.1-3.rockspec";
    sha256 = "0iibmq5m5092y168banckgs15ngj2yjx11n40fyk7jly4pbasljq";
  }).outPath;
  src = fetchFromGitHub {
    owner = "lunarmodules";
    repo = "say";
    rev = "v1.4.1";
    hash = "sha256-IjNkK1leVtYgbEjUqguVMjbdW+0BHAOCE0pazrVuF50=";
  };

  disabled = luaOlder "5.1";

  meta = {
    homepage = "https://lunarmodules.github.io/say";
    description = "Lua string hashing/indexing library";
    license.fullName = "MIT";
  };
}) {};

serpent = callPackage({ buildLuarocksPackage, fetchFromGitHub, fetchurl, luaAtLeast, luaOlder }:
buildLuarocksPackage {
  pname = "serpent";
  version = "0.30-2";
  knownRockspec = (fetchurl {
    url    = "mirror://luarocks/serpent-0.30-2.rockspec";
    sha256 = "0v83lr9ars1n0djbh7np8jjqdhhaw0pdy2nkcqzqrhv27rzv494n";
  }).outPath;
  src = fetchFromGitHub {
    owner = "pkulchenko";
    repo = "serpent";
    rev = "0.30";
    hash = "sha256-aCP/Lk11wdnqXzntgNlyZz1LkLgZApcvDiA//LLzAGE=";
  };

  disabled = luaOlder "5.1" || luaAtLeast "5.5";

  meta = {
    homepage = "https://github.com/pkulchenko/serpent";
    description = "Lua serializer and pretty printer";
    maintainers = with lib.maintainers; [ lockejan ];
    license.fullName = "MIT";
  };
}) {};

sqlite = callPackage({ buildLuarocksPackage, fetchFromGitHub, fetchurl, luv }:
buildLuarocksPackage {
  pname = "sqlite";
  version = "v1.2.2-0";
  knownRockspec = (fetchurl {
    url    = "mirror://luarocks/sqlite-v1.2.2-0.rockspec";
    sha256 = "0jxsl9lpxsbzc6s5bwmh27mglkqz1299lz68vfxayvailwl3xbxm";
  }).outPath;
  src = fetchFromGitHub {
    owner = "tami5";
    repo = "sqlite.lua";
    rev = "v1.2.2";
    hash = "sha256-NUjZkFawhUD0oI3pDh/XmVwtcYyPqa+TtVbl3k13cTI=";
  };

  propagatedBuildInputs = [ luv ];

  meta = {
    homepage = "https://github.com/tami5/sqlite.lua";
    description = "SQLite/LuaJIT binding and a highly opinionated wrapper for storing, retrieving, caching, and persisting [SQLite] databases";
    license.fullName = "MIT";
  };
}) {};

std-_debug = callPackage({ buildLuarocksPackage, fetchurl, fetchzip, luaAtLeast, luaOlder }:
buildLuarocksPackage {
  pname = "std._debug";
  version = "1.0.1-1";
  knownRockspec = (fetchurl {
    url    = "mirror://luarocks/std._debug-1.0.1-1.rockspec";
    sha256 = "0mr9hgzfr9v37da9rfys2wjq48hi3lv27i3g38433dlgbxipsbc4";
  }).outPath;
  src = fetchzip {
    url    = "http://github.com/lua-stdlib/_debug/archive/v1.0.1.zip";
    sha256 = "19vfpv389q79vgxwhhr09l6l6hf6h2yjp09zvnp0l07ar4v660pv";
  };

  disabled = luaOlder "5.1" || luaAtLeast "5.5";

  meta = {
    homepage = "http://lua-stdlib.github.io/_debug";
    description = "Debug Hints Library";
    license.fullName = "MIT/X11";
  };
}) {};

std-normalize = callPackage({ buildLuarocksPackage, fetchurl, fetchzip, luaAtLeast, luaOlder, std-_debug }:
buildLuarocksPackage {
  pname = "std.normalize";
  version = "2.0.3-1";
  knownRockspec = (fetchurl {
    url    = "mirror://luarocks/std.normalize-2.0.3-1.rockspec";
    sha256 = "1l83ikiaw4dch2r69cxpl93b9d4wf54vbjb6fcggnkxxgm0amj3a";
  }).outPath;
  src = fetchzip {
    url    = "http://github.com/lua-stdlib/normalize/archive/v2.0.3.zip";
    sha256 = "1gyywglxd2y7ck3hk8ap73w0x7hf9irpg6vgs8yc6k9k4c5g3fgi";
  };

  disabled = luaOlder "5.1" || luaAtLeast "5.5";
  propagatedBuildInputs = [ std-_debug ];

  meta = {
    homepage = "https://lua-stdlib.github.io/normalize";
    description = "Normalized Lua Functions";
    license.fullName = "MIT/X11";
  };
}) {};

stdlib = callPackage({ buildLuarocksPackage, fetchurl, fetchzip, luaAtLeast, luaOlder }:
buildLuarocksPackage {
  pname = "stdlib";
  version = "41.2.2-1";
  knownRockspec = (fetchurl {
    url    = "mirror://luarocks/stdlib-41.2.2-1.rockspec";
    sha256 = "0rscb4cm8s8bb8fk8rknc269y7bjqpslspsaxgs91i8bvabja6f6";
  }).outPath;
  src = fetchzip {
    url    = "http://github.com/lua-stdlib/lua-stdlib/archive/release-v41.2.2.zip";
    sha256 = "0ry6k0wh4vyar1z68s0qmqzkdkfn9lcznsl8av7x78qz6l16wfw4";
  };

  disabled = luaOlder "5.1" || luaAtLeast "5.5";

  meta = {
    homepage = "http://lua-stdlib.github.io/lua-stdlib";
    description = "General Lua Libraries";
    maintainers = with lib.maintainers; [ vyp ];
    license.fullName = "MIT/X11";
  };
}) {};

teal-language-server = callPackage({ buildLuarocksPackage, cyan, dkjson, fetchFromGitHub, fetchurl, luafilesystem }:
buildLuarocksPackage {
  pname = "teal-language-server";
  version = "dev-1";
  knownRockspec = (fetchurl {
    url    = "mirror://luarocks/teal-language-server-dev-1.rockspec";
    sha256 = "01l44c6bknz7ff9xqgich31hlb0yk4ms5k1hs4rhm3cs95s5vlzc";
  }).outPath;
  src = fetchFromGitHub {
    owner = "teal-language";
    repo = "teal-language-server";
    rev = "67b5d7cad60b9df472851a2c61591f2aab97da47";
    hash = "sha256-fUuOjJrwpLU1YoJm3yn+X15ioRf4GZoi6323On1W2Io=";
  };

  propagatedBuildInputs = [ cyan dkjson luafilesystem ];

  meta = {
    homepage = "https://github.com/teal-language/teal-language-server";
    description = "A language server for the Teal language";
    license.fullName = "MIT";
  };
}) {};

telescope-manix = callPackage({ buildLuarocksPackage, fetchurl, fetchzip, luaOlder, telescope-nvim }:
buildLuarocksPackage {
  pname = "telescope-manix";
  version = "1.0.3-1";
  knownRockspec = (fetchurl {
    url    = "mirror://luarocks/telescope-manix-1.0.3-1.rockspec";
    sha256 = "0avqlglmki244q3ffnlc358z3pn36ibcqysxrxw7h6qy1zcwm8sr";
  }).outPath;
  src = fetchzip {
    url    = "https://github.com/mrcjkb/telescope-manix/archive/1.0.3.zip";
    sha256 = "186rbdddpv8q0zcz18lnkarp0grdzxp80189n4zj2mqyzqnw0svj";
  };

  disabled = luaOlder "5.1";
  propagatedBuildInputs = [ telescope-nvim ];

  meta = {
    homepage = "https://github.com/mrcjkb/telescope-manix";
    description = "A telescope.nvim extension for Manix - A fast documentation searcher for Nix";
    license.fullName = "GPL-2.0";
  };
}) {};

telescope-nvim = callPackage({ buildLuarocksPackage, fetchFromGitHub, fetchurl, lua, plenary-nvim }:
buildLuarocksPackage {
  pname = "telescope.nvim";
  version = "scm-1";
  knownRockspec = (fetchurl {
    url    = "mirror://luarocks/telescope.nvim-scm-1.rockspec";
    sha256 = "07mjkv1nv9b3ifxk2bbpbhvp0awblyklyz6aaqw418x4gm4q1g35";
  }).outPath;
  src = fetchFromGitHub {
    owner = "nvim-telescope";
    repo = "telescope.nvim";
    rev = "f2bfde705ac752c52544d5cfa8b0aee0a766c1ed";
    hash = "sha256-0fS3RYO/9gwmdK2H9Y/4Z/P++4aEHTHJqR2mH0vWAFY=";
  };

  disabled = lua.luaversion != "5.1";
  propagatedBuildInputs = [ plenary-nvim ];

  meta = {
    homepage = "https://github.com/nvim-telescope/telescope.nvim";
    description = "Find, Filter, Preview, Pick. All lua, all the time.";
    license.fullName = "MIT";
  };
}) {};

tiktoken_core = callPackage({ buildLuarocksPackage, fetchFromGitHub, fetchurl, luaOlder, luarocks-build-rust-mlua }:
buildLuarocksPackage {
  pname = "tiktoken_core";
  version = "0.2.1-1";
  knownRockspec = (fetchurl {
    url    = "mirror://luarocks/tiktoken_core-0.2.1-1.rockspec";
    sha256 = "0mdmrpg82vmk0cqiqdayyk4vvl299z0xqrg58q18dfs5nc27wkla";
  }).outPath;
  src = fetchFromGitHub {
    owner = "gptlang";
    repo = "lua-tiktoken";
    rev = "0.2.1";
    hash = "sha256-drSAVGHrdDdaWUEAfCE/2ZCI2nuffpbupO+TVWv/l4Y=";
  };

  disabled = luaOlder "5.1";
  propagatedBuildInputs = [ luarocks-build-rust-mlua ];

  meta = {
    homepage = "https://github.com/gptlang/lua-tiktoken";
    description = "An experimental port of OpenAI's Tokenizer to lua";
    maintainers = with lib.maintainers; [ natsukium ];
    license.fullName = "MIT";
  };
}) {};

tl = callPackage({ argparse, buildLuarocksPackage, compat53, fetchFromGitHub, fetchurl, luafilesystem }:
buildLuarocksPackage {
  pname = "tl";
  version = "0.15.3-1";
  knownRockspec = (fetchurl {
    url    = "mirror://luarocks/tl-0.15.3-1.rockspec";
    sha256 = "15p67r5bjp997pymjq80yn1gyf7r5g2nwkachkwx88100ihblqrc";
  }).outPath;
  src = fetchFromGitHub {
    owner = "teal-language";
    repo = "tl";
    rev = "v0.15.3";
    hash = "sha256-nkwPYI4uB1rTtcBsZ7TKNPusWXtXViyBDSkiL9UH+Wo=";
  };

  propagatedBuildInputs = [ argparse compat53 luafilesystem ];

  meta = {
    homepage = "https://github.com/teal-language/tl";
    description = "Teal, a typed dialect of Lua";
    maintainers = with lib.maintainers; [ mephistophiles ];
    license.fullName = "MIT";
  };
}) {};

toml-edit = callPackage({ buildLuarocksPackage, fetchurl, fetchzip, luaOlder, luarocks-build-rust-mlua }:
buildLuarocksPackage {
  pname = "toml-edit";
  version = "0.3.6-1";
  knownRockspec = (fetchurl {
    url    = "mirror://luarocks/toml-edit-0.3.6-1.rockspec";
    sha256 = "18fw256vzvfavfwrnzm507k4h3x2lx9l93ghr1ggsi4mhsnjki46";
  }).outPath;
  src = fetchzip {
    url    = "https://github.com/vhyrro/toml-edit.lua/archive/v0.3.6.zip";
    sha256 = "19v6axraj2n22lmilfr4x9nr40kcjb6wnpsfhf1mh2zy9nsd6ji6";
  };

  disabled = luaOlder "5.1";
  nativeBuildInputs = [ luarocks-build-rust-mlua ];

  meta = {
    homepage = "https://github.com/vhyrro/toml-edit.lua";
    description = "TOML Parser + Formatting and Comment-Preserving Editor";
    maintainers = with lib.maintainers; [ mrcjkb ];
    license.fullName = "MIT";
  };
}) {};

tree-sitter-norg = callPackage({ buildLuarocksPackage, fetchurl, fetchzip, luarocks-build-treesitter-parser }:
buildLuarocksPackage {
  pname = "tree-sitter-norg";
  version = "0.2.4-1";
  knownRockspec = (fetchurl {
    url    = "mirror://luarocks/tree-sitter-norg-0.2.4-1.rockspec";
    sha256 = "00mgn1kmhhrink64s1yjnz78lc7qbv0f021dsvr6z3b44srhcxb9";
  }).outPath;
  src = fetchzip {
    url    = "https://github.com/nvim-neorg/tree-sitter-norg/archive/v0.2.4.zip";
    sha256 = "08bsk3v61r0xhracanjv25jccqv80ahipx0mv5a1slzhcyymv8kd";
  };

  nativeBuildInputs = [ luarocks-build-treesitter-parser ];

  meta = {
    homepage = "https://github.com/nvim-neorg/tree-sitter-norg";
    description = "The official tree-sitter parser for Norg documents.";
    maintainers = with lib.maintainers; [ mrcjkb ];
    license.fullName = "MIT";
  };
}) {};

vstruct = callPackage({ buildLuarocksPackage, fetchFromGitHub, fetchurl, luaOlder }:
buildLuarocksPackage {
  pname = "vstruct";
  version = "2.1.1-1";
  knownRockspec = (fetchurl {
    url    = "mirror://luarocks/vstruct-2.1.1-1.rockspec";
    sha256 = "111ff5207hspda9fpj9dqdd699rax0df3abdnfbmdbdy3j07dd04";
  }).outPath;
  src = fetchFromGitHub {
    owner = "ToxicFrog";
    repo = "vstruct";
    rev = "v2.1.1";
    hash = "sha256-p9yRJ3Kr6WQ4vBSTOVLoX6peNCJW6b6kgXCySg7aiWo=";
  };

  disabled = luaOlder "5.1";

  meta = {
    homepage = "https://github.com/ToxicFrog/vstruct";
    description = "Lua library to manipulate binary data";
  };
}) {};

vusted = callPackage({ buildLuarocksPackage, busted, fetchFromGitHub, fetchurl, luasystem }:
buildLuarocksPackage {
  pname = "vusted";
  version = "2.3.4-1";
  knownRockspec = (fetchurl {
    url    = "mirror://luarocks/vusted-2.3.4-1.rockspec";
    sha256 = "1yzdr0xgsjfr4a80a2zrj58ls0gmms407q4h1dx75sszppzvm1wc";
  }).outPath;
  src = fetchFromGitHub {
    owner = "notomo";
    repo = "vusted";
    rev = "v2.3.4";
    hash = "sha256-Zh54mHNrbFH5qygzsXVv+Vc7oUP+RIQXBvK+UvaGvxY=";
  };

  propagatedBuildInputs = [ busted luasystem ];

  meta = {
    homepage = "https://github.com/notomo/vusted";
    description = "`busted` wrapper for testing neovim plugin";
    maintainers = with lib.maintainers; [ figsoda ];
    license.fullName = "MIT <http://opensource.org/licenses/MIT>";
  };
}) {};

xml2lua = callPackage({ buildLuarocksPackage, fetchFromGitHub, fetchurl, luaOlder }:
buildLuarocksPackage {
  pname = "xml2lua";
  version = "1.6-2";
  knownRockspec = (fetchurl {
    url    = "mirror://luarocks/xml2lua-1.6-2.rockspec";
    sha256 = "1fh57kv95a18q4869hmr4fbzbnlmq5z83mkkixvwzg3szf9kvfcn";
  }).outPath;
  src = fetchFromGitHub {
    owner = "manoelcampos";
    repo = "xml2lua";
    rev = "v1.6-2";
    hash = "sha256-4il5mmRLtuyCJ2Nm1tKv2hXk7rmiq7Fppx9LMbjkne0=";
  };

  disabled = luaOlder "5.1";

  meta = {
    homepage = "http://manoelcampos.github.io/xml2lua/";
    description = "An XML Parser written entirely in Lua that works for Lua 5.1+";
    maintainers = with lib.maintainers; [ teto ];
    license.fullName = "MIT";
  };
}) {};


}
/* GENERATED - do not edit this file */<|MERGE_RESOLUTION|>--- conflicted
+++ resolved
@@ -1968,11 +1968,7 @@
   version = "3.11.1-1";
   knownRockspec = (fetchurl {
     url    = "mirror://luarocks/luarocks-3.11.1-1.rockspec";
-<<<<<<< HEAD
-    sha256 = "sha256-di00mD8txN7rjaVpvxzNbnQsAh6H16zUtJZapH7U4HU=";
-=======
     sha256 = "0xg0siza8nlnnkaarmw73q12qx3frlfbysd5ipmxxi1d7yc38bbn";
->>>>>>> 3914b7b7
   }).outPath;
   src = fetchFromGitHub {
     owner = "luarocks";
