{ stdenv, fetchFromGitHub, ocaml, findlib }:

let param = {
  "4.02" = {
    version = "5.0+4.02.0";
    sha256 = "16drjk0qafjls8blng69qiv35a84wlafpk16grrg2i3x19p8dlj8"; };
  "4.03" = {
    version = "5.0+4.03.0";
    sha256 = "061v1fl5z7z3ywi4ppryrlcywnvnqbsw83ppq72qmkc7ma4603jg"; };
  "4.04" = {
    version = "unstable-20161114";
    rev = "49c08e2e4ea8fef88692cd1dcc1b38a9133f17ac";
    sha256 = "0ywzfkf5brj33nwh49k9if8x8v433ral25f3nbklfc9vqr06zrfl"; };
  "4.05" = {
    version = "5.0+4.05.0";
    sha256 = "1jvvhk6wnkvm7b9zph309ihsc0hyxfpahmxxrq19vx8c674jsdm4"; };
  "4.06" = {
    version = "5.1+4.06.0";
    sha256 = "1ww4cspdpgjjsgiv71s0im5yjkr3544x96wsq1vpdacq7dr7zwiw"; };
  "4.07" = {
    version = "5.1+4.06.0";
    sha256 = "1ww4cspdpgjjsgiv71s0im5yjkr3544x96wsq1vpdacq7dr7zwiw"; };
<<<<<<< HEAD
}.${ocaml.meta.branch};
=======
  "4.08" = {
    version = "5.3+4.08.0";
    sha256 = "0vdmhs3hpmh5iclx4lzgdpf362m4l35zprxs73r84z1yhr4jcr4m"; };
}."${ocaml.meta.branch}";
>>>>>>> 98640fd4
in
  stdenv.mkDerivation {
    name = "ocaml${ocaml.version}-ppx_tools-${param.version}";
    src = fetchFromGitHub {
      owner = "alainfrisch";
      repo = "ppx_tools";
      rev = if param ? rev then param.rev else param.version;
      inherit (param) sha256;
    };

    buildInputs = [ ocaml findlib ];

    createFindlibDestdir = true;

    dontStrip = true;

    meta = with stdenv.lib; {
      description = "Tools for authors of ppx rewriters";
      homepage = http://www.lexifi.com/ppx_tools;
      license = licenses.mit;
      platforms = ocaml.meta.platforms or [];
      maintainers = with maintainers; [ vbgl ];
    };
  }<|MERGE_RESOLUTION|>--- conflicted
+++ resolved
@@ -20,14 +20,10 @@
   "4.07" = {
     version = "5.1+4.06.0";
     sha256 = "1ww4cspdpgjjsgiv71s0im5yjkr3544x96wsq1vpdacq7dr7zwiw"; };
-<<<<<<< HEAD
-}.${ocaml.meta.branch};
-=======
   "4.08" = {
     version = "5.3+4.08.0";
     sha256 = "0vdmhs3hpmh5iclx4lzgdpf362m4l35zprxs73r84z1yhr4jcr4m"; };
 }."${ocaml.meta.branch}";
->>>>>>> 98640fd4
 in
   stdenv.mkDerivation {
     name = "ocaml${ocaml.version}-ppx_tools-${param.version}";
