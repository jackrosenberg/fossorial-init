{ pkgs, idris-no-deps, overrides ? (self: super: {}) }: let
  inherit (pkgs.lib) callPackageWith fix' extends;

  /* Taken from haskell-modules/default.nix, should probably abstract this away */
  callPackageWithScope = scope: drv: args: (callPackageWith scope drv args) // {
    overrideScope = f: callPackageWithScope (mkScope (fix' (extends f scope.__unfix__))) drv args;
  };

  mkScope = scope : pkgs // pkgs.xorg // pkgs.gnome2 // scope;

  idrisPackages = self: let
    defaultScope = mkScope self;

    callPackage = callPackageWithScope defaultScope;

    builtins_ = pkgs.lib.mapAttrs self.build-builtin-package {
      prelude = [];

      base = [ self.prelude ];

      contrib = [ self.prelude self.base ];

      effects = [ self.prelude self.base ];

      pruviloj = [ self.prelude self.base ];
    };

  in
    {
    inherit idris-no-deps callPackage;

    # Idris wrapper with specified compiler and library paths, used to build packages

    idris =
        (pkgs.callPackage ./idris-wrapper.nix {})
          idris-no-deps
          { path = [ pkgs.gcc ]; lib = [pkgs.gmp]; };

    # Utilities for building packages

    with-packages = callPackage ./with-packages.nix {} ;

    build-builtin-package = callPackage ./build-builtin-package.nix {};

    build-idris-package = callPackage ./build-idris-package.nix {};

    # The set of libraries that comes with idris

    builtins = pkgs.lib.mapAttrsToList (name: value: value) builtins_;

    # Libraries

    array = callPackage ./array.nix {};

    bi = callPackage ./bi.nix {};

    bifunctors = callPackage ./bifunctors.nix {};

    bytes = callPackage ./bytes.nix {};

    canvas = callPackage ./canvas.nix {};

    categories = callPackage ./categories.nix {};

    coda = callPackage ./coda.nix {};

    config = callPackage ./config.nix {};

    comonad = callPackage ./comonad.nix {};

    composition = callPackage ./composition.nix {};

    console = callPackage ./console.nix {};

    containers = callPackage ./containers.nix {};

    cube = callPackage ./cube.nix {};

    curses = callPackage ./curses.nix {};

    data = callPackage ./data.nix {};

    derive = callPackage ./derive.nix {};

    descncrunch = callPackage ./descncrunch.nix {};

    dict = callPackage ./dict.nix {};

    dom = callPackage ./dom.nix {};

    electron = callPackage ./electron.nix {};

    eternal = callPackage ./eternal.nix {};

    farrp = callPackage ./farrp.nix {};

    free = callPackage ./free.nix {};

    fsm = callPackage ./fsm.nix {};

    glfw = callPackage ./glfw.nix {};

    graphviz = callPackage ./graphviz.nix {};

    hamt = callPackage ./hamt.nix {};

    html = callPackage ./html.nix {};

    heyting-algebra = callPackage ./heyting-algebra.nix {};

    hezarfen = callPackage ./hezarfen.nix {};

    hrtime = callPackage ./hrtime.nix {};

    http = callPackage ./http.nix {};

    http4idris = callPackage ./http4idris.nix {};

    iaia = callPackage ./iaia.nix {};

    idrishighlighter = callPackage ./idrishighlighter.nix {};

    idrisscript = callPackage ./idrisscript.nix {};

    ipkgparser = callPackage ./ipkgparser.nix {};

    jheiling-extras = callPackage ./jheiling-extras.nix {};

    jheiling-js = callPackage ./jheiling-js.nix {};

    js = callPackage ./js.nix {};

    lens = callPackage ./lens.nix {};

    lightyear = callPackage ./lightyear.nix {};

    logic = callPackage ./logic.nix {};

    mapping = callPackage ./mapping.nix {};

    mhd = callPackage ./mhd.nix {};

    pacman = callPackage ./pacman.nix {};

    patricia = callPackage ./patricia.nix {};

    permutations = callPackage ./permutations.nix {};

    pfds = callPackage ./pfds.nix {};

    pipes = callPackage ./pipes.nix {};

    posix = callPackage ./posix.nix {};

    protobuf = callPackage ./protobuf.nix {};

    rationals = callPackage ./rationals.nix {};

    recursion_schemes = callPackage ./recursion_schemes.nix {};

    refined = callPackage ./refined.nix {};

    sdl = callPackage ./sdl.nix {};

    sdl2 = callPackage ./sdl2.nix {};

    semidirect = callPackage ./semidirect.nix {};

    setoids = callPackage ./setoids.nix {};

    smproc = callPackage ./smproc.nix {};

    snippets = callPackage ./snippets.nix {};

    software_foundations = callPackage ./software_foundations.nix {};

    specdris = callPackage ./specdris.nix {};

    tap = callPackage ./tap.nix {};

    test = callPackage ./test.nix {};

    tlhydra = callPackage ./tlhydra.nix {};

    tomladris = callPackage ./tomladris.nix {};

    tp = callPackage ./tp.nix {};

    tparsec = callPackage ./tparsec.nix {};

    transducers = callPackage ./transducers.nix {};

    trees = callPackage ./trees.nix {};

    union_type = callPackage ./union_type.nix {};

<<<<<<< HEAD
=======
    vdom = callPackage ./vdom.nix {};

>>>>>>> 17b2ef24
    vecspace = callPackage ./vecspace.nix {};

    webgl = callPackage ./webgl.nix {};

    wl-pprint = callPackage ./wl-pprint.nix {};

    wyvern = callPackage ./wyvern.nix {};

    xhr = callPackage ./xhr.nix {};

    yaml = callPackage ./yaml.nix {};

    yampa = callPackage ./yampa.nix {};

  } // builtins_;
in fix' (extends overrides idrisPackages)<|MERGE_RESOLUTION|>--- conflicted
+++ resolved
@@ -194,11 +194,8 @@
 
     union_type = callPackage ./union_type.nix {};
 
-<<<<<<< HEAD
-=======
     vdom = callPackage ./vdom.nix {};
 
->>>>>>> 17b2ef24
     vecspace = callPackage ./vecspace.nix {};
 
     webgl = callPackage ./webgl.nix {};
