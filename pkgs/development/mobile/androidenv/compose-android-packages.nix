--- conflicted
+++ resolved
@@ -77,26 +77,14 @@
   };
 
   platform-tools = import ./platform-tools.nix {
-<<<<<<< HEAD
-    inherit deployAndroidPackage os autoPatchelfHook pkgs;
-    inherit (stdenv) lib;
-    package = packages.platform-tools.${platformToolsVersion};
-=======
     inherit deployAndroidPackage os autoPatchelfHook pkgs lib;
     package = packages.platform-tools."${platformToolsVersion}";
->>>>>>> 98640fd4
   };
 
   build-tools = map (version:
     import ./build-tools.nix {
-<<<<<<< HEAD
-      inherit deployAndroidPackage os autoPatchelfHook makeWrapper pkgs pkgs_i686;
-      inherit (stdenv) lib;
-      package = packages.build-tools.${version};
-=======
       inherit deployAndroidPackage os autoPatchelfHook makeWrapper pkgs pkgs_i686 lib;
       package = packages.build-tools."${version}";
->>>>>>> 98640fd4
     }
   ) buildToolsVersions;
 
@@ -106,14 +94,8 @@
   };
 
   emulator = import ./emulator.nix {
-<<<<<<< HEAD
-    inherit deployAndroidPackage os autoPatchelfHook makeWrapper pkgs pkgs_i686;
-    inherit (stdenv) lib;
-    package = packages.emulator.${emulatorVersion}.${os};
-=======
     inherit deployAndroidPackage os autoPatchelfHook makeWrapper pkgs pkgs_i686 lib;
     package = packages.emulator."${emulatorVersion}"."${os}";
->>>>>>> 98640fd4
   };
 
   platforms = map (version:
@@ -149,39 +131,21 @@
 
   lldb = map (version:
     import ./lldb.nix {
-<<<<<<< HEAD
-      inherit deployAndroidPackage os autoPatchelfHook pkgs;
-      inherit (stdenv) lib;
-      package = packages.lldb.${version};
-=======
       inherit deployAndroidPackage os autoPatchelfHook pkgs lib;
       package = packages.lldb."${version}";
->>>>>>> 98640fd4
     }
   ) lldbVersions;
 
   cmake = map (version:
     import ./cmake.nix {
-<<<<<<< HEAD
-      inherit deployAndroidPackage os autoPatchelfHook pkgs;
-      inherit (stdenv) lib;
-      package = packages.cmake.${version};
-=======
       inherit deployAndroidPackage os autoPatchelfHook pkgs lib;
       package = packages.cmake."${version}";
->>>>>>> 98640fd4
     }
   ) cmakeVersions;
 
   ndk-bundle = import ./ndk-bundle {
-<<<<<<< HEAD
-    inherit deployAndroidPackage os autoPatchelfHook makeWrapper pkgs platform-tools;
-    inherit (stdenv) lib;
-    package = packages.ndk-bundle.${ndkVersion};
-=======
     inherit deployAndroidPackage os autoPatchelfHook makeWrapper pkgs lib platform-tools;
     package = packages.ndk-bundle."${ndkVersion}";
->>>>>>> 98640fd4
   };
 
   google-apis = map (version:
