{
  lib,
  buildPythonPackage,
  fetchFromGitHub,
  hatchling,
  pytestCheckHook,
  markdown,
  pyyaml,
  pygments,

  # for passthru.tests
  mkdocstrings,
  mkdocs-material,
  mkdocs-mermaid2-plugin,
  hydrus,
}:

let
  extensions = [
    "arithmatex"
    "b64"
    "betterem"
    "caret"
    "critic"
    "details"
    "emoji"
    "escapeall"
    "extra"
    "highlight"
    "inlinehilite"
    "keys"
    "magiclink"
    "mark"
    "pathconverter"
    "progressbar"
    "saneheaders"
    "smartsymbols"
    "snippets"
    "striphtml"
    "superfences"
    "tabbed"
    "tasklist"
    "tilde"
  ];
in
buildPythonPackage rec {
  pname = "pymdown-extensions";
<<<<<<< HEAD
  version = "10.11";
=======
  version = "10.11.2";
>>>>>>> cb3c030f
  pyproject = true;

  src = fetchFromGitHub {
    owner = "facelessuser";
    repo = "pymdown-extensions";
    rev = "refs/tags/${version}";
<<<<<<< HEAD
    hash = "sha256-4e1fiyBFsMxlUGN1yQ5Xncp7r2+VWWp3GU9o7bOZU30=";
=======
    hash = "sha256-1AuN2kp7L6w8RvKky3IoX4ht9uQL6o2nm6dTDo/INC0=";
>>>>>>> cb3c030f
  };

  build-system = [ hatchling ];

  dependencies = [
    markdown
    pygments
  ];

  nativeCheckInputs = [
    pytestCheckHook
    pyyaml
  ];

  disabledTests = [
    # test artifact mismatch
    "test_toc_tokens"
    # Tests fails with AssertionError
    "test_windows_root_conversion"
  ];

  pythonImportsCheck = map (ext: "pymdownx.${ext}") extensions;

  passthru.tests = {
    inherit
      mkdocstrings
      mkdocs-material
      mkdocs-mermaid2-plugin
      hydrus
      ;
  };

  meta = with lib; {
    description = "Extensions for Python Markdown";
    homepage = "https://facelessuser.github.io/pymdown-extensions/";
    license = with licenses; [
      mit
      bsd2
    ];
    maintainers = with maintainers; [ cpcloud ];
  };
}<|MERGE_RESOLUTION|>--- conflicted
+++ resolved
@@ -45,22 +45,14 @@
 in
 buildPythonPackage rec {
   pname = "pymdown-extensions";
-<<<<<<< HEAD
-  version = "10.11";
-=======
   version = "10.11.2";
->>>>>>> cb3c030f
   pyproject = true;
 
   src = fetchFromGitHub {
     owner = "facelessuser";
     repo = "pymdown-extensions";
     rev = "refs/tags/${version}";
-<<<<<<< HEAD
-    hash = "sha256-4e1fiyBFsMxlUGN1yQ5Xncp7r2+VWWp3GU9o7bOZU30=";
-=======
     hash = "sha256-1AuN2kp7L6w8RvKky3IoX4ht9uQL6o2nm6dTDo/INC0=";
->>>>>>> cb3c030f
   };
 
   build-system = [ hatchling ];
