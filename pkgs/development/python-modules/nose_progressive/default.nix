{ stdenv
, buildPythonPackage
, fetchPypi
, nose
, pillow
, blessings
, isPy3k
}:

buildPythonPackage rec {
  pname = "nose-progressive";
  version = "1.5.2";

  src = fetchPypi {
    inherit pname version;
<<<<<<< HEAD
    sha256 = "3a6e2833e613c1c239baf05a19f66b5920915e62c07251d3ab3f3acb017ef5d7";
=======
    sha256 = "1mzmgq0wnfizmg9m2wn0c9g9282rdgv1jnphp8ww5h8kwqrjhvis";
>>>>>>> 5effa4e0
  };

  buildInputs = [ nose ];
  propagatedBuildInputs = [ pillow blessings ];

  # fails with obscure error
  doCheck = !isPy3k;

  meta = with stdenv.lib; {
    homepage = https://github.com/erikrose/nose-progressive;
    description = "A testrunner with a progress bar and smarter tracebacks";
    license = licenses.mit;
    maintainers = with maintainers; [ domenkozar ];
  };

}<|MERGE_RESOLUTION|>--- conflicted
+++ resolved
@@ -13,11 +13,7 @@
 
   src = fetchPypi {
     inherit pname version;
-<<<<<<< HEAD
-    sha256 = "3a6e2833e613c1c239baf05a19f66b5920915e62c07251d3ab3f3acb017ef5d7";
-=======
     sha256 = "1mzmgq0wnfizmg9m2wn0c9g9282rdgv1jnphp8ww5h8kwqrjhvis";
->>>>>>> 5effa4e0
   };
 
   buildInputs = [ nose ];
