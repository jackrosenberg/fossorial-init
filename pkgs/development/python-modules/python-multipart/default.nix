--- conflicted
+++ resolved
@@ -17,22 +17,14 @@
 
 buildPythonPackage rec {
   pname = "python-multipart";
-<<<<<<< HEAD
-  version = "0.0.17";
-=======
   version = "0.0.19";
->>>>>>> cb0b413f
   pyproject = true;
 
   src = fetchFromGitHub {
     owner = "Kludex";
     repo = "python-multipart";
     rev = "refs/tags/${version}";
-<<<<<<< HEAD
-    hash = "sha256-WtP2lPrBMRYjkae+/cMz+lN0Yf0uk2LL7RYjdOwQcXU=";
-=======
     hash = "sha256-6RV1BKf7/OihbUiH+nqrnAWW/eWppUb+Nn44Y+QQLX4=";
->>>>>>> cb0b413f
   };
 
   build-system = [ hatchling ];
