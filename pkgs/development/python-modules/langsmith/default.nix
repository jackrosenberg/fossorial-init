--- conflicted
+++ resolved
@@ -30,22 +30,14 @@
 
 buildPythonPackage rec {
   pname = "langsmith";
-<<<<<<< HEAD
-  version = "0.2.11";
-=======
   version = "0.3.4";
->>>>>>> e76dc010
   pyproject = true;
 
   src = fetchFromGitHub {
     owner = "langchain-ai";
     repo = "langsmith-sdk";
     tag = "v${version}";
-<<<<<<< HEAD
-    hash = "sha256-fhmPbA2SyyBJDPS1XCv2mIUsFqWRt6wvNFg8i1QQf9s=";
-=======
     hash = "sha256-mJS9Sdt4ESh9YRyjiUdVHC6R400SKhTeSdTjnbtY61I=";
->>>>>>> e76dc010
   };
 
   sourceRoot = "${src.name}/python";
