--- conflicted
+++ resolved
@@ -18,22 +18,14 @@
 
 buildPythonPackage rec {
   pname = "pythonqwt";
-<<<<<<< HEAD
-  version = "0.14.3";
-=======
   version = "0.14.4";
->>>>>>> 966a592c
   pyproject = true;
 
   src = fetchFromGitHub {
     owner = "PlotPyStack";
     repo = "PythonQwt";
     tag = "v${version}";
-<<<<<<< HEAD
-    hash = "sha256-fWhu8HrPFpnoOg1u9qPViqynNnVbFGlm4rXFBlDHgro=";
-=======
     hash = "sha256-ZlrnCsC/is4PPUbzaMfwWSHQSQ06ksb2b/dkU8VhtSU=";
->>>>>>> 966a592c
   };
 
   build-system = [
