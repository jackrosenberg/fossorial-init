{
  lib,
  buildPythonPackage,
  fetchFromGitHub,
  poetry-core,
  # dependencies
  jsonref,
  jsonschema,
  pandas,
  pillow,
  pydantic,
  tabulate,
  pyyaml,
  typing-extensions,
  transformers,
  typer,
  latex2mathml,
  jsondiff,
  requests,
  pytestCheckHook,
}:

buildPythonPackage rec {
  pname = "docling-core";
<<<<<<< HEAD
  version = "2.14.0";
=======
  version = "2.16.1";
>>>>>>> e76dc010
  pyproject = true;

  src = fetchFromGitHub {
    owner = "DS4SD";
    repo = "docling-core";
    tag = "v${version}";
<<<<<<< HEAD
    hash = "sha256-Iz3w8dGmpnAIVMGbvmaB/nl2fXIuX0flKCrZy4VJ0Q4=";
=======
    hash = "sha256-oW/jX9IHCpztc0FDm8/3OzDmOxM92jrkFq/JeAcI9ZA=";
>>>>>>> e76dc010
  };

  build-system = [
    poetry-core
  ];

  dependencies = [
    jsonschema
    pydantic
    jsonref
    tabulate
    pandas
    pillow
    pyyaml
    typing-extensions
    transformers
    # semchunk
    typer
    latex2mathml
  ];

  pythonRelaxDeps = [
    "pillow"
  ];

  pythonImportsCheck = [
    "docling_core"
  ];

  doCheck = false;

  nativeCheckInputs = [
    jsondiff
    pytestCheckHook
    requests
  ];

  meta = {
    changelog = "https://github.com/DS4SD/docling-core/blob/${src.tag}/CHANGELOG.md";
    description = "Python library to define and validate data types in Docling";
    homepage = "https://github.com/DS4SD/docling-core";
    license = lib.licenses.mit;
    maintainers = with lib.maintainers; [ drupol ];
  };
}<|MERGE_RESOLUTION|>--- conflicted
+++ resolved
@@ -22,22 +22,14 @@
 
 buildPythonPackage rec {
   pname = "docling-core";
-<<<<<<< HEAD
-  version = "2.14.0";
-=======
   version = "2.16.1";
->>>>>>> e76dc010
   pyproject = true;
 
   src = fetchFromGitHub {
     owner = "DS4SD";
     repo = "docling-core";
     tag = "v${version}";
-<<<<<<< HEAD
-    hash = "sha256-Iz3w8dGmpnAIVMGbvmaB/nl2fXIuX0flKCrZy4VJ0Q4=";
-=======
     hash = "sha256-oW/jX9IHCpztc0FDm8/3OzDmOxM92jrkFq/JeAcI9ZA=";
->>>>>>> e76dc010
   };
 
   build-system = [
