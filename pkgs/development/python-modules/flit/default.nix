{
  lib,
  buildPythonPackage,
  fetchFromGitHub,

  # build-system
  flit-core,

  # dependencies
  docutils,
  pip,
  requests,
  tomli-w,

  # tests
  pytestCheckHook,
  testpath,
  responses,
}:

# Flit is actually an application to build universal wheels.
# It requires Python 3 and should eventually be moved outside of
# python-packages.nix. When it will be used to build wheels,
# care should be taken that there is no mingling of PYTHONPATH.

buildPythonPackage rec {
  pname = "flit";
  version = "3.10.0";
  format = "pyproject";

  src = fetchFromGitHub {
    owner = "takluyver";
    repo = "flit";
    rev = version;
    hash = "sha256-4JMoK1UxYcHoSvKDF7Yn4iqMXokyCPCswQknK0a070k=";
  };

<<<<<<< HEAD
  patches = [
    # https://github.com/pypa/flit/commit/6ab62c91d0db451b5e9ab000f0dba5471550b442.patch
    ./python314-compat.patch
  ];

  nativeBuildInputs = [ flit-core ];
=======
  build-system = [ flit-core ];
>>>>>>> 535a417c

  dependencies = [
    docutils
    flit-core
    pip
    requests
    tomli-w
  ];

  nativeCheckInputs = [
    pytestCheckHook
    testpath
    responses
  ];

  disabledTests = [
    # needs some ini file.
    "test_invalid_classifier"
    # calls pip directly. disabled for PEP 668
    "test_install_data_dir"
    "test_install_module_pep621"
    "test_symlink_data_dir"
    "test_symlink_module_pep621"
  ];

  meta = with lib; {
    changelog = "https://github.com/pypa/flit/blob/${version}/doc/history.rst";
    description = "Simple packaging tool for simple packages";
    mainProgram = "flit";
    homepage = "https://github.com/pypa/flit";
    license = licenses.bsd3;
  };
}<|MERGE_RESOLUTION|>--- conflicted
+++ resolved
@@ -35,16 +35,7 @@
     hash = "sha256-4JMoK1UxYcHoSvKDF7Yn4iqMXokyCPCswQknK0a070k=";
   };
 
-<<<<<<< HEAD
-  patches = [
-    # https://github.com/pypa/flit/commit/6ab62c91d0db451b5e9ab000f0dba5471550b442.patch
-    ./python314-compat.patch
-  ];
-
-  nativeBuildInputs = [ flit-core ];
-=======
   build-system = [ flit-core ];
->>>>>>> 535a417c
 
   dependencies = [
     docutils
