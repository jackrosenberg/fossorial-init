{
  lib,
  buildPythonPackage,
  fetchFromGitHub,

  # build-system
  flit-core,

  # dependencies
  docutils,
  pip,
  requests,
  tomli-w,

  # tests
  pytestCheckHook,
  testpath,
  responses,
}:

# Flit is actually an application to build universal wheels.
# It requires Python 3 and should eventually be moved outside of
# python-packages.nix. When it will be used to build wheels,
# care should be taken that there is no mingling of PYTHONPATH.

buildPythonPackage rec {
  pname = "flit";
  version = "3.12.0";
  format = "pyproject";

  src = fetchFromGitHub {
    owner = "pypa";
    repo = "flit";
<<<<<<< HEAD
    rev = version;
    hash = "sha256-oWV+KK22+iK99iCOCKCV1OCLq2Ef1bcYRKXT5GHwiL8=";
=======
    tag = version;
    hash = "sha256-AK5iuR1l/i2Cgj8D4CnyV6mQkSNbFw4sHGQF2OdwNkU=";
>>>>>>> b8e9b34d
  };

  build-system = [ flit-core ];

  dependencies = [
    docutils
    flit-core
    pip
    requests
    tomli-w
  ];

  nativeCheckInputs = [
    pytestCheckHook
    testpath
    responses
  ];

  disabledTests = [
    # needs some ini file.
    "test_invalid_classifier"
    # calls pip directly. disabled for PEP 668
    "test_install_data_dir"
    "test_install_module_pep621"
    "test_symlink_data_dir"
    "test_symlink_module_pep621"
  ];

  meta = with lib; {
    changelog = "https://github.com/pypa/flit/blob/${version}/doc/history.rst";
    description = "Simple packaging tool for simple packages";
    mainProgram = "flit";
    homepage = "https://github.com/pypa/flit";
    license = licenses.bsd3;
  };
}<|MERGE_RESOLUTION|>--- conflicted
+++ resolved
@@ -31,13 +31,8 @@
   src = fetchFromGitHub {
     owner = "pypa";
     repo = "flit";
-<<<<<<< HEAD
-    rev = version;
+    tag = version;
     hash = "sha256-oWV+KK22+iK99iCOCKCV1OCLq2Ef1bcYRKXT5GHwiL8=";
-=======
-    tag = version;
-    hash = "sha256-AK5iuR1l/i2Cgj8D4CnyV6mQkSNbFw4sHGQF2OdwNkU=";
->>>>>>> b8e9b34d
   };
 
   build-system = [ flit-core ];
