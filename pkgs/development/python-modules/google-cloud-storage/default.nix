--- conflicted
+++ resolved
@@ -13,19 +13,11 @@
 
 buildPythonPackage rec {
   pname = "google-cloud-storage";
-<<<<<<< HEAD
-  version = "1.36.2";
-
-  src = fetchPypi {
-    inherit pname version;
-    sha256 = "89d3a101c8ca3aae7614253a03a2e7fe77c5e799469df2d4ec44044cccac1ad8";
-=======
   version = "1.37.0";
 
   src = fetchPypi {
     inherit pname version;
     sha256 = "sha256-IAPF7Uc/mzfQRfMMTIvn0w19Dripe80sWLOovFScTMw=";
->>>>>>> c04a14ed
   };
 
   propagatedBuildInputs = [
