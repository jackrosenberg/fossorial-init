{
  lib,
  stdenv,
  fetchFromGitHub,
  buildPythonPackage,

  # build-system
  cmake,
  nanobind,
  ninja,
  numpy,
  scikit-build-core,

  # buildInputs
  opencl-headers,
  pybind11,
  ocl-icd,

  # dependencies
  platformdirs,
  pytools,

  # tests
  pytestCheckHook,
  writableTmpDirAsHomeHook,
  mako,
  pocl,
}:

buildPythonPackage rec {
  pname = "pyopencl";
  version = "2025.1";
  pyproject = true;

  src = fetchFromGitHub {
    owner = "inducer";
    repo = "pyopencl";
    tag = "v${version}";
    fetchSubmodules = true;
    hash = "sha256-wAZBDPMJbTmujP1j7LjK28ZozZaUwKPDPZLZbFFTeAs=";
  };

  build-system = [
    cmake
    nanobind
    ninja
    numpy
    scikit-build-core
  ];

  dontUseCmakeConfigure = true;

  buildInputs = [
    opencl-headers
    ocl-icd
    pybind11
<<<<<<< HEAD
  ] ++ lib.optionals (!stdenv.hostPlatform.isDarwin) [ ocl-icd ];
=======
  ];
>>>>>>> 9884f975

  dependencies = [
    numpy
    platformdirs
    pytools
  ];

  nativeCheckInputs = [
    pocl
    mako
    pytestCheckHook
    writableTmpDirAsHomeHook
  ] ++ pytools.optional-dependencies.siphash;

  env = {
    CL_INC_DIR = "${opencl-headers}/include";
    CL_LIB_DIR = "${ocl-icd}/lib";
    CL_LIBNAME = "${ocl-icd}/lib/libOpenCL${stdenv.hostPlatform.extensions.sharedLibrary}";
  };

  preCheck = ''
    rm -rf pyopencl
  '';

  pythonImportsCheck = [
    "pyopencl"
    "pyopencl.array"
    "pyopencl.cltypes"
    "pyopencl.compyte"
    "pyopencl.elementwise"
    "pyopencl.tools"
  ];

  meta = {
    description = "Python wrapper for OpenCL";
    homepage = "https://github.com/pyopencl/pyopencl";
    changelog = "https://github.com/inducer/pyopencl/releases/tag/v${version}";
    license = lib.licenses.mit;
    maintainers = with lib.maintainers; [ GaetanLepage ];
  };
}<|MERGE_RESOLUTION|>--- conflicted
+++ resolved
@@ -54,11 +54,7 @@
     opencl-headers
     ocl-icd
     pybind11
-<<<<<<< HEAD
-  ] ++ lib.optionals (!stdenv.hostPlatform.isDarwin) [ ocl-icd ];
-=======
   ];
->>>>>>> 9884f975
 
   dependencies = [
     numpy
