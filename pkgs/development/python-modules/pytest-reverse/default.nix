--- conflicted
+++ resolved
@@ -18,13 +18,8 @@
   src = fetchFromGitHub {
     owner = "adamchainz";
     repo = "pytest-reverse";
-<<<<<<< HEAD
-    rev = version;
+    tag = version;
     hash = "sha256-JEJwl/4RL1THQ7cGaS/84KdhIQHB9eLTY5uV+84ald8=";
-=======
-    tag = version;
-    hash = "sha256-r0aSbUgArHQkpaXUvMT6oyOxEliQRtSGuDt4IILzhH4=";
->>>>>>> b8e9b34d
   };
 
   nativeBuildInputs = [ setuptools ];
