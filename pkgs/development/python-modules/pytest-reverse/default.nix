--- conflicted
+++ resolved
@@ -18,13 +18,8 @@
   src = fetchFromGitHub {
     owner = "adamchainz";
     repo = "pytest-reverse";
-<<<<<<< HEAD
-    tag = version;
+    rev = version;
     hash = "sha256-JEJwl/4RL1THQ7cGaS/84KdhIQHB9eLTY5uV+84ald8=";
-=======
-    rev = version;
-    hash = "sha256-r0aSbUgArHQkpaXUvMT6oyOxEliQRtSGuDt4IILzhH4=";
->>>>>>> b2b07180
   };
 
   nativeBuildInputs = [ setuptools ];
