--- conflicted
+++ resolved
@@ -8,22 +8,14 @@
 
 buildPythonPackage rec {
   pname = "faadelays";
-<<<<<<< HEAD
-  version = "2023.8.0";
-=======
   version = "2023.9.1";
->>>>>>> d579416a
   format = "pyproject";
 
   disabled = pythonOlder "3.6";
 
   src = fetchPypi {
     inherit pname version;
-<<<<<<< HEAD
-    hash = "sha256-VAQQI9cMRKGe7RAUxoI1bBojzRq6cRz2jpeDA+GMuUI=";
-=======
     hash = "sha256-ngMFd+BE3hKeaeGEX4xHpzDIrtGFDsSwxBbrc4ZMFas=";
->>>>>>> d579416a
   };
 
   nativeBuildInputs = [
