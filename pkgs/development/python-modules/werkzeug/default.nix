--- conflicted
+++ resolved
@@ -28,22 +28,14 @@
 
 buildPythonPackage rec {
   pname = "werkzeug";
-<<<<<<< HEAD
-  version = "3.0.6";
-=======
   version = "3.1.3";
->>>>>>> 535a417c
   pyproject = true;
 
   disabled = pythonOlder "3.9";
 
   src = fetchPypi {
     inherit pname version;
-<<<<<<< HEAD
-    hash = "sha256-qN1Z1N4oynBHGjTLp5vtX37y4Danazqwg1R0JG60H40=";
-=======
     hash = "sha256-YHI86UXBkyhnl5DjKCzHWKpKYEDkuzMPU9MPpUbUR0Y=";
->>>>>>> 535a417c
   };
 
   build-system = [ flit-core ];
