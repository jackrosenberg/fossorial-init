{ lib
, buildPythonPackage
, fetchPypi
, poetry-core
, pythonOlder
, fastavro
, httpx
, httpx-sse
, pydantic
, requests
, tokenizers
, types-requests
, typing-extensions
}:

buildPythonPackage rec {
  pname = "cohere";
<<<<<<< HEAD
  version = "4.57";
=======
  version = "5.3.3";
>>>>>>> 2cf2f3a3
  pyproject = true;

  disabled = pythonOlder "3.7";

  src = fetchPypi {
    inherit pname version;
<<<<<<< HEAD
    hash = "sha256-cazgIEqS0aKo1LlJuIs1O08i/GRUhoUZJChMxaDrcA0=";
=======
    hash = "sha256-+/WcC6sN7U0oCR+gwZOhFtgwPEwLCaQnId2KEjDqJ8M=";
>>>>>>> 2cf2f3a3
  };

  build-system = [
    poetry-core
  ];

  dependencies = [
    fastavro
    httpx
    httpx-sse
    pydantic
    requests
    tokenizers
    types-requests
    typing-extensions
  ];

  # tests require CO_API_KEY
  doCheck = false;

  pythonImportsCheck = [
    "cohere"
  ];

  meta = with lib; {
    description = "Simplify interfacing with the Cohere API";
    homepage = "https://docs.cohere.com/docs";
    changelog = "https://github.com/cohere-ai/cohere-python/releases/tag/${version}";
    license = licenses.mit;
    maintainers = with maintainers; [ natsukium ];
  };
}<|MERGE_RESOLUTION|>--- conflicted
+++ resolved
@@ -15,22 +15,14 @@
 
 buildPythonPackage rec {
   pname = "cohere";
-<<<<<<< HEAD
-  version = "4.57";
-=======
   version = "5.3.3";
->>>>>>> 2cf2f3a3
   pyproject = true;
 
   disabled = pythonOlder "3.7";
 
   src = fetchPypi {
     inherit pname version;
-<<<<<<< HEAD
-    hash = "sha256-cazgIEqS0aKo1LlJuIs1O08i/GRUhoUZJChMxaDrcA0=";
-=======
     hash = "sha256-+/WcC6sN7U0oCR+gwZOhFtgwPEwLCaQnId2KEjDqJ8M=";
->>>>>>> 2cf2f3a3
   };
 
   build-system = [
