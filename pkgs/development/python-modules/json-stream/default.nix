{
  lib,
  stdenv,
  buildPythonPackage,
<<<<<<< HEAD
  fetchFromGitHub,
  iconv,
=======
  fetchPypi,
  httpx,
>>>>>>> 117c1d2b
  pytestCheckHook,
  pythonOlder,
  requests,
  json-stream-rs-tokenizer,
  setuptools,
}:

buildPythonPackage rec {
  pname = "json-stream";
  version = "2.3.3";
  pyproject = true;

  disabled = pythonOlder "3.8";

<<<<<<< HEAD
  src = fetchFromGitHub {
    owner = "daggaz";
    repo = "json-stream";
    tag = "v${version}";
    hash = "sha256-/GDEC/Poy84TGuXM34OW4+K/qMJELFfO+lNQ5M5VsdI=";
=======
  src = fetchPypi {
    pname = "json_stream";
    inherit version;
    hash = "sha256-iURExowzEXSSZ2PiJPs0t+0/kHSdHBZa/Q9ZMCB1NMQ=";
>>>>>>> 117c1d2b
  };

  build-system = [ setuptools ];

  dependencies = [ json-stream-rs-tokenizer ];

  optional-dependencies = {
    httpx = [ httpx ];
    requests = [ requests ];
  };

  nativeCheckInputs = [ pytestCheckHook ];

  pythonImportsCheck = [ "json_stream" ];

  disabledTests = [ "test_writer" ];

  meta = with lib; {
    description = "Streaming JSON parser";
    homepage = "https://github.com/daggaz/json-stream";
    license = licenses.mit;
    maintainers = with maintainers; [ fab ];
  };
}<|MERGE_RESOLUTION|>--- conflicted
+++ resolved
@@ -2,13 +2,9 @@
   lib,
   stdenv,
   buildPythonPackage,
-<<<<<<< HEAD
   fetchFromGitHub,
+  httpx,
   iconv,
-=======
-  fetchPypi,
-  httpx,
->>>>>>> 117c1d2b
   pytestCheckHook,
   pythonOlder,
   requests,
@@ -23,23 +19,16 @@
 
   disabled = pythonOlder "3.8";
 
-<<<<<<< HEAD
   src = fetchFromGitHub {
     owner = "daggaz";
     repo = "json-stream";
     tag = "v${version}";
     hash = "sha256-/GDEC/Poy84TGuXM34OW4+K/qMJELFfO+lNQ5M5VsdI=";
-=======
-  src = fetchPypi {
-    pname = "json_stream";
-    inherit version;
-    hash = "sha256-iURExowzEXSSZ2PiJPs0t+0/kHSdHBZa/Q9ZMCB1NMQ=";
->>>>>>> 117c1d2b
   };
 
   build-system = [ setuptools ];
 
-  dependencies = [ json-stream-rs-tokenizer ];
+  dependencies = [ json-stream-rs-tokenizer ] ++ lib.optionals stdenv.hostPlatform.isDarwin [ iconv ];
 
   optional-dependencies = {
     httpx = [ httpx ];
