{ lib
, buildPythonPackage
, fetchPypi
, flit-core
, django
, djangorestframework
, pytestCheckHook
, pytest-django
<<<<<<< HEAD
, pytz
=======
>>>>>>> 038c0347
}:

buildPythonPackage rec {
  pname = "django-filter";
<<<<<<< HEAD
  version = "24.1";
=======
  version = "24.2";
>>>>>>> 038c0347
  pyproject = true;

  src = fetchPypi {
    inherit pname version;
<<<<<<< HEAD
    hash = "sha256-ZctDzicgd+Wsaq4QVNdsEhzWtVLilqgqE5Iek3G6+ME=";
=======
    hash = "sha256-SOX8HaPM1soNX5u1UJc1GM6Xek7d6dKooVSn9PC5+W4=";
>>>>>>> 038c0347
  };

  build-system = [ flit-core ];

  dependencies = [ django ];

  pythonImportsCheck = [
    "django_filters"
  ];

  nativeCheckInputs = [
    djangorestframework
    pytestCheckHook
    pytest-django
    pytz
  ];

  env.DJANGO_SETTINGS_MODULE = "tests.settings";

  meta = with lib; {
    description = "Reusable Django application for allowing users to filter querysets dynamically";
    homepage = "https://github.com/carltongibson/django-filter";
    changelog = "https://github.com/carltongibson/django-filter/blob/${version}/CHANGES.rst";
    license = licenses.bsd3;
    maintainers = with maintainers; [ mmai ];
  };
}<|MERGE_RESOLUTION|>--- conflicted
+++ resolved
@@ -6,28 +6,16 @@
 , djangorestframework
 , pytestCheckHook
 , pytest-django
-<<<<<<< HEAD
-, pytz
-=======
->>>>>>> 038c0347
 }:
 
 buildPythonPackage rec {
   pname = "django-filter";
-<<<<<<< HEAD
-  version = "24.1";
-=======
   version = "24.2";
->>>>>>> 038c0347
   pyproject = true;
 
   src = fetchPypi {
     inherit pname version;
-<<<<<<< HEAD
-    hash = "sha256-ZctDzicgd+Wsaq4QVNdsEhzWtVLilqgqE5Iek3G6+ME=";
-=======
     hash = "sha256-SOX8HaPM1soNX5u1UJc1GM6Xek7d6dKooVSn9PC5+W4=";
->>>>>>> 038c0347
   };
 
   build-system = [ flit-core ];
@@ -42,7 +30,6 @@
     djangorestframework
     pytestCheckHook
     pytest-django
-    pytz
   ];
 
   env.DJANGO_SETTINGS_MODULE = "tests.settings";
