--- conflicted
+++ resolved
@@ -34,11 +34,7 @@
 
   cargoDeps = rustPlatform.fetchCargoVendor {
     inherit src;
-<<<<<<< HEAD
-    hash = "sha256-32IQYJSSzBl3Uew+4jYt2tk0Q8Yf1Gn35EYWN/V7xng=";
-=======
-    hash = "sha256-ZslHsKceeSpo5a0kLdjnFpwa8Biy4OZxz/fMDwuV8OU=";
->>>>>>> e76dc010
+    hash = "sha256-4+3yIXP2Og1BaxE91htC3drWFFVOEZZ9V9L/i3OQOVc=";
   };
 
   build-system = [
