--- conflicted
+++ resolved
@@ -13,9 +13,6 @@
   flexcache,
   flexparser,
   typing-extensions,
-  appdirs,
-  flexcache,
-  flexparser,
 
   # tests
   pytestCheckHook,
@@ -33,17 +30,11 @@
 
   disabled = pythonOlder "3.6";
 
-<<<<<<< HEAD
-  src = fetchPypi {
-    inherit pname version;
-    hash = "sha256-xsfAJ7ghQT2xrEazt70pZZKEi1rsKaiM/G43j9E3GQM=";
-=======
   src = fetchFromGitHub {
     owner = "hgrecco";
     repo = "pint";
     rev = "refs/tags/${version}";
     hash = "sha256-zMcLC3SSl/W7+xX4ah3ZV7fN/LIGJzatqH4MNK8/fec=";
->>>>>>> b2e0a5c3
   };
 
   build-system = [
@@ -51,23 +42,17 @@
     setuptools-scm
   ];
 
-<<<<<<< HEAD
   dependencies = [
-=======
-  propagatedBuildInputs = [
->>>>>>> b2e0a5c3
     appdirs
     flexcache
     flexparser
     typing-extensions
-<<<<<<< HEAD
-=======
+
     # Both uncertainties and numpy are not necessarily needed for every
     # function of pint, but needed for the pint-convert executable which we
     # necessarily distribute with this package as it is.
     uncertainties
     numpy
->>>>>>> b2e0a5c3
   ];
 
   nativeCheckInputs = [
