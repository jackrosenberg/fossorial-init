--- conflicted
+++ resolved
@@ -21,13 +21,8 @@
   src = fetchFromGitHub {
     owner = "nutechsoftware";
     repo = "alarmdecoder";
-<<<<<<< HEAD
-    tag = version;
+    rev = version;
     hash = "sha256-dMOC8znhnCAn4fKSnT9Vw1oGzDRN72d6m8RWD1NQ6Ms=";
-=======
-    rev = version;
-    hash = "sha256-d9xNXPhFX2TUjnzZlhvqq/YASITBn6lMVTzqi+TPNjI=";
->>>>>>> b2b07180
   };
 
   patches = [
