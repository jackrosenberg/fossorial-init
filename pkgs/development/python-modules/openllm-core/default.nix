--- conflicted
+++ resolved
@@ -23,11 +23,7 @@
 
 buildPythonPackage rec {
   pname = "openllm-core";
-<<<<<<< HEAD
-  version = "0.4.34";
-=======
   version = "0.4.41";
->>>>>>> dd7a35f7
   pyproject = true;
 
   disabled = pythonOlder "3.8";
@@ -36,11 +32,7 @@
     owner = "bentoml";
     repo = "OpenLLM";
     rev = "refs/tags/v${version}";
-<<<<<<< HEAD
-    hash = "sha256-hRY+M9M1AcwlAnNWvaqxfrt4UWiUfvwmY51eE1kJY8Q=";
-=======
     hash = "sha256-9mr6sw4/h5cYSmo1CDT2SKq4NVz1ZcoyqnYOwhlfaiQ=";
->>>>>>> dd7a35f7
   };
 
   sourceRoot = "source/openllm-core";
