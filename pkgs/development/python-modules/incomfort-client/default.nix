--- conflicted
+++ resolved
@@ -13,11 +13,7 @@
 
 buildPythonPackage rec {
   pname = "incomfort-client";
-<<<<<<< HEAD
-  version = "0.6.5-3";
-=======
   version = "0.6.7";
->>>>>>> 3a931f3d
   pyproject = true;
 
   disabled = pythonOlder "3.7";
@@ -26,11 +22,7 @@
     owner = "zxdavb";
     repo = "incomfort-client";
     tag = "v${version}";
-<<<<<<< HEAD
-    hash = "sha256-j8MJX2Ix1Q2RPNATlE6lyRRHA9P0Ixu6GfA17JooEkI=";
-=======
     hash = "sha256-ySE2J6h1EeoN7/Y3OK6mrDrXivv9saq9ghHEFGlVlQw=";
->>>>>>> 3a931f3d
   };
 
   build-system = [ poetry-core ];
