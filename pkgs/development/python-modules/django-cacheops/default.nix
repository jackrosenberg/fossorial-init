{
  lib,
  buildPythonPackage,
  fetchPypi,
  django,
  funcy,
  redis,
  redisTestHook,
  six,
  pytestCheckHook,
  pytest-django,
  mock,
  dill,
  jinja2,
  before-after,
  pythonOlder,
  nettools,
  pkgs,
  setuptools,
}:

buildPythonPackage rec {
  pname = "django-cacheops";
  version = "7.1";
  pyproject = true;

  disabled = pythonOlder "3.7";

  src = fetchPypi {
    pname = "django_cacheops";
    inherit version;
    hash = "sha256-7Aeau5aFVzIe4gjGJ0ggIxgg+YymN33alx8EmBvCq1I=";
  };

  pythonRelaxDeps = [ "funcy" ];

  build-system = [ setuptools ];

  dependencies = [
    django
    funcy
    redis
    six
  ];

  __darwinAllowLocalNetworking = true;

  nativeCheckInputs = [
    pytestCheckHook
    pytest-django
    mock
    dill
    jinja2
    before-after
    nettools
<<<<<<< HEAD
    pkgs.redis
    redisTestHook
=======
    pkgs.valkey
>>>>>>> 1c1e56fb
  ];

  DJANGO_SETTINGS_MODULE = "tests.settings";

  meta = with lib; {
    description = "Slick ORM cache with automatic granular event-driven invalidation for Django";
    homepage = "https://github.com/Suor/django-cacheops";
    changelog = "https://github.com/Suor/django-cacheops/blob/${version}/CHANGELOG";
    license = licenses.bsd3;
    maintainers = with maintainers; [ onny ];
  };
}<|MERGE_RESOLUTION|>--- conflicted
+++ resolved
@@ -53,12 +53,8 @@
     jinja2
     before-after
     nettools
-<<<<<<< HEAD
-    pkgs.redis
+    pkgs.valkey
     redisTestHook
-=======
-    pkgs.valkey
->>>>>>> 1c1e56fb
   ];
 
   DJANGO_SETTINGS_MODULE = "tests.settings";
