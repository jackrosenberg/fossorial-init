--- conflicted
+++ resolved
@@ -50,12 +50,8 @@
   pytestFlagsArray = [ "--benchmark-disable" ];
 
   disabledTests = [
-<<<<<<< HEAD
     # Expects different Exeception classes, but receives none of them
     # https://github.com/graphql-python/graphene/issues/1346
-=======
-    # TypeError: Failed: DID NOT RAISE <class...
->>>>>>> 44188d64
     "test_unexpected_error"
   ];
 
