{
  lib,
  attrs,
  buildPythonPackage,
  fetchFromGitHub,
  hypothesis,
  pythonOlder,
  jbig2dec,
  deprecated,
  lxml,
  mupdf-headless,
  numpy,
  packaging,
  pillow,
  psutil,
  pybind11,
  pytest-xdist,
  pytestCheckHook,
  python-dateutil,
  python-xmp-toolkit,
  qpdf,
  setuptools,
  substituteAll,
}:

buildPythonPackage rec {
  pname = "pikepdf";
<<<<<<< HEAD
  version = "9.3.0";
=======
  version = "9.4.2";
>>>>>>> 5f9439fc
  pyproject = true;

  disabled = pythonOlder "3.9";

  src = fetchFromGitHub {
    owner = "pikepdf";
    repo = "pikepdf";
    rev = "refs/tags/v${version}";
    # The content of .git_archival.txt is substituted upon tarball creation,
    # which creates indeterminism if master no longer points to the tag.
    # See https://github.com/jbarlow83/OCRmyPDF/issues/841
    postFetch = ''
      rm "$out/.git_archival.txt"
    '';
<<<<<<< HEAD
    hash = "sha256-0V+6QR9q+SwLuzymifW8vmKkvaXvut/U0n6bj3H2sAo=";
=======
    hash = "sha256-J/ipkKqZifkWtgv7z/MJPwRK+yB7MP/19PDdjV1NMpY=";
>>>>>>> 5f9439fc
  };

  patches = [
    (substituteAll {
      src = ./paths.patch;
      jbig2dec = lib.getExe' jbig2dec "jbig2dec";
      mutool = lib.getExe' mupdf-headless "mutool";
    })
  ];

  postPatch = ''
    substituteInPlace setup.py \
      --replace-fail "shims_enabled = not cflags_defined" "shims_enabled = False"
  '';

  buildInputs = [ qpdf ];

  build-system = [
    pybind11
    setuptools
  ];

  nativeCheckInputs = [
    attrs
    hypothesis
    numpy
    pytest-xdist
    psutil
    pytestCheckHook
    python-dateutil
    python-xmp-toolkit
  ];

  dependencies = [
    deprecated
    lxml
    packaging
    pillow
  ];

  pythonImportsCheck = [ "pikepdf" ];

  meta = with lib; {
    homepage = "https://github.com/pikepdf/pikepdf";
    description = "Read and write PDFs with Python, powered by qpdf";
    license = licenses.mpl20;
    maintainers = with maintainers; [ dotlambda ];
    changelog = "https://github.com/pikepdf/pikepdf/blob/${src.rev}/docs/releasenotes/version${lib.versions.major version}.rst";
  };
}<|MERGE_RESOLUTION|>--- conflicted
+++ resolved
@@ -25,11 +25,7 @@
 
 buildPythonPackage rec {
   pname = "pikepdf";
-<<<<<<< HEAD
-  version = "9.3.0";
-=======
   version = "9.4.2";
->>>>>>> 5f9439fc
   pyproject = true;
 
   disabled = pythonOlder "3.9";
@@ -44,11 +40,7 @@
     postFetch = ''
       rm "$out/.git_archival.txt"
     '';
-<<<<<<< HEAD
-    hash = "sha256-0V+6QR9q+SwLuzymifW8vmKkvaXvut/U0n6bj3H2sAo=";
-=======
     hash = "sha256-J/ipkKqZifkWtgv7z/MJPwRK+yB7MP/19PDdjV1NMpY=";
->>>>>>> 5f9439fc
   };
 
   patches = [
