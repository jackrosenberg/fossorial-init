{ lib
, buildPythonPackage
, callPackage
, fetchFromGitHub
<<<<<<< HEAD
=======
, fetchpatch
, cffi
>>>>>>> 63c06ac4
, gmp
}:

let
  test-vectors = callPackage ./vectors.nix { };
in
buildPythonPackage rec {
  pname = "pycryptodome";
  version = "3.16.0";
  format = "setuptools";

  src = fetchFromGitHub {
    owner = "Legrandin";
    repo = "pycryptodome";
    rev = "v${version}";
    hash = "sha256-8EAgeAU3HQiPrMKOtoVQQLbgq47cbveU2eQYp15XS/U=";
  };

  patches = [
    (fetchpatch {
      url = "https://github.com/Legrandin/pycryptodome/commit/1c043abb089ddbc2fc43d1c169672688ccc64c64.patch";
      sha256 = "sha256-QklwOlFpQNAH0CpR06fWSZqx8C97RV8BRsKbp2j8js8=";
    })
  ];

  postPatch = ''
    substituteInPlace lib/Crypto/Math/_IntegerGMP.py \
      --replace 'load_lib("gmp"' 'load_lib("${gmp}/lib/libgmp.so.10"'
  '';

  checkInputs = [
    test-vectors
  ];

  pythonImportsCheck = [
    "Crypto"
  ];

  meta = with lib; {
    description = "Self-contained cryptographic library";
    homepage = "https://github.com/Legrandin/pycryptodome";
    license = with licenses; [ bsd2 /* and */ asl20 ];
    maintainers = with maintainers; [ fab ];
  };
}<|MERGE_RESOLUTION|>--- conflicted
+++ resolved
@@ -2,11 +2,7 @@
 , buildPythonPackage
 , callPackage
 , fetchFromGitHub
-<<<<<<< HEAD
-=======
 , fetchpatch
-, cffi
->>>>>>> 63c06ac4
 , gmp
 }:
 
