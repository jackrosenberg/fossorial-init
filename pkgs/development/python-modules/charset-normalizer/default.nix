{
  lib,
  aiohttp,
  buildPythonPackage,
  fetchFromGitHub,
  pytestCheckHook,
  pythonOlder,
  requests,
}:

buildPythonPackage rec {
  pname = "charset-normalizer";
  version = "3.4.0";
  format = "setuptools";

  disabled = pythonOlder "3.5";

  src = fetchFromGitHub {
    owner = "Ousret";
    repo = "charset_normalizer";
<<<<<<< HEAD
    rev = "refs/tags/${version}";
    hash = "sha256-de6rg/e9RPfuO44+/Uipad75YqZQrnqiSPopfBNOFP8=";
=======
    tag = version;
    hash = "sha256-T9lnlS05Ogb2eLLHYWFnjBtRaB/OBqGWHQ/2WLunrNY=";
>>>>>>> d3d626e0
  };

  postPatch = ''
    substituteInPlace setup.cfg \
      --replace " --cov=charset_normalizer --cov-report=term-missing" ""
  '';

  nativeCheckInputs = [ pytestCheckHook ];

  pythonImportsCheck = [ "charset_normalizer" ];

  passthru.tests = {
    inherit aiohttp requests;
  };

  meta = with lib; {
    description = "Python module for encoding and language detection";
    mainProgram = "normalizer";
    homepage = "https://charset-normalizer.readthedocs.io/";
    changelog = "https://github.com/Ousret/charset_normalizer/blob/${version}/CHANGELOG.md";
    license = licenses.mit;
    maintainers = with maintainers; [ fab ];
  };
}<|MERGE_RESOLUTION|>--- conflicted
+++ resolved
@@ -18,13 +18,8 @@
   src = fetchFromGitHub {
     owner = "Ousret";
     repo = "charset_normalizer";
-<<<<<<< HEAD
-    rev = "refs/tags/${version}";
+    tag = version;
     hash = "sha256-de6rg/e9RPfuO44+/Uipad75YqZQrnqiSPopfBNOFP8=";
-=======
-    tag = version;
-    hash = "sha256-T9lnlS05Ogb2eLLHYWFnjBtRaB/OBqGWHQ/2WLunrNY=";
->>>>>>> d3d626e0
   };
 
   postPatch = ''
