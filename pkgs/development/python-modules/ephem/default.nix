{ lib
, buildPythonPackage
, fetchPypi
, glibcLocales
, pytest
}:

buildPythonPackage rec {
  pname = "ephem";
<<<<<<< HEAD
  version = "4.1.2";
=======
  version = "4.1.3";
>>>>>>> d80f6b3f
  format = "setuptools";

  src = fetchPypi {
    inherit pname version;
<<<<<<< HEAD
    sha256 = "d65bf7c85d96ca830de82729d9ce54ba854a9625916d8765c1954c1f29680b76";
=======
    sha256 = "sha256-f6GGhZgbpSjt1QQFKp1SEqCapb8VwRpzTtxqhuiotWo=";
>>>>>>> d80f6b3f
  };

  checkInputs = [
    glibcLocales
    pytest
  ];

  # JPLTest uses assets not distributed in package
  checkPhase = ''
    LC_ALL="en_US.UTF-8" pytest --pyargs ephem.tests -k "not JPLTest"
  '';

  pythonImportsCheck = [
    "ephem"
  ];

  meta = with lib; {
    description = "Compute positions of the planets and stars";
    homepage = "https://github.com/brandon-rhodes/pyephem";
    license = licenses.mit;
    maintainers = with maintainers; [ chrisrosset ];
  };
}<|MERGE_RESOLUTION|>--- conflicted
+++ resolved
@@ -7,20 +7,12 @@
 
 buildPythonPackage rec {
   pname = "ephem";
-<<<<<<< HEAD
-  version = "4.1.2";
-=======
   version = "4.1.3";
->>>>>>> d80f6b3f
   format = "setuptools";
 
   src = fetchPypi {
     inherit pname version;
-<<<<<<< HEAD
-    sha256 = "d65bf7c85d96ca830de82729d9ce54ba854a9625916d8765c1954c1f29680b76";
-=======
     sha256 = "sha256-f6GGhZgbpSjt1QQFKp1SEqCapb8VwRpzTtxqhuiotWo=";
->>>>>>> d80f6b3f
   };
 
   checkInputs = [
