{
  buildPythonPackage,
  fetchPypi,
  lib,
  setuptools,
  protobuf,
}:

buildPythonPackage rec {
  pname = "protobuf";
<<<<<<< HEAD
  version = "5.29.0";
=======
  version = "5.29.1";
>>>>>>> cb0b413f
  pyproject = true;

  src = fetchPypi {
    inherit pname version;
<<<<<<< HEAD
    hash = "sha256-RFoMAkg4ae2FE6WF2AAg0BLG3GAHX5b6BWOnJJh7EAE=";
=======
    hash = "sha256-aDvgLKIab/6A223QLAtbKJIyLFnKV/1shy1lLLgFScs=";
>>>>>>> cb0b413f
  };

  build-system = [ setuptools ];

  propagatedNativeBuildInputs = [
    protobuf
  ];

  # the pypi source archive does not ship tests
  doCheck = false;

  pythonImportsCheck = [
    "google.protobuf"
    "google.protobuf.compiler"
    "google.protobuf.internal"
    "google.protobuf.pyext"
    "google.protobuf.testdata"
    "google.protobuf.util"
    "google._upb._message"
  ];

  meta = {
    description = "Protocol Buffers are Google's data interchange format";
    homepage = "https://developers.google.com/protocol-buffers/";
    changelog = "https://github.com/protocolbuffers/protobuf/releases/v${version}";
    license = lib.licenses.bsd3;
    maintainers = with lib.maintainers; [ SuperSandro2000 ];
  };
}<|MERGE_RESOLUTION|>--- conflicted
+++ resolved
@@ -8,20 +8,12 @@
 
 buildPythonPackage rec {
   pname = "protobuf";
-<<<<<<< HEAD
-  version = "5.29.0";
-=======
   version = "5.29.1";
->>>>>>> cb0b413f
   pyproject = true;
 
   src = fetchPypi {
     inherit pname version;
-<<<<<<< HEAD
-    hash = "sha256-RFoMAkg4ae2FE6WF2AAg0BLG3GAHX5b6BWOnJJh7EAE=";
-=======
     hash = "sha256-aDvgLKIab/6A223QLAtbKJIyLFnKV/1shy1lLLgFScs=";
->>>>>>> cb0b413f
   };
 
   build-system = [ setuptools ];
