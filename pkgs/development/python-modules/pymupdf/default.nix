--- conflicted
+++ resolved
@@ -117,92 +117,9 @@
     "test_textbox3"
   ];
 
-<<<<<<< HEAD
   pythonImportsCheck = [
     "pymupdf"
     "fitz"
-=======
-  disabledTests =
-    [
-      # Fails in release tarballs without .git
-      "test_codespell"
-      "test_pylint"
-      # fails for indeterminate reasons
-      "test_2548"
-      "test_2753"
-      "test_3020"
-      "test_3050"
-      "test_3058"
-      "test_3177"
-      "test_3186"
-      "test_color_count"
-      "test_pilsave"
-      "test_fz_write_pixmap_as_jpeg"
-      # NotImplementedError
-      "test_1824"
-      "test_2093"
-      "test_2093"
-      "test_2108"
-      "test_2182"
-      "test_2182"
-      "test_2246"
-      "test_2270"
-      "test_2270"
-      "test_2391"
-      "test_2788"
-      "test_2861"
-      "test_2871"
-      "test_2886"
-      "test_2904"
-      "test_2922"
-      "test_2934"
-      "test_2957"
-      "test_2969"
-      "test_3070"
-      "test_3131"
-      "test_3140"
-      "test_3209"
-      "test_3209"
-      "test_3301"
-      "test_3347"
-      "test_caret"
-      "test_deletion"
-      "test_file_info"
-      "test_line"
-      "test_page_links_generator"
-      "test_polyline"
-      "test_redact"
-      "test_techwriter_append"
-      "test_text2"
-      # Issue with FzArchive
-      "test_htmlbox"
-      "test_2246"
-      "test_3140"
-      "test_3400"
-      "test_707560"
-      "test_open"
-      "test_objectstream1"
-      "test_objectstream2"
-      "test_objectstream3"
-      "test_fit_springer"
-      "test_write_stabilized_with_links"
-      "test_textbox"
-      "test_delete_image"
-      # Fonts not available
-      "test_fontarchive"
-      "test_subset_fonts"
-      # Exclude lint tests
-      "test_flake8"
-    ]
-    ++ lib.optionals stdenv.hostPlatform.isDarwin [
-      # darwin does not support OCR right now
-      "test_tesseract"
-    ];
-
-  disabledTestPaths = [
-    # Issue with FzArchive
-    "tests/test_docs_samples.py"
->>>>>>> 210a5474
   ];
 
   preCheck = ''
