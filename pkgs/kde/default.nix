--- conflicted
+++ resolved
@@ -77,14 +77,10 @@
       phonon-vlc = self.callPackage ./misc/phonon-vlc {};
       polkit-qt-1 = self.callPackage ./misc/polkit-qt-1 {};
       pulseaudio-qt = self.callPackage ./misc/pulseaudio-qt {};
-<<<<<<< HEAD
-      wallpaper-engine-plugin = self.callPackage ./third-party/wallpaper-engine-plugin {};
-=======
-
       applet-window-buttons6 = self.callPackage ./third-party/applet-window-buttons6 {};
       karousel = self.callPackage ./third-party/karousel {};
       kzones = self.callPackage ./third-party/kzones {};
->>>>>>> 6f8ad7e4
+      wallpaper-engine-plugin = self.callPackage ./third-party/wallpaper-engine-plugin {};
     }
   );
 in
