<<<<<<< HEAD
{ pkgs, stdenv, stdenvNoCC, gccStdenv, lib, recurseIntoAttrs }:
=======
{ pkgs, stdenv, stdenvNoCC, buildEnv, gccStdenv }:

# To whomever it may concern:
#
# This directory menaces with spikes of Nix code. It is terrifying.
#
# If this is your first time here, you should probably install the dwarf-fortress-full package,
# for instance with `environment.systempackages = [ pkgs.dwarf-fortress.dwarf-fortress-full ];`.
#
# You can adjust its settings by using override, or compile your own package by
# using the other packages here. Take a look at lazy-pack.nix to get an idea of
# how.
#
# You will find the configuration files in ~/.local/share/df_linux/data/init. If
# you un-symlink them and edit, then the scripts will avoid overwriting your
# changes on later launches, but consider extending the wrapper with your
# desired options instead.
#
# Although both dfhack and dwarf therapist are included in the lazy pack, you
# can only use one at a time. DFHack does have therapist-like features, so this
# may or may not be a problem.
>>>>>>> b0c7245e

let
  callPackage = pkgs.newScope self;

  df-games = lib.listToAttrs (map (dfVersion: {
    name = "dwarf-fortress_${lib.replaceStrings ["."] ["_"] dfVersion}";
    value = callPackage ./wrapper {
      inherit (self) themes;
      dwarf-fortress = callPackage ./game.nix { inherit dfVersion; };
    };
  }) (lib.attrNames self.df-hashes));

  self = rec {
<<<<<<< HEAD
    df-hashes = builtins.fromJSON (builtins.readFile ./game.json);
    dwarf-fortress = df-games.dwarf-fortress_0_44_11;
=======

    dwarf-fortress-full = callPackage ./lazy-pack.nix { };

    dwarf-fortress-original = callPackage ./game.nix { };
>>>>>>> b0c7245e

    dfhack = callPackage ./dfhack {
      inherit (pkgs.perlPackages) XMLLibXML XMLLibXSLT;
      stdenv = gccStdenv;
    };

    soundSense = callPackage ./soundsense.nix { };

    # unfuck is linux-only right now, we will only use it there.
    dwarf-fortress-unfuck = if stdenv.isLinux then callPackage ./unfuck.nix { }
                            else null;

    dwarf-therapist = callPackage ./dwarf-therapist/wrapper.nix {
      inherit (dwarf-fortress) dwarf-fortress;
      dwarf-therapist = pkgs.qt5.callPackage ./dwarf-therapist {
        texlive = pkgs.texlive.combine {
          inherit (pkgs.texlive) scheme-basic float caption wrapfig adjmulticol sidecap preprint enumitem;
        };
      };
    };

    legends-browser = callPackage ./legends-browser {};

<<<<<<< HEAD
    themes = recurseIntoAttrs (callPackage ./themes {
=======
    twbt = callPackage ./twbt {};

    themes = callPackage ./themes {
>>>>>>> b0c7245e
      stdenv = stdenvNoCC;
    });

    # aliases
    phoebus-theme = themes.phoebus;
    cla-theme = themes.cla;
    dwarf-fortress-original = dwarf-fortress.dwarf-fortress;
  };

in self // df-games<|MERGE_RESOLUTION|>--- conflicted
+++ resolved
@@ -1,7 +1,4 @@
-<<<<<<< HEAD
-{ pkgs, stdenv, stdenvNoCC, gccStdenv, lib, recurseIntoAttrs }:
-=======
-{ pkgs, stdenv, stdenvNoCC, buildEnv, gccStdenv }:
+{ pkgs, stdenv, stdenvNoCC, buildEnv, gccStdenv, lib, recurseIntoAttrs }:
 
 # To whomever it may concern:
 #
@@ -22,7 +19,6 @@
 # Although both dfhack and dwarf therapist are included in the lazy pack, you
 # can only use one at a time. DFHack does have therapist-like features, so this
 # may or may not be a problem.
->>>>>>> b0c7245e
 
 let
   callPackage = pkgs.newScope self;
@@ -36,15 +32,10 @@
   }) (lib.attrNames self.df-hashes));
 
   self = rec {
-<<<<<<< HEAD
     df-hashes = builtins.fromJSON (builtins.readFile ./game.json);
     dwarf-fortress = df-games.dwarf-fortress_0_44_11;
-=======
 
     dwarf-fortress-full = callPackage ./lazy-pack.nix { };
-
-    dwarf-fortress-original = callPackage ./game.nix { };
->>>>>>> b0c7245e
 
     dfhack = callPackage ./dfhack {
       inherit (pkgs.perlPackages) XMLLibXML XMLLibXSLT;
@@ -68,13 +59,8 @@
 
     legends-browser = callPackage ./legends-browser {};
 
-<<<<<<< HEAD
+    twbt = callPackage ./twbt {};
     themes = recurseIntoAttrs (callPackage ./themes {
-=======
-    twbt = callPackage ./twbt {};
-
-    themes = callPackage ./themes {
->>>>>>> b0c7245e
       stdenv = stdenvNoCC;
     });
 
