{ stdenv, fetchurl, ncurses ? null, ... }:

stdenv.mkDerivation rec {
<<<<<<< HEAD
  name = "util-linux-ng-2.17.1";

  src = fetchurl {
    url = "mirror://kernel/linux/utils/util-linux-ng/v2.17/${name}.tar.bz2";
    sha256 = "140k32jqg9192vskdb3p98q99qgr14029h975nw21p426zm1kh79";
=======
  name = "util-linux-ng-2.17.2";

  src = fetchurl {
    url = "mirror://kernel/linux/utils/util-linux-ng/v2.17/${name}.tar.bz2";
    sha256 = "13qifk3i1x59q45fpdz8qnnm7vrhd2zshy5295vhpcjsd8dq1bn9";
>>>>>>> 93d2b4b7
  };

  configureFlags = ''
    --disable-use-tty-group
    --enable-write
    ${if ncurses == null then "--without-ncurses" else ""}
  '';

  buildInputs = stdenv.lib.optional (ncurses != null) ncurses;

  # !!! It would be better to obtain the path to the mount helpers
  # (/sbin/mount.*) through an environment variable, but that's
  # somewhat risky because we have to consider that mount can setuid
  # root...
  preConfigure = ''
    substituteInPlace mount/mount.c --replace /sbin/mount. /var/run/current-system/sw/sbin/mount.
    substituteInPlace mount/umount.c --replace /sbin/umount. /var/run/current-system/sw/sbin/umount.
  '';

}<|MERGE_RESOLUTION|>--- conflicted
+++ resolved
@@ -1,19 +1,11 @@
 { stdenv, fetchurl, ncurses ? null, ... }:
 
 stdenv.mkDerivation rec {
-<<<<<<< HEAD
-  name = "util-linux-ng-2.17.1";
-
-  src = fetchurl {
-    url = "mirror://kernel/linux/utils/util-linux-ng/v2.17/${name}.tar.bz2";
-    sha256 = "140k32jqg9192vskdb3p98q99qgr14029h975nw21p426zm1kh79";
-=======
   name = "util-linux-ng-2.17.2";
 
   src = fetchurl {
     url = "mirror://kernel/linux/utils/util-linux-ng/v2.17/${name}.tar.bz2";
     sha256 = "13qifk3i1x59q45fpdz8qnnm7vrhd2zshy5295vhpcjsd8dq1bn9";
->>>>>>> 93d2b4b7
   };
 
   configureFlags = ''
