{ stdenv, fetchurl, openssl, pkgconfig, libnl
, dbus, readline ? null, pcsclite ? null
}:

with stdenv.lib;
stdenv.mkDerivation rec {
  version = "2.9";

  pname = "wpa_supplicant";

  src = fetchurl {
<<<<<<< HEAD
    url = "https://w1.fi/releases/${pname}-${version}.tar.gz";
    sha256 = "15ixzm347n8w6gdvi3j3yks3i15qmp6by9ayvswm34d929m372d6";
=======
    url = "https://w1.fi/releases/${name}.tar.gz";
    sha256 = "05qzak1mssnxcgdrafifxh9w86a4ha69qabkg4bsigk499xyxggw";
>>>>>>> 8943fb5f
  };

  # TODO: Patch epoll so that the dbus actually responds
  # TODO: Figure out how to get privsep working, currently getting SIGBUS
  extraConfig = ''
    CONFIG_AP=y
    CONFIG_LIBNL32=y
    CONFIG_EAP_FAST=y
    CONFIG_EAP_PWD=y
    CONFIG_EAP_PAX=y
    CONFIG_EAP_SAKE=y
    CONFIG_EAP_GPSK=y
    CONFIG_EAP_GPSK_SHA256=y
    CONFIG_WPS=y
    CONFIG_WPS_ER=y
    CONFIG_WPS_NFS=y
    CONFIG_EAP_IKEV2=y
    CONFIG_EAP_EKE=y
    CONFIG_HT_OVERRIDES=y
    CONFIG_VHT_OVERRIDES=y
    CONFIG_ELOOP=eloop
    #CONFIG_ELOOP_EPOLL=y
    CONFIG_L2_PACKET=linux
    CONFIG_IEEE80211W=y
    CONFIG_TLS=openssl
    CONFIG_TLSV11=y
    #CONFIG_TLSV12=y see #8332
    CONFIG_IEEE80211R=y
    CONFIG_DEBUG_SYSLOG=y
    #CONFIG_PRIVSEP=y
    CONFIG_IEEE80211N=y
    CONFIG_IEEE80211AC=y
    CONFIG_INTERNETWORKING=y
    CONFIG_HS20=y
    CONFIG_P2P=y
    CONFIG_TDLS=y
    CONFIG_BGSCAN_SIMPLE=y
  '' + optionalString (pcsclite != null) ''
    CONFIG_EAP_SIM=y
    CONFIG_EAP_AKA=y
    CONFIG_EAP_AKA_PRIME=y
    CONFIG_PCSC=y
  '' + optionalString (dbus != null) ''
    CONFIG_CTRL_IFACE_DBUS=y
    CONFIG_CTRL_IFACE_DBUS_NEW=y
    CONFIG_CTRL_IFACE_DBUS_INTRO=y
  '' + (if readline != null then ''
    CONFIG_READLINE=y
  '' else ''
    CONFIG_WPA_CLI_EDIT=y
  '');

  preBuild = ''
    for manpage in wpa_supplicant/doc/docbook/wpa_supplicant.conf* ; do
      substituteInPlace "$manpage" --replace /usr/share/doc $out/share/doc
    done
    cd wpa_supplicant
    cp -v defconfig .config
    echo "$extraConfig" >> .config
    cat -n .config
    substituteInPlace Makefile --replace /usr/local $out
    export NIX_CFLAGS_COMPILE="$NIX_CFLAGS_COMPILE \
      -I$(echo "${stdenv.lib.getDev libnl}"/include/libnl*/) \
      -I${stdenv.lib.getDev pcsclite}/include/PCSC/"
  '';

  buildInputs = [ openssl libnl dbus readline pcsclite ];

  nativeBuildInputs = [ pkgconfig ];

  postInstall = ''
    mkdir -p $out/share/man/man5 $out/share/man/man8
    cp -v "doc/docbook/"*.5 $out/share/man/man5/
    cp -v "doc/docbook/"*.8 $out/share/man/man8/
    mkdir -p $out/etc/dbus-1/system.d $out/share/dbus-1/system-services $out/etc/systemd/system
    cp -v "dbus/"*service $out/share/dbus-1/system-services
    sed -e "s@/sbin/wpa_supplicant@$out&@" -i "$out/share/dbus-1/system-services/"*
    cp -v dbus/dbus-wpa_supplicant.conf $out/etc/dbus-1/system.d
    cp -v "systemd/"*.service $out/etc/systemd/system
    rm $out/share/man/man8/wpa_priv.8
    install -Dm444 wpa_supplicant.conf $out/share/doc/wpa_supplicant/wpa_supplicant.conf.example
  '';

  meta = with stdenv.lib; {
    homepage = http://hostap.epitest.fi/wpa_supplicant/;
    description = "A tool for connecting to WPA and WPA2-protected wireless networks";
    license = licenses.bsd3;
    maintainers = with maintainers; [ marcweber ];
    platforms = platforms.linux;
  };
}<|MERGE_RESOLUTION|>--- conflicted
+++ resolved
@@ -9,13 +9,8 @@
   pname = "wpa_supplicant";
 
   src = fetchurl {
-<<<<<<< HEAD
     url = "https://w1.fi/releases/${pname}-${version}.tar.gz";
-    sha256 = "15ixzm347n8w6gdvi3j3yks3i15qmp6by9ayvswm34d929m372d6";
-=======
-    url = "https://w1.fi/releases/${name}.tar.gz";
     sha256 = "05qzak1mssnxcgdrafifxh9w86a4ha69qabkg4bsigk499xyxggw";
->>>>>>> 8943fb5f
   };
 
   # TODO: Patch epoll so that the dbus actually responds
