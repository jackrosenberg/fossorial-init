--- conflicted
+++ resolved
@@ -882,16 +882,13 @@
 
       SCHED_CORE = whenAtLeast "5.14" yes;
 
-<<<<<<< HEAD
       FSL_MC_UAPI_SUPPORT = mkIf (stdenv.hostPlatform.system == "aarch64-linux") (whenAtLeast "5.12" yes);
-=======
+
       ASHMEM =                 { optional = true; tristate = whenAtLeast "5.0" "y";};
       ANDROID =                { optional = true; tristate = whenAtLeast "5.0" "y";};
       ANDROID_BINDER_IPC =     { optional = true; tristate = whenAtLeast "5.0" "y";};
       ANDROID_BINDERFS =       { optional = true; tristate = whenAtLeast "5.0" "y";};
       ANDROID_BINDER_DEVICES = { optional = true; freeform = whenAtLeast "5.0" "binder,hwbinder,vndbinder";};
-
->>>>>>> cafbe817
     } // optionalAttrs (stdenv.hostPlatform.system == "x86_64-linux" || stdenv.hostPlatform.system == "aarch64-linux") {
       # Enable CPU/memory hotplug support
       # Allows you to dynamically add & remove CPUs/memory to a VM client running NixOS without requiring a reboot
