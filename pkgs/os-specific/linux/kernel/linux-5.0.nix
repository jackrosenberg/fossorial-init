{ stdenv, buildPackages, fetchurl, perl, buildLinux, modDirVersionArg ? null, ... } @ args:

with stdenv.lib;

buildLinux (args // rec {
<<<<<<< HEAD
  version = "5.0.6";
=======
  version = "5.0.7";
>>>>>>> 09286ef2

  # modDirVersion needs to be x.y.z, will automatically add .0 if needed

  # branchVersion needs to be x.y
  extraMeta.branch = concatStrings (intersperse "." (take 2 (splitString "." version)));

  src = fetchurl {
    url = "mirror://kernel/linux/kernel/v5.x/linux-${version}.tar.xz";
<<<<<<< HEAD
    sha256 = "04zl3xqgr6rlkc44raz3rz74ag7l5j16wkvkdmlzrdq7ia6rljly";
=======
    sha256 = "1v2lxwamnfm879a9qi9fwp5zyvlzjw9qa0aizidjbiwz5dk7gq8n";
>>>>>>> 09286ef2
  };
} // (args.argsOverride or {}))<|MERGE_RESOLUTION|>--- conflicted
+++ resolved
@@ -3,11 +3,7 @@
 with stdenv.lib;
 
 buildLinux (args // rec {
-<<<<<<< HEAD
-  version = "5.0.6";
-=======
   version = "5.0.7";
->>>>>>> 09286ef2
 
   # modDirVersion needs to be x.y.z, will automatically add .0 if needed
 
@@ -16,10 +12,6 @@
 
   src = fetchurl {
     url = "mirror://kernel/linux/kernel/v5.x/linux-${version}.tar.xz";
-<<<<<<< HEAD
-    sha256 = "04zl3xqgr6rlkc44raz3rz74ag7l5j16wkvkdmlzrdq7ia6rljly";
-=======
     sha256 = "1v2lxwamnfm879a9qi9fwp5zyvlzjw9qa0aizidjbiwz5dk7gq8n";
->>>>>>> 09286ef2
   };
 } // (args.argsOverride or {}))