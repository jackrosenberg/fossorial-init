{ stdenv, fetchurl, yap, tcsh, perl, patchelf }:

stdenv.mkDerivation rec {
  name = "TPTP-${version}";
  version = "6.3.0";

  src = fetchurl {
    url = [
      "http://www.cs.miami.edu/~tptp/TPTP/Distribution/TPTP-v${version}.tgz"
      "http://www.cs.miami.edu/~tptp/TPTP/Archive/TPTP-v${version}/TPTP-v${version}.tgz"
    ];
    sha256 = "17wl80mnm91jp3npdjzfbb8ds45f2gni250jlfw0d91i1476wcl3";
  };

  buildInputs = [ tcsh yap perl patchelf ];

  installPhase = ''
    sharedir=$out/share/tptp

    mkdir -p $sharedir
    cp -r ./ $sharedir

    export TPTP=$sharedir

    tcsh $sharedir/Scripts/tptp2T_install -default

    substituteInPlace $sharedir/TPTP2X/tptp2X_install --replace /bin/mv mv
    tcsh $sharedir/TPTP2X/tptp2X_install -default

    patchelf --interpreter $(cat $NIX_CC/nix-support/dynamic-linker) $sharedir/Scripts/tptp4X

    mkdir -p $out/bin
    ln -s $sharedir/TPTP2X/tptp2X $out/bin
    ln -s $sharedir/Scripts/tptp2T $out/bin
    ln -s $sharedir/Scripts/tptp4X $out/bin
  '';

<<<<<<< HEAD
  patchBinaries = a.fullDepEntry ''
    patchelf --set-interpreter "${pkgsi686Linux.glibc.out}"/lib/ld-linux.so.* \
      "Scripts/tptp4X"
  '' ["addInputs"];
      
  meta = {
=======
  meta = with stdenv.lib; {
>>>>>>> 6a036d9f
    description = "Thousands of problems for theorem provers and tools";
    maintainers = with maintainers; [ raskin gebner ];
    # 6.3 GiB of data. Installation is unpacking and editing a few files.
    # No sense in letting Hydra build it.
    # Also, it is unclear what is covered by "verbatim" - we will edit configs
    hydraPlatforms = [];
    platforms = platforms.all;
    license = licenses.unfreeRedistributable;
  };
}<|MERGE_RESOLUTION|>--- conflicted
+++ resolved
@@ -35,16 +35,7 @@
     ln -s $sharedir/Scripts/tptp4X $out/bin
   '';
 
-<<<<<<< HEAD
-  patchBinaries = a.fullDepEntry ''
-    patchelf --set-interpreter "${pkgsi686Linux.glibc.out}"/lib/ld-linux.so.* \
-      "Scripts/tptp4X"
-  '' ["addInputs"];
-      
-  meta = {
-=======
   meta = with stdenv.lib; {
->>>>>>> 6a036d9f
     description = "Thousands of problems for theorem provers and tools";
     maintainers = with maintainers; [ raskin gebner ];
     # 6.3 GiB of data. Installation is unpacking and editing a few files.
