{ stdenv, fetchurl, wxGTK, pkgconfig, gettext, gtk, glib, zlib, perl, intltool,
  libogg, libvorbis, libmad, alsaLib, libsndfile, soxr, flac, lame,
  expat, libid3tag, ffmpeg, soundtouch /*, portaudio - given up fighting their portaudio.patch */
  }:

stdenv.mkDerivation rec {
  version = "2.1.1";
  name = "audacity-${version}";

  src = fetchurl {
    url = "https://github.com/audacity/audacity/archive/Audacity-${version}.tar.gz";
    sha256 = "15c5ff7ac1c0b19b08f4bdcb0f4988743da2f9ed3fab41d6f07600e67cb9ddb6";
  };

  # fix with gcc-5 from http://lists.freebsd.org/pipermail/freebsd-ports-bugs/2012-December/245884.html
  postPatch = ''
    substituteInPlace lib-src/libnyquist/nyquist/ffts/src/fftlib.c \
      --replace 'inline void' 'static inline void'
  '';

  preConfigure = /* we prefer system-wide libs */ ''
    mv lib-src lib-src-rm
    mkdir lib-src
    mv lib-src-rm/{Makefile*,lib-widget-extra,portaudio-v19,portmixer,portsmf,FileDialog,sbsms,libnyquist} lib-src/
    rm -r lib-src-rm/
  '';

  configureFlags = "--with-libsamplerate";

  buildInputs = [
    pkgconfig gettext wxGTK gtk expat alsaLib
    libsndfile soxr libid3tag
    ffmpeg libmad lame libvorbis flac soundtouch
  ]; #ToDo: detach sbsms

  dontDisableStatic = true;
  doCheck = false; # Test fails

  meta = with stdenv.lib; {
    description = "Sound editor with graphical UI";
<<<<<<< HEAD
    homepage = http://audacity.sourceforge.net;
    license = licenses.gpl2Plus;
    platforms = platforms.linux;
    maintainers = [ maintainers.the-kenny ];
=======
    homepage = http://audacityteam.org/;
    license = stdenv.lib.licenses.gpl2Plus;
    platforms = with stdenv.lib.platforms; linux;
    maintainers = with stdenv.lib.maintainers; [ the-kenny ];
>>>>>>> b34a6c96
  };
}<|MERGE_RESOLUTION|>--- conflicted
+++ resolved
@@ -36,18 +36,11 @@
   dontDisableStatic = true;
   doCheck = false; # Test fails
 
-  meta = with stdenv.lib; {
+  meta = {
     description = "Sound editor with graphical UI";
-<<<<<<< HEAD
-    homepage = http://audacity.sourceforge.net;
-    license = licenses.gpl2Plus;
-    platforms = platforms.linux;
-    maintainers = [ maintainers.the-kenny ];
-=======
     homepage = http://audacityteam.org/;
     license = stdenv.lib.licenses.gpl2Plus;
     platforms = with stdenv.lib.platforms; linux;
     maintainers = with stdenv.lib.maintainers; [ the-kenny ];
->>>>>>> b34a6c96
   };
 }