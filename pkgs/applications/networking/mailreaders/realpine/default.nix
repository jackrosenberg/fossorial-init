{stdenv, fetchurl, ncurses, tcl, openssl, pam, pkgconfig, gettext, kerberos
, openldap
}:
# NOTE: Please check if any changes here are applicable to ../alpine/ as well
let
  baseName = "re-alpine";
  version = "2.03";
in
stdenv.mkDerivation {
  name = "${baseName}-${version}";
  inherit version;

  src = fetchurl {
    url = "mirror://sourceforge/re-alpine/re-alpine-${version}.tar.bz2";
    sha256 = "11xspzbk9cwmklmcw6rxsan7j71ysd4m9c7qldlc59ck595k5nbh";
  };

  buildInputs = [
    ncurses tcl openssl pam kerberos openldap
  ];

  hardeningDisable = [ "format" ];

  configureFlags = [
    "--with-ssl-include-dir=${openssl.dev}/include/openssl"
    "--with-tcl-lib=${tcl.libPrefix}"
<<<<<<< HEAD
  ];

=======
    "--with-passfile=.pine-passfile"
    ];
>>>>>>> df27c35e
  preConfigure = ''
    export NIX_LDFLAGS="$NIX_LDFLAGS -lgcc_s"
  '';

  meta = {
    description = "Console mail reader";
    license = stdenv.lib.licenses.asl20;
    maintainers = [stdenv.lib.maintainers.raskin];
    platforms = stdenv.lib.platforms.linux;
    homepage = "http://re-alpine.sf.net/";
    downloadPage = "http://sourceforge.net/projects/re-alpine/files/";
  };
}<|MERGE_RESOLUTION|>--- conflicted
+++ resolved
@@ -24,13 +24,9 @@
   configureFlags = [
     "--with-ssl-include-dir=${openssl.dev}/include/openssl"
     "--with-tcl-lib=${tcl.libPrefix}"
-<<<<<<< HEAD
+    "--with-passfile=.pine-passfile"
   ];
 
-=======
-    "--with-passfile=.pine-passfile"
-    ];
->>>>>>> df27c35e
   preConfigure = ''
     export NIX_LDFLAGS="$NIX_LDFLAGS -lgcc_s"
   '';
