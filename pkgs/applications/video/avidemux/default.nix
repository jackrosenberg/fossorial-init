{ stdenv, lib, fetchurl, cmake, pkgconfig
, zlib, gettext, libvdpau, libva, libXv, sqlite
, yasm, freetype, fontconfig, fribidi
, makeWrapper, libXext, libGLU, qttools, qtbase, wrapQtAppsHook
, alsaLib
, withX265 ? true, x265
, withX264 ? true, x264
, withXvid ? true, xvidcore
, withLAME ? true, lame
, withFAAC ? false, faac
, withVorbis ? true, libvorbis
, withPulse ? true, libpulseaudio
, withFAAD ? true, faad2
, withOpus ? true, libopus
, withVPX ? true, libvpx
, withQT ? true
, withCLI ? true
, default ? "qt5"
, withPlugins ? true
}:

assert withQT -> qttools != null && qtbase != null;
assert default != "qt5" -> default == "cli";
assert !withQT -> default != "qt5";

stdenv.mkDerivation rec {
<<<<<<< HEAD
  pname = "avidemux";
  version = "2.7.3";
=======
  name = "avidemux-${version}";
  version = "2.7.4";
>>>>>>> ffbb4d26

  src = fetchurl {
    url = "mirror://sourceforge/avidemux/avidemux/${version}/avidemux_${version}.tar.gz";
    sha256 = "1acdb3m37vdzzbm8mwyibcn8msi7birb5v30qfi7jli5r00src3x";
  };

  patches = [
    ./dynamic_install_dir.patch
    ./bootstrap_logging.patch
  ];

  nativeBuildInputs =
    [ yasm cmake pkgconfig ]
    ++ lib.optional withQT wrapQtAppsHook;
  buildInputs = [
    zlib gettext libvdpau libva libXv sqlite fribidi fontconfig
    freetype alsaLib libXext libGLU makeWrapper
  ] ++ lib.optional withX264 x264
    ++ lib.optional withX265 x265
    ++ lib.optional withXvid xvidcore
    ++ lib.optional withLAME lame
    ++ lib.optional withFAAC faac
    ++ lib.optional withVorbis libvorbis
    ++ lib.optional withPulse libpulseaudio
    ++ lib.optional withFAAD faad2
    ++ lib.optional withOpus libopus
    ++ lib.optionals withQT [ qttools qtbase ]
    ++ lib.optional withVPX libvpx;

  buildCommand = let
    qtVersion = "5.${stdenv.lib.versions.minor qtbase.version}";
    wrapWith = makeWrapper: filename:
      "${makeWrapper} ${filename} --set ADM_ROOT_DIR $out --prefix LD_LIBRARY_PATH : ${libXext}/lib";
    wrapQtApp = wrapWith "wrapQtApp";
    wrapProgram = wrapWith "wrapProgram";
  in ''
    unpackPhase
    cd "$sourceRoot"
    patchPhase

    export LD_LIBRARY_PATH="$LD_LIBRARY_PATH:${libXext}/lib"
    ${stdenv.shell} bootStrap.bash \
      --with-core \
      ${if withQT then "--with-qt" else "--without-qt"} \
      ${if withCLI then "--with-cli" else "--without-cli"} \
      ${if withPlugins then "--with-plugins" else "--without-plugins"}

    mkdir $out
    cp -R install/usr/* $out

    ${wrapProgram "$out/bin/avidemux3_cli"}

    ${stdenv.lib.optionalString withQT ''
      ${wrapQtApp "$out/bin/avidemux3_qt5"}
      ${wrapQtApp "$out/bin/avidemux3_jobs_qt5"}
    ''}

    ln -s "$out/bin/avidemux3_${default}" "$out/bin/avidemux"

    fixupPhase
  '';

  meta = with stdenv.lib; {
    homepage = http://fixounet.free.fr/avidemux/;
    description = "Free video editor designed for simple video editing tasks";
    maintainers = with maintainers; [ abbradar ma27 ];
    # "CPU not supported" errors on AArch64
    platforms = [ "i686-linux" "x86_64-linux" ];
    license = licenses.gpl2;
  };
}<|MERGE_RESOLUTION|>--- conflicted
+++ resolved
@@ -24,13 +24,8 @@
 assert !withQT -> default != "qt5";
 
 stdenv.mkDerivation rec {
-<<<<<<< HEAD
   pname = "avidemux";
-  version = "2.7.3";
-=======
-  name = "avidemux-${version}";
   version = "2.7.4";
->>>>>>> ffbb4d26
 
   src = fetchurl {
     url = "mirror://sourceforge/avidemux/avidemux/${version}/avidemux_${version}.tar.gz";
