--- conflicted
+++ resolved
@@ -32,12 +32,8 @@
 
   separateDebugInfo = true;
 
-<<<<<<< HEAD
   useFetchCargoVendor = true;
-  cargoHash = "sha256-NrRHLDRr5spB/qRvZungNL7qFTdYS32lynJNoY0EjDQ=";
-=======
-  cargoHash = "sha256-6n9KhLcTSdv2iwFNHvghxOl7G1ht7Ngm3Vw3L9cM6E0=";
->>>>>>> 4e5fe0f5
+  cargoHash = "sha256-/0HXHCfaNixT+lKkGlB90bokNrCFQANHSkSKII2pHuU=";
 
   nativeBuildInputs = [
     pkg-config
