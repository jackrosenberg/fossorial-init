{ lib
, stdenv
, rustPlatform
, fetchFromGitHub
, AppKit
, libxcb
}:

rustPlatform.buildRustPackage rec {
<<<<<<< HEAD
  pname = "cotp";
  version = "1.2.1";
=======
  name = "cotp";
  version = "1.2.3";
>>>>>>> 358aafbd

  src = fetchFromGitHub {
    owner = "replydev";
    repo = "cotp";
    rev = "v${version}";
    hash = "sha256-Pg07iq2jj8cUA4iQsY52cujmUZLYrbTG5Zj+lITxpls=";
  };

<<<<<<< HEAD
  cargoHash = "sha256-SFx2sjph/5ys5L1Q/ljQhzcybH4k89owI4+vzDsyKjw=";
=======
  cargoHash = "sha256-gH9axiM0Qgl2TdJUpnDONHtU2I5l03SrKEe+2l5V21Y=";
>>>>>>> 358aafbd

  buildInputs = lib.optionals stdenv.isLinux [ libxcb ]
    ++ lib.optionals stdenv.isDarwin [ AppKit ];

  meta = with lib; {
    homepage = "https://github.com/replydev/cotp";
    description = "Trustworthy, encrypted, command-line TOTP/HOTP authenticator app with import functionality";
    license = licenses.gpl3Only;
    maintainers = with maintainers; [ davsanchez ];
  };
}<|MERGE_RESOLUTION|>--- conflicted
+++ resolved
@@ -7,13 +7,8 @@
 }:
 
 rustPlatform.buildRustPackage rec {
-<<<<<<< HEAD
   pname = "cotp";
-  version = "1.2.1";
-=======
-  name = "cotp";
   version = "1.2.3";
->>>>>>> 358aafbd
 
   src = fetchFromGitHub {
     owner = "replydev";
@@ -22,11 +17,7 @@
     hash = "sha256-Pg07iq2jj8cUA4iQsY52cujmUZLYrbTG5Zj+lITxpls=";
   };
 
-<<<<<<< HEAD
-  cargoHash = "sha256-SFx2sjph/5ys5L1Q/ljQhzcybH4k89owI4+vzDsyKjw=";
-=======
-  cargoHash = "sha256-gH9axiM0Qgl2TdJUpnDONHtU2I5l03SrKEe+2l5V21Y=";
->>>>>>> 358aafbd
+  cargoHash = "sha256-9jOrDFLnzjxqN2h6e1/qKRn5RQKlfyeKKmjZthQX3jM=";
 
   buildInputs = lib.optionals stdenv.isLinux [ libxcb ]
     ++ lib.optionals stdenv.isDarwin [ AppKit ];
