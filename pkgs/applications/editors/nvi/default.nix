--- conflicted
+++ resolved
@@ -4,15 +4,11 @@
   name = "nvi-1.79";
 
   src = fetchurl {
-<<<<<<< HEAD
-    url = http://www.cpan.org/src/misc/nvi-1.79.tar.gz;
-=======
     urls =
       [ "ftp://ftp.eenet.ee/pub/cpan/src/misc/nvi-1.79.tar.gz"
         "ftp://ftp.saintjoe.edu/pub/CPAN/src/misc/nvi-1.79.tar.gz"
         "ftp://ftp.free.fr/.mirrors1/ftp.netbsd.org/packages/distfiles/nvi-1.79.tar.gz"
       ];
->>>>>>> a6f1f876
     sha256 = "0cvf56rbylz7ksny6g2256sjg8yrsxrmbpk82r64rhi53sm8fnvm";
   };
 
