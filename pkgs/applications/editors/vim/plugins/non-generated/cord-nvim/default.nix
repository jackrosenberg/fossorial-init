{
  lib,
  stdenv,
  fetchFromGitHub,
  nix-update-script,
  rustPlatform,
  vimUtils,
}:
let
  version = "1.0.0";
  src = fetchFromGitHub {
    owner = "vyfor";
    repo = "cord.nvim";
    tag = "v${version}";
    hash = "sha256-rA3R9SO3QRLGBVHlT5NZLtQw+EmkkmSDO/K6DdNtfBI=";
  };
  extension = if stdenv.hostPlatform.isDarwin then "dylib" else "so";
  cord-nvim-rust = rustPlatform.buildRustPackage {
    pname = "cord.nvim-rust";
    inherit version src;

<<<<<<< HEAD
    useFetchCargoVendor = true;
    cargoHash = "sha256-UJdSQNaYaZxvmfuHwePzGhQ3Pv+Cm7YaRK1L0CJhtEc=";
=======
    cargoHash = "sha256-wYXJ4+8b3PtHzL2jdplNHrjIBzbAzA7jdvLZ7Vz+Yz8=";
>>>>>>> ac808b6b

    installPhase =
      let
        cargoTarget = stdenv.hostPlatform.rust.cargoShortTarget;
      in
      ''
        install -D target/${cargoTarget}/release/libcord.${extension} $out/lib/cord.${extension}
      '';
  };
in
vimUtils.buildVimPlugin {
  pname = "cord.nvim";
  inherit version src;

  nativeBuildInputs = [
    cord-nvim-rust
  ];

  buildPhase = ''
    runHook preBuild

    install -D ${cord-nvim-rust}/lib/cord.${extension} cord.${extension}

    runHook postBuild
  '';

  installPhase = ''
    runHook preInstall

    install -D cord $out/lua/cord.${extension}

    runHook postInstall
  '';

  passthru = {
    updateScript = nix-update-script {
      attrPath = "vimPlugins.cord-nvim.cord-nvim-rust";
    };

    # needed for the update script
    inherit cord-nvim-rust;
  };

  meta = {
    homepage = "https://github.com/vyfor/cord.nvim";
    license = lib.licenses.asl20;
  };
}<|MERGE_RESOLUTION|>--- conflicted
+++ resolved
@@ -19,12 +19,8 @@
     pname = "cord.nvim-rust";
     inherit version src;
 
-<<<<<<< HEAD
     useFetchCargoVendor = true;
     cargoHash = "sha256-UJdSQNaYaZxvmfuHwePzGhQ3Pv+Cm7YaRK1L0CJhtEc=";
-=======
-    cargoHash = "sha256-wYXJ4+8b3PtHzL2jdplNHrjIBzbAzA7jdvLZ7Vz+Yz8=";
->>>>>>> ac808b6b
 
     installPhase =
       let
