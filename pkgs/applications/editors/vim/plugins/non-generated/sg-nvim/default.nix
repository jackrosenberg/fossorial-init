{
  lib,
  fetchFromGitHub,
  nix-update-script,
  openssl,
  pkg-config,
  rustPlatform,
  vimPlugins,
  vimUtils,
}:
let
  version = "1.1.0-unstable-2025-01-21";
  src = fetchFromGitHub {
    owner = "sourcegraph";
    repo = "sg.nvim";
    rev = "775f22b75a9826eabf69b0094dd1d51d619fe552";
    hash = "sha256-i5g+pzxB8pAORLbr1wlYWUTsrJJmVj9UwlCg8pU3Suw=";
  };

  sg-nvim-rust = rustPlatform.buildRustPackage {
    pname = "sg-nvim-rust";
    inherit version src;

<<<<<<< HEAD
    useFetchCargoVendor = true;
    cargoHash = "sha256-yY/5w2ztmTKJAYDxBJND8itCOwRNi1negiFq3PyFaSM=";
=======
    cargoHash = "sha256-4GaBrIMPuPOPeMVlDlb9XBe2txeM4196sdZ1r8bu7Kk=";
>>>>>>> 28b95d78

    nativeBuildInputs = [ pkg-config ];

    buildInputs = [ openssl ];

    prePatch = ''
      rm .cargo/config.toml
    '';

    env.OPENSSL_NO_VENDOR = true;

    cargoBuildFlags = [ "--workspace" ];

    # tests are broken
    doCheck = false;
  };
in
vimUtils.buildVimPlugin {
  pname = "sg.nvim";
  inherit version src;

  checkInputs = with vimPlugins; [
    telescope-nvim
    nvim-cmp
  ];

  dependencies = [ vimPlugins.plenary-nvim ];

  postInstall = ''
    mkdir -p $out/target/debug
    ln -s ${sg-nvim-rust}/{bin,lib}/* $out/target/debug
  '';

  nvimSkipModule = [
    # Dependent on active fuzzy search state
    "sg.cody.fuzzy"
  ];

  passthru = {
    updateScript = nix-update-script {
      extraArgs = [ "--version=branch" ];
      attrPath = "vimPlugins.sg-nvim.sg-nvim-rust";
    };

    # needed for the update script
    inherit sg-nvim-rust;
  };

  meta = {
    description = "Neovim plugin designed to emulate the behaviour of the Cursor AI IDE";
    homepage = "https://github.com/sourcegraph/sg.nvim/";
    license = lib.licenses.asl20;
  };
}<|MERGE_RESOLUTION|>--- conflicted
+++ resolved
@@ -21,12 +21,8 @@
     pname = "sg-nvim-rust";
     inherit version src;
 
-<<<<<<< HEAD
     useFetchCargoVendor = true;
     cargoHash = "sha256-yY/5w2ztmTKJAYDxBJND8itCOwRNi1negiFq3PyFaSM=";
-=======
-    cargoHash = "sha256-4GaBrIMPuPOPeMVlDlb9XBe2txeM4196sdZ1r8bu7Kk=";
->>>>>>> 28b95d78
 
     nativeBuildInputs = [ pkg-config ];
 
