--- conflicted
+++ resolved
@@ -10,13 +10,8 @@
   src = fetchFromGitHub {
     owner = "vim";
     repo = "vim";
-<<<<<<< HEAD
-    tag = "v${version}";
+    rev = "v${version}";
     hash = "sha256-buqA6OM2FcxPefGQIGm8kD8ZWcskw7K/VO3xCRw7SbI=";
-=======
-    rev = "v${version}";
-    hash = "sha256-Eaxia/FLRCnr8MVDvt+ZUFwIQD5Pqq7SsmWZeQdjuXs=";
->>>>>>> b2b07180
   };
 
   enableParallelBuilding = true;
