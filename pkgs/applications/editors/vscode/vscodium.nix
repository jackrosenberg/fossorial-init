--- conflicted
+++ resolved
@@ -11,13 +11,8 @@
   archive_fmt = if system == "x86_64-darwin" then "zip" else "tar.gz";
 
   sha256 = {
-<<<<<<< HEAD
-    x86_64-linux = "1ay4zvkbln2wf2j1d71mn13b6p2fqvzgz45mzrgaqwsszhbg4xzp";
-    x86_64-darwin = "17r9krb1qd92ybx078hkw9zlyym6kbnmbl91vjdilsq77bkf9jmw";
-=======
     "x86_64-linux" = "0j6188gm66bwffyg0vn3ak8242vs2vb2cw92b9wfkiml6sfg555n";
     "x86_64-darwin" = "0iblg0hn6jdds7d2hzp0icb5yh6hhw3fd5g4iim64ibi7lpwj2cj";
->>>>>>> 98640fd4
   }.${system};
 in
   callPackage ./generic.nix rec {
