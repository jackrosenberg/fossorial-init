{ fetchurl, stdenv, buildPackages
, curl, openssl, zlib, expat, perl, python, gettext, cpio
, gnugrep, gnused, gawk, coreutils # needed at runtime by git-filter-branch etc
, openssh, pcre2
, asciidoc, texinfo, xmlto, docbook2x, docbook_xsl, docbook_xml_dtd_45
, libxslt, tcl, tk, makeWrapper, libiconv
, svnSupport, subversionClient, perlLibs, smtpPerlLibs
, perlSupport ? true
, guiSupport
, withManual ? true
, pythonSupport ? true
, withpcre2 ? true
, sendEmailSupport
, darwin
}:

assert sendEmailSupport -> perlSupport;
assert svnSupport -> perlSupport;

let
  version = "2.16.3";
  svn = subversionClient.override { perlBindings = perlSupport; };
in

stdenv.mkDerivation {
  name = "git-${version}";

  src = fetchurl {
    url = "https://www.kernel.org/pub/software/scm/git/git-${version}.tar.xz";
    sha256 = "0j1dwvg5llnj3g0fp8hdgpms4hp90qw9f6509vqw30dhwplrjpfn";
  };

  outputs = [ "out" ] ++ stdenv.lib.optional perlSupport "gitweb";

  hardeningDisable = [ "format" ];

  patches = [
    ./docbook2texi.patch
    ./symlinks-in-bin.patch
    ./git-sh-i18n.patch
    ./ssh-path.patch
    ./git-send-email-honor-PATH.patch
  ];

  postPatch = ''
    for x in connect.c git-gui/lib/remote_add.tcl ; do
      substituteInPlace "$x" \
        --subst-var-by ssh "${openssh}/bin/ssh"
    done
  '';

  nativeBuildInputs = [ gettext perl ]
    ++ stdenv.lib.optionals withManual [ asciidoc texinfo xmlto docbook2x
         docbook_xsl docbook_xml_dtd_45 libxslt ];
  buildInputs = [curl openssl zlib expat cpio makeWrapper libiconv]
    ++ stdenv.lib.optionals perlSupport [ perl ]
    ++ stdenv.lib.optionals guiSupport [tcl tk]
    ++ stdenv.lib.optionals withpcre2 [ pcre2 ]
    ++ stdenv.lib.optionals stdenv.isDarwin [ darwin.Security ];


  # required to support pthread_cancel()
  NIX_LDFLAGS = stdenv.lib.optionalString (!stdenv.cc.isClang) "-lgcc_s"
              + stdenv.lib.optionalString (stdenv.isFreeBSD) "-lthr";

<<<<<<< HEAD
  preBuild = ''
    makeFlagsArray+=( perllibdir=$out/$(perl -MConfig -wle 'print substr $Config{installsitelib}, 1 + length $Config{siteprefixexp}') )
  '';

  makeFlags = stdenv.lib.concatStringsSep " " [
    "prefix=\${out}"
    "PERL_PATH=${perl}/bin/perl"
    "SHELL_PATH=${stdenv.shell}"
    (if pythonSupport then "PYTHON_PATH=${python}/bin/python" else "NO_PYTHON=1")
    (if stdenv.isSunOS then "INSTALL=install NO_INET_NTOP= NO_INET_PTON=" else "")
    (if stdenv.isDarwin then "NO_APPLE_COMMON_CRYPTO=1" else "sysconfdir=/etc/ ")
    (if stdenv.hostPlatform.isMusl then "NO_SYS_POLL_H=1 NO_GETTEXT=YesPlease" else "")
  ];
=======
  configureFlags = stdenv.lib.optionals (stdenv.buildPlatform != stdenv.hostPlatform) [
    "ac_cv_fread_reads_directories=yes"
    "ac_cv_snprintf_returns_bogus=no"
  ];

  makeFlags = [
    "prefix=\${out}"
    "SHELL_PATH=${stdenv.shell}"
  ]
  ++ (if perlSupport then ["PERL_PATH=${perl}/bin/perl"] else ["NO_PERL=1"])
  ++ (if pythonSupport then ["PYTHON_PATH=${python}/bin/python"] else ["NO_PYTHON=1"])
  ++ stdenv.lib.optionals stdenv.isSunOS ["INSTALL=install" "NO_INET_NTOP=" "NO_INET_PTON="]
  ++ (if stdenv.isDarwin then ["NO_APPLE_COMMON_CRYPTO=1"] else ["sysconfdir=/etc/"])
  ++ stdenv.lib.optionals stdenv.hostPlatform.isMusl ["NO_SYS_POLL_H=1" "NO_GETTEXT=YesPlease"]
  ++ stdenv.lib.optional withpcre2 "USE_LIBPCRE2=1";
>>>>>>> 7e33e374

  # build git-credential-osxkeychain if darwin
  postBuild = stdenv.lib.optionalString stdenv.isDarwin ''
    pushd $PWD/contrib/credential/osxkeychain/
    make
    popd
  '';

  # FIXME: "make check" requires Sparse; the Makefile must be tweaked
  # so that `SPARSE_FLAGS' corresponds to the current architecture...
  #doCheck = true;

  installFlags = "NO_INSTALL_HARDLINKS=1";

  preInstall = stdenv.lib.optionalString stdenv.isDarwin ''
    mkdir -p $out/bin
    mv $PWD/contrib/credential/osxkeychain/git-credential-osxkeychain $out/bin
  '';

  postInstall =
    ''
      notSupported() {
        unlink $1 || true
      }

      # Install git-subtree.
      pushd contrib/subtree
      make
      make install ${stdenv.lib.optionalString withManual "install-doc"}
      popd
      rm -rf contrib/subtree

      # Install contrib stuff.
      mkdir -p $out/share/git
      mv contrib $out/share/git/
      ln -s "$out/share/git/contrib/credential/netrc/git-credential-netrc" $out/bin/
      mkdir -p $out/share/emacs/site-lisp
      ln -s "$out/share/git/contrib/emacs/"*.el $out/share/emacs/site-lisp/
      mkdir -p $out/etc/bash_completion.d
      ln -s $out/share/git/contrib/completion/git-completion.bash $out/etc/bash_completion.d/
      ln -s $out/share/git/contrib/completion/git-prompt.sh $out/etc/bash_completion.d/

      # grep is a runtime dependency, need to patch so that it's found
      substituteInPlace $out/libexec/git-core/git-sh-setup \
          --replace ' grep' ' ${gnugrep}/bin/grep' \
          --replace ' egrep' ' ${gnugrep}/bin/egrep'

      # Fix references to the perl, sed, awk and various coreutil binaries used by
      # shell scripts that git calls (e.g. filter-branch)
      SCRIPT="$(cat <<'EOS'
        BEGIN{
          @a=(
            '${gnugrep}/bin/grep', '${gnused}/bin/sed', '${gawk}/bin/awk',
            '${coreutils}/bin/cut', '${coreutils}/bin/basename', '${coreutils}/bin/dirname',
            '${coreutils}/bin/wc', '${coreutils}/bin/tr'
            ${stdenv.lib.optionalString perlSupport ", '${perl}/bin/perl'"}
          );
        }
        foreach $c (@a) {
          $n=(split("/", $c))[-1];
          s|(?<=[^#][^/.-])\b''${n}(?=\s)|''${c}|g
        }
      EOS
      )"
      perl -0777 -i -pe "$SCRIPT" \
        $out/libexec/git-core/git-{sh-setup,filter-branch,merge-octopus,mergetool,quiltimport,request-pull,stash,submodule,subtree,web--browse}

      # Fix references to gettext.
      substituteInPlace $out/libexec/git-core/git-sh-i18n \
          --subst-var-by gettext ${gettext}

      # Also put git-http-backend into $PATH, so that we can use smart
      # HTTP(s) transports for pushing
      ln -s $out/libexec/git-core/git-http-backend $out/bin/git-http-backend
    '' + stdenv.lib.optionalString perlSupport ''
      # put in separate package for simpler maintenance
      mv $out/share/gitweb $gitweb/

      # wrap perl commands
      gitperllib=$out/lib/perl5/site_perl
      for i in ${builtins.toString perlLibs}; do
        gitperllib=$gitperllib:$i/lib/perl5/site_perl
      done
      wrapProgram $out/libexec/git-core/git-cvsimport \
                  --set GITPERLLIB "$gitperllib"
      wrapProgram $out/libexec/git-core/git-add--interactive \
                  --set GITPERLLIB "$gitperllib"
      wrapProgram $out/libexec/git-core/git-archimport \
                  --set GITPERLLIB "$gitperllib"
      wrapProgram $out/libexec/git-core/git-instaweb \
                  --set GITPERLLIB "$gitperllib"
      wrapProgram $out/libexec/git-core/git-cvsexportcommit \
                  --set GITPERLLIB "$gitperllib"
    ''

   + (if svnSupport then

      ''# wrap git-svn
        gitperllib=$out/lib/perl5/site_perl
        for i in ${builtins.toString perlLibs} ${svn.out}; do
          gitperllib=$gitperllib:$i/lib/perl5/site_perl
        done
        wrapProgram $out/libexec/git-core/git-svn     \
                     --set GITPERLLIB "$gitperllib"   \
                     --prefix PATH : "${svn.out}/bin" ''
       else '' # replace git-svn by notification script
        notSupported $out/libexec/git-core/git-svn
       '')

   + (if sendEmailSupport then
      ''# wrap git-send-email
        gitperllib=$out/lib/perl5/site_perl
        for i in ${builtins.toString smtpPerlLibs}; do
          gitperllib=$gitperllib:$i/lib/perl5/site_perl
        done
        wrapProgram $out/libexec/git-core/git-send-email \
                     --set GITPERLLIB "$gitperllib" ''
       else '' # replace git-send-email by notification script
        notSupported $out/libexec/git-core/git-send-email
       '')

   + stdenv.lib.optionalString withManual ''# Install man pages and Info manual
       make -j $NIX_BUILD_CORES -l $NIX_BUILD_CORES PERL_PATH="${buildPackages.perl}/bin/perl" cmd-list.made install install-info \
         -C Documentation ''

   + (if guiSupport then ''
       # Wrap Tcl/Tk programs
       for prog in bin/gitk libexec/git-core/{git-gui,git-citool,git-gui--askpass}; do
         sed -i -e "s|exec 'wish'|exec '${tk}/bin/wish'|g" \
                -e "s|exec wish|exec '${tk}/bin/wish'|g" \
                "$out/$prog"
       done
     '' else ''
       # Don't wrap Tcl/Tk, replace them by notification scripts
       for prog in bin/gitk libexec/git-core/git-gui; do
         notSupported "$out/$prog"
       done
     '')
   + stdenv.lib.optionalString stdenv.isDarwin ''
    # enable git-credential-osxkeychain by default if darwin
    cat > $out/etc/gitconfig << EOF
[credential]
	helper = osxkeychain
EOF
  '';


  enableParallelBuilding = true;

  meta = {
    homepage = https://git-scm.com/;
    description = "Distributed version control system";
    license = stdenv.lib.licenses.gpl2;

    longDescription = ''
      Git, a popular distributed version control system designed to
      handle very large projects with speed and efficiency.
    '';

    platforms = stdenv.lib.platforms.all;
    maintainers = with stdenv.lib.maintainers; [ peti the-kenny wmertens ];
  };
}<|MERGE_RESOLUTION|>--- conflicted
+++ resolved
@@ -63,25 +63,14 @@
   NIX_LDFLAGS = stdenv.lib.optionalString (!stdenv.cc.isClang) "-lgcc_s"
               + stdenv.lib.optionalString (stdenv.isFreeBSD) "-lthr";
 
-<<<<<<< HEAD
-  preBuild = ''
-    makeFlagsArray+=( perllibdir=$out/$(perl -MConfig -wle 'print substr $Config{installsitelib}, 1 + length $Config{siteprefixexp}') )
-  '';
-
-  makeFlags = stdenv.lib.concatStringsSep " " [
-    "prefix=\${out}"
-    "PERL_PATH=${perl}/bin/perl"
-    "SHELL_PATH=${stdenv.shell}"
-    (if pythonSupport then "PYTHON_PATH=${python}/bin/python" else "NO_PYTHON=1")
-    (if stdenv.isSunOS then "INSTALL=install NO_INET_NTOP= NO_INET_PTON=" else "")
-    (if stdenv.isDarwin then "NO_APPLE_COMMON_CRYPTO=1" else "sysconfdir=/etc/ ")
-    (if stdenv.hostPlatform.isMusl then "NO_SYS_POLL_H=1 NO_GETTEXT=YesPlease" else "")
-  ];
-=======
   configureFlags = stdenv.lib.optionals (stdenv.buildPlatform != stdenv.hostPlatform) [
     "ac_cv_fread_reads_directories=yes"
     "ac_cv_snprintf_returns_bogus=no"
   ];
+
+  preBuild = ''
+    makeFlagsArray+=( perllibdir=$out/$(perl -MConfig -wle 'print substr $Config{installsitelib}, 1 + length $Config{siteprefixexp}') )
+  '';
 
   makeFlags = [
     "prefix=\${out}"
@@ -93,7 +82,6 @@
   ++ (if stdenv.isDarwin then ["NO_APPLE_COMMON_CRYPTO=1"] else ["sysconfdir=/etc/"])
   ++ stdenv.lib.optionals stdenv.hostPlatform.isMusl ["NO_SYS_POLL_H=1" "NO_GETTEXT=YesPlease"]
   ++ stdenv.lib.optional withpcre2 "USE_LIBPCRE2=1";
->>>>>>> 7e33e374
 
   # build git-credential-osxkeychain if darwin
   postBuild = stdenv.lib.optionalString stdenv.isDarwin ''
