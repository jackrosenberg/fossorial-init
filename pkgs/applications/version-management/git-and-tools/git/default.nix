--- conflicted
+++ resolved
@@ -34,14 +34,9 @@
   # required to support pthread_cancel()
   NIX_LDFLAGS = stdenv.lib.optionalString (!stdenv.isDarwin) "-lgcc_s";
 
-<<<<<<< HEAD
-  makeFlags = "prefix=\${out} PERL_PATH=${perl}/bin/perl SHELL_PATH=${stdenv.shell} "
+  makeFlags = "prefix=\${out} sysconfdir=/etc/ PERL_PATH=${perl}/bin/perl SHELL_PATH=${stdenv.shell} "
       + (if pythonSupport then "PYTHON_PATH=${python}/bin/python" else "NO_PYTHON=1")
       + (if stdenv.isSunOS then " INSTALL=install NO_INET_NTOP= NO_INET_PTON=" else "");
-=======
-  makeFlags = "prefix=\${out} sysconfdir=/etc/ PERL_PATH=${perl}/bin/perl SHELL_PATH=${stdenv.shell} "
-      + (if pythonSupport then "PYTHON_PATH=${python}/bin/python" else "NO_PYTHON=1");
->>>>>>> af98eb8d
 
   # FIXME: "make check" requires Sparse; the Makefile must be tweaked
   # so that `SPARSE_FLAGS' corresponds to the current architecture...
