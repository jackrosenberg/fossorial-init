{
  lib,
  stdenv,
  fetchFromGitHub,
  rustPlatform,
  pkg-config,
  openssl,
}:

rustPlatform.buildRustPackage rec {
  pname = "shadowsocks-rust";
  version = "1.22.0";

  src = fetchFromGitHub {
    owner = "shadowsocks";
    repo = "shadowsocks-rust";
    tag = "v${version}";
    hash = "sha256-rufOrNwUp8h0LoBKPyDV63WAYTLJbctWrq5Ghj6ODB4=";
  };

  useFetchCargoVendor = true;
<<<<<<< HEAD
  cargoHash = "sha256-TwUIyUEBe+qMKxfPxEGXcNYJmJSNfdcrOBnUbb0N6cs=";
=======

  cargoHash = "sha256-hdHCpER4qs8W6rMmwys2KhaGDiTWcnntAL3ZeTBgt84=";
>>>>>>> a495480e

  nativeBuildInputs = lib.optionals stdenv.hostPlatform.isLinux [ pkg-config ];

  buildInputs = lib.optionals stdenv.hostPlatform.isLinux [ openssl ];

  buildFeatures = [
    "trust-dns"
    "local-tunnel"
    "local-socks4"
    "local-redir"
    "local-dns"
    "local-tun"
    "aead-cipher-extra"
    "aead-cipher-2022"
    "aead-cipher-2022-extra"
  ];

  # all of these rely on connecting to www.example.com:80
  checkFlags = [
    "--skip=http_proxy"
    "--skip=tcp_tunnel"
    "--skip=tcprelay"
    "--skip=udp_tunnel"
    "--skip=udp_relay"
    "--skip=socks4_relay_connect"
    "--skip=socks5_relay_aead"
    "--skip=socks5_relay_stream"
    "--skip=trust_dns_resolver"
  ];

  # timeouts in sandbox
  doCheck = false;

  meta = {
    description = "Rust port of Shadowsocks";
    homepage = "https://github.com/shadowsocks/shadowsocks-rust";
    changelog = "https://github.com/shadowsocks/shadowsocks-rust/raw/v${version}/debian/changelog";
    license = lib.licenses.mit;
    maintainers = [ ];
  };
}<|MERGE_RESOLUTION|>--- conflicted
+++ resolved
@@ -19,12 +19,7 @@
   };
 
   useFetchCargoVendor = true;
-<<<<<<< HEAD
-  cargoHash = "sha256-TwUIyUEBe+qMKxfPxEGXcNYJmJSNfdcrOBnUbb0N6cs=";
-=======
-
   cargoHash = "sha256-hdHCpER4qs8W6rMmwys2KhaGDiTWcnntAL3ZeTBgt84=";
->>>>>>> a495480e
 
   nativeBuildInputs = lib.optionals stdenv.hostPlatform.isLinux [ pkg-config ];
 
