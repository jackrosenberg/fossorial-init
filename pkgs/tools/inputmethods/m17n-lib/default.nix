--- conflicted
+++ resolved
@@ -11,13 +11,8 @@
   version = "1.8.5";
 
   src = fetchurl {
-<<<<<<< HEAD
-    url = "https://download.savannah.gnu.org/releases/m17n/m17n-lib-${version}.tar.gz";
+    url = "mirror://savannah/m17n/${pname}-${version}.tar.gz";
     hash = "sha256-e2xCX3ktBtFOT1sXIE02J+LI67Qj69rpLAxkZxDT1sc=";
-=======
-    url = "mirror://savannah/m17n/${pname}-${version}.tar.gz";
-    hash = "sha256-xqJYLG5PKowueihE+lx+s2Oq0lOLBS8gPHEGSd1CHMg=";
->>>>>>> ef83478b
   };
 
   strictDeps = true;
