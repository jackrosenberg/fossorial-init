<<<<<<< HEAD
{ stdenv, fetchurl, xz, pcre, libiconv ? null }:
=======
{ stdenv, fetchurl, pcre, libiconv }:
>>>>>>> 9de96694

let version = "2.21"; in

stdenv.mkDerivation {
  name = "gnugrep-${version}";

  src = fetchurl {
    url = "mirror://gnu/grep/grep-${version}.tar.xz";
    sha256 = "1pp5n15qwxrw1pibwjhhgsibyv5cafhamf8lwzjygs6y00fa2i2j";
  };

<<<<<<< HEAD
  #outputs = [ "out" "doc" ]; ToDo

  buildInputs = [ pcre xz.bin ]
    ++ stdenv.lib.optional (libiconv != null) libiconv;
=======
  patches = [ ./cve-2015-1345.patch ];
>>>>>>> 9de96694

  buildInputs = [ pcre libiconv ];

  doCheck = !stdenv.isDarwin;

  # On Mac OS X, force use of mkdir -p, since Grep's fallback
  # (./install-sh) is broken.
  preConfigure = ''
    export MKDIR_P="mkdir -p"
  '';

  # Fix reference to sh in bootstrap-tools, and invoke grep via
  # absolute path rather than looking at argv[0].
  postInstall =
    ''
      rm $out/bin/egrep $out/bin/fgrep
      echo "#! /bin/sh" > $out/bin/egrep
      echo "exec $out/bin/grep -E \"\$@\"" >> $out/bin/egrep
      echo "#! /bin/sh" > $out/bin/fgrep
      echo "exec $out/bin/grep -F \"\$@\"" >> $out/bin/fgrep
      chmod +x $out/bin/egrep $out/bin/fgrep
    '';

  meta = {
    homepage = http://www.gnu.org/software/grep/;
    description = "GNU implementation of the Unix grep command";

    longDescription = ''
      The grep command searches one or more input files for lines
      containing a match to a specified pattern.  By default, grep
      prints the matching lines.
    '';

    license = stdenv.lib.licenses.gpl3Plus;

    maintainers = [ stdenv.lib.maintainers.eelco ];
    platforms = stdenv.lib.platforms.all;
  };

  passthru = {inherit pcre;};
}<|MERGE_RESOLUTION|>--- conflicted
+++ resolved
@@ -1,8 +1,4 @@
-<<<<<<< HEAD
-{ stdenv, fetchurl, xz, pcre, libiconv ? null }:
-=======
-{ stdenv, fetchurl, pcre, libiconv }:
->>>>>>> 9de96694
+{ stdenv, fetchurl, xz, pcre, libiconv }:
 
 let version = "2.21"; in
 
@@ -14,16 +10,11 @@
     sha256 = "1pp5n15qwxrw1pibwjhhgsibyv5cafhamf8lwzjygs6y00fa2i2j";
   };
 
-<<<<<<< HEAD
+  patches = [ ./cve-2015-1345.patch ];
+
   #outputs = [ "out" "doc" ]; ToDo
 
-  buildInputs = [ pcre xz.bin ]
-    ++ stdenv.lib.optional (libiconv != null) libiconv;
-=======
-  patches = [ ./cve-2015-1345.patch ];
->>>>>>> 9de96694
-
-  buildInputs = [ pcre libiconv ];
+  buildInputs = [ pcre xz.bin libiconv ];
 
   doCheck = !stdenv.isDarwin;
 
