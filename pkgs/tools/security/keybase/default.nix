<<<<<<< HEAD
{ stdenv, lib, buildGoPackage, fetchurl
=======
{ stdenv, lib, buildGoPackage, fetchFromGitHub, cf-private
>>>>>>> 5c8472a2
, AVFoundation, AudioToolbox, ImageIO, CoreMedia
, Foundation, CoreGraphics, MediaToolbox
}:

buildGoPackage rec {
  name = "keybase-${version}";
  version = "4.1.0";

  goPackagePath = "github.com/keybase/client";
  subPackages = [ "go/keybase" ];

  dontRenameImports = true;

  src = fetchFromGitHub {
    owner = "keybase";
    repo = "client";
    rev = "v${version}";
    sha256 = "00mxyy4jhdbcvbwabf4yvq4h5mpnlfp2z93gy2266kz6gkd5myzk";
  };

  buildInputs = lib.optionals stdenv.isDarwin [ AVFoundation AudioToolbox ImageIO CoreMedia Foundation CoreGraphics MediaToolbox ];
  buildFlags = [ "-tags production" ];

  meta = with stdenv.lib; {
    homepage = https://www.keybase.io/;
    description = "The Keybase official command-line utility and service.";
    platforms = platforms.linux ++ platforms.darwin;
    maintainers = with maintainers; [ carlsverre np rvolosatovs ];
  };
}<|MERGE_RESOLUTION|>--- conflicted
+++ resolved
@@ -1,8 +1,4 @@
-<<<<<<< HEAD
-{ stdenv, lib, buildGoPackage, fetchurl
-=======
-{ stdenv, lib, buildGoPackage, fetchFromGitHub, cf-private
->>>>>>> 5c8472a2
+{ stdenv, lib, buildGoPackage, fetchFromGitHubtchurl
 , AVFoundation, AudioToolbox, ImageIO, CoreMedia
 , Foundation, CoreGraphics, MediaToolbox
 }:
