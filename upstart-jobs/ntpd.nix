{pkgs, config, ...}:

###### interface
let
  inherit (pkgs.lib) mkOption mkIf;

  options = {
    services = {
      ntp = {

        enable = mkOption {
          default = true;
          description = "
            Whether to synchronise your machine's time using the NTP
            protocol.
          ";
        };

        servers = mkOption {
          default = [
            "0.pool.ntp.org"
            "1.pool.ntp.org"
            "2.pool.ntp.org"
          ];
          description = "
            The set of NTP servers from which to synchronise.
          ";
        };

      };
    };
  };
in

###### implementation

let

  inherit (pkgs) writeText ntp;

  stateDir = "/var/lib/ntp";

  ntpUser = "ntp";

<<<<<<< HEAD
  servers = config.services.ntp.servers;

  modprobe = config.system.sbin.modprobe;

  configFile = writeText "ntp.conf" ''
    driftfile ${stateDir}/ntp.drift
=======
  config = writeText "ntp.conf" ''
    # Keep the drift file in ${stateDir}/ntp.drift.  However, since we
    # chroot to ${stateDir}, we have to specify it as /ntp.drift.
    driftfile /ntp.drift
>>>>>>> 723b0dc7

    ${toString (map (server: "server " + server + "\n") servers)}
  '';

  ntpFlags = "-c ${configFile} -u ${ntpUser}:nogroup -i ${stateDir}";

in


mkIf config.services.ntp.enable {
  require = [
    options
  ];

  services = {
    extraJobs = [{

      name = "ntpd";
      
      users = [
        { name = ntpUser;
          uid = (import ../system/ids.nix).uids.ntp;
          description = "NTP daemon user";
          home = stateDir;
        }
      ];
      
      job = ''
        description "NTP daemon"

        start on ip-up
        stop on ip-down
        stop on shutdown

        start script

            mkdir -m 0755 -p ${stateDir}
            chown ${ntpUser} ${stateDir}

            # Needed to run ntpd as an unprivileged user.
            ${modprobe}/sbin/modprobe capability || true

            ${ntp}/bin/ntpd -q -g ${ntpFlags}

        end script

        respawn ${ntp}/bin/ntpd -n ${ntpFlags}
      '';
    }];
  };
}<|MERGE_RESOLUTION|>--- conflicted
+++ resolved
@@ -42,19 +42,15 @@
 
   ntpUser = "ntp";
 
-<<<<<<< HEAD
   servers = config.services.ntp.servers;
 
   modprobe = config.system.sbin.modprobe;
 
   configFile = writeText "ntp.conf" ''
     driftfile ${stateDir}/ntp.drift
-=======
-  config = writeText "ntp.conf" ''
     # Keep the drift file in ${stateDir}/ntp.drift.  However, since we
     # chroot to ${stateDir}, we have to specify it as /ntp.drift.
     driftfile /ntp.drift
->>>>>>> 723b0dc7
 
     ${toString (map (server: "server " + server + "\n") servers)}
   '';
