--- conflicted
+++ resolved
@@ -714,7 +714,6 @@
       </listitem>
       <listitem>
         <para>
-<<<<<<< HEAD
           The option
           <link linkend="opt-services.networking.networkmanager.enableFccUnlock">services.networking.networkmanager.enableFccUnlock</link>
           was added to support FCC unlock procedures. Since release
@@ -722,13 +721,15 @@
           performs the FCC unlock procedure by default. See
           <link xlink:href="https://modemmanager.org/docs/modemmanager/fcc-unlock/">the
           docs</link> for more details.
-=======
+        </para>
+      </listitem>
+      <listitem>
+        <para>
           <literal>programs.tmux</literal> has a new option
           <literal>plugins</literal> that accepts a list of packages
           from the <literal>tmuxPlugins</literal> group. The specified
           packages are added to the system and loaded by
           <literal>tmux</literal>.
->>>>>>> b32ed60c
         </para>
       </listitem>
     </itemizedlist>
