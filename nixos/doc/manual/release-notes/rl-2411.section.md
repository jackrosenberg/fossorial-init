--- conflicted
+++ resolved
@@ -224,16 +224,11 @@
 - The `mautrix-signal` module was adapted to incorporate the configuration rearrangement that resulted from the update to the mautrix bridgev2 architecture. Pre-0.7.0 configurations should continue to work.
   In case you want to update your configuration make sure to check the NixOS manual.
 
-<<<<<<< HEAD
-- The nvidia driver no longer defaults to the proprietary driver starting with version 560. You will need to manually set `hardware.nvidia.open` to select the proprietary or open driver.
-
 - The dhcpcd service (`networking.useDHCP`) has been hardened and now runs exclusively as the "dhcpcd" user.
   Users that were relying on the root privileges in `networking.dhcpcd.runHook` will have to write specific [sudo](security.sudo.extraRules) or [polkit](security.polkit.extraConfig) rules to allow dhcpcd to perform privileged actions.
 
   As part of these changes, the DHCP lease files directory has also been moved from `/var/db/dhcpcd` to `/var/lib/dhcpcd`. This migration is performed automatically, but users may have to update their backup configuration.
 
-=======
->>>>>>> c6b2d0f9
 - `singularity-tools` have the `storeDir` argument removed from its override interface and use `builtins.storeDir` instead.
 
 - Two build helpers in `singularity-tools`, i.e., `mkLayer` and `shellScript`, are deprecated, as they are no longer involved in image-building. Maintainers will remove them in future releases.
