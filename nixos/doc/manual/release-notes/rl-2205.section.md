--- conflicted
+++ resolved
@@ -123,13 +123,11 @@
 
 - `services.kubernetes.scheduler.{port,address}` now set `--secure-port` and `--bind-address` instead of `--port` and `--address`, since the former have been deprecated and are no longer functional in kubernetes>=1.23. Ensure that you are not relying on the insecure behaviour before upgrading.
 
-<<<<<<< HEAD
 - `openssh` has been update to 8.9p1, changing the FIDO security key middleware interface.
-=======
+
 - `services.k3s.enable` no longer implies `systemd.enableUnifiedCgroupHierarchy = false`, and will default to the 'systemd' cgroup driver when using `services.k3s.docker = true`.
   This change may require a reboot to take effect, and k3s may not be able to run if the boot cgroup hierarchy does not match its configuration.
   The previous behavior may be retained by explicitly setting `systemd.enableUnifiedCgroupHierarchy = false` in your configuration.
->>>>>>> 4a35c770
 
 - The DHCP server (`services.dhcpd4`, `services.dhcpd6`) has been hardened.
   The service is now using the systemd's `DynamicUser` mechanism to run as an unprivileged dynamically-allocated user with limited capabilities.
