# Release 25.05 (“Warbler”, 2025.05/??) {#sec-release-25.05}

## Highlights {#sec-release-25.05-highlights}

<!-- To avoid merge conflicts, consider adding your item at an arbitrary place in the list instead. -->

- **This release of Nixpkgs requires macOS Big Sur 11.3 or newer, as announced in the 24.11 release notes.**
  We cannot guarantee that packages will continue to work on older versions of macOS.
  Future Nixpkgs releases will only support [macOS versions supported by Apple](https://endoflife.date/macos); this means that **Nixpkgs 25.11 will require macOS Sonoma 14 or newer**.
  Users on old macOS versions should consider upgrading to a supported version (potentially using [OpenCore Legacy Patcher](https://dortania.github.io/OpenCore-Legacy-Patcher/) for old hardware) or installing NixOS.
  If neither of those options are viable and you require new versions of software, [MacPorts](https://www.macports.org/) supports versions back to Mac OS X Snow Leopard 10.6.

- GCC has been updated from GCC 13 to GCC 14.
  This introduces some backwards‐incompatible changes; see the [upstream porting guide](https://gcc.gnu.org/gcc-14/porting_to.html) for details.
<<<<<<< HEAD

- LLVM has been updated from LLVM 16 (on Darwin) and LLVM 18 (on other platforms) to LLVM 19.
  This introduces some backwards‐incompatible changes; see the [upstream release notes](https://releases.llvm.org/) for details.

=======

- LLVM has been updated from LLVM 16 (on Darwin) and LLVM 18 (on other platforms) to LLVM 19.
  This introduces some backwards‐incompatible changes; see the [upstream release notes](https://releases.llvm.org/) for details.

>>>>>>> 5f9439fc
- The default PHP version has been updated to 8.3.
<!-- To avoid merge conflicts, consider adding your item at an arbitrary place in the list instead. -->

## New Modules {#sec-release-25.05-new-modules}

<!-- To avoid merge conflicts, consider adding your item at an arbitrary place in the list instead. -->

- [Kimai](https://www.kimai.org/), a web-based multi-user time-tracking application. Available as [services.kimai](option.html#opt-services.kimai).

- [Omnom](https://github.com/asciimoo/omnom), a webpage bookmarking and snapshotting service. Available as [services.omnom](options.html#opt-services.omnom.enable).

- [Traccar](https://www.traccar.org/), a modern GPS Tracking Platform. Available as [services.traccar](#opt-services.traccar.enable).

- [Amazon CloudWatch Agent](https://github.com/aws/amazon-cloudwatch-agent), the official telemetry collector for AWS CloudWatch and AWS X-Ray. Available as [services.amazon-cloudwatch-agent](#opt-services.amazon-cloudwatch-agent.enable).

- [agorakit](https://github.com/agorakit/agorakit), an organization tool for citizens' collectives. Available with [services.agorakit](#opt-services.agorakit.enable).

<!-- To avoid merge conflicts, consider adding your item at an arbitrary place in the list instead. -->

## Backward Incompatibilities {#sec-release-25.05-incompatibilities}

<!-- To avoid merge conflicts, consider adding your item at an arbitrary place in the list instead. -->

- `binwalk` was updated to 3.1.0, which has been rewritten in rust. The python module is no longer available.
  See the release notes of [3.1.0](https://github.com/ReFirmLabs/binwalk/releases/tag/v3.1.0) for more information.

- `buildGoPackage` has been removed. Use `buildGoModule` instead. See the [Go section in the nixpkgs manual](https://nixos.org/manual/nixpkgs/unstable/#sec-language-go) for details.

- `strawberry` has been updated to 1.2, which drops support for the VLC backend and Qt 5. The `strawberry-qt5` package
  and `withGstreamer`/`withVlc` override options have been removed due to this.

- `timescaledb` requires manual upgrade steps.
    After you run ALTER EXTENSION, you must run [this SQL script](https://github.com/timescale/timescaledb-extras/blob/master/utils/2.15.X-fix_hypertable_foreign_keys.sql). For more details, see the following pull requests [#6797](https://github.com/timescale/timescaledb/pull/6797).
    PostgreSQL 13 is no longer supported in TimescaleDB v2.16.

- Support for CUDA 10 has been dropped, as announced in the 24.11 release notes.

- `zammad` has had its support for MySQL removed, since it was never working correctly and is now deprecated upstream. Check the [migration guide](https://docs.zammad.org/en/latest/appendix/migrate-to-postgresql.html) for how to convert your database to PostgreSQL.

- `nodePackages.insect` has been removed, as it's deprecated by upstream. The suggested replacement is `numbat`.

- The behavior of the `networking.nat.externalIP` and `networking.nat.externalIPv6` options has been changed. `networking.nat.forwardPorts` now only forwards packets destined for the specified IP addresses.

- `nodePackages.meshcommander` has been removed, as the package was deprecated by Intel.

- `kanata` was updated to v1.7.0, which introduces several breaking changes.
  See the release notes of
  [v1.7.0](https://github.com/jtroo/kanata/releases/tag/v1.7.0)
  for more information.
- `vscode-utils.buildVscodeExtension` now requires pname as an argument

- `nerdfonts` has been separated into individual font packages under the namespace `nerd-fonts`. The directories for font
  files have changed from `$out/share/fonts/{opentype,truetype}/NerdFonts` to
  `$out/share/fonts/{opentype,truetype}/NerdFonts/<fontDirName>`, where `<fontDirName>` can be found in the
  [official website](https://www.nerdfonts.com/font-downloads) as the titles in preview images, with the "Nerd Font"
  suffix and any whitespaces trimmed.

- `retroarch` has been refactored and the older `retroarch.override { cores = [ ... ]; }` to create a RetroArch derivation with custom cores doesn't work anymore, use `retroarch.withCores (cores: [ ... ])` instead. If you need more customization (e.g.: custom settings), use `wrapRetroArch` instead.

- `gkraken` software and `hardware.gkraken.enable` option have been removed, use `coolercontrol` via `programs.coolercontrol.enable` option instead.

- `nodePackages.ganache` has been removed, as the package has been deprecated by upstream.

- `containerd` has been updated to v2, which contains breaking changes. See the [containerd
  2.0](https://github.com/containerd/containerd/blob/main/docs/containerd-2.0.md) documentation for more
  details.

- `nodePackages.stackdriver-statsd-backend` has been removed, as the StackDriver service has been discontinued by Google, and therefore the package no longer works.

- the notmuch vim plugin now lives in a separate output of the `notmuch`
  package. Installing `notmuch` will not bring the notmuch vim package anymore,
  add `vimPlugins.notmuch-vim` to your (Neo)vim configuration if you want the
  vim plugin.

<!-- To avoid merge conflicts, consider adding your item at an arbitrary place in the list instead. -->

## Other Notable Changes {#sec-release-25.05-notable-changes}

<!-- To avoid merge conflicts, consider adding your item at an arbitrary place in the list instead. -->

- Cinnamon has been updated to 6.4.

- `bind.cacheNetworks` now only controls access for recursive queries, where it previously controlled access for all queries.

<!-- To avoid merge conflicts, consider adding your item at an arbitrary place in the list instead. --><|MERGE_RESOLUTION|>--- conflicted
+++ resolved
@@ -12,17 +12,10 @@
 
 - GCC has been updated from GCC 13 to GCC 14.
   This introduces some backwards‐incompatible changes; see the [upstream porting guide](https://gcc.gnu.org/gcc-14/porting_to.html) for details.
-<<<<<<< HEAD
 
 - LLVM has been updated from LLVM 16 (on Darwin) and LLVM 18 (on other platforms) to LLVM 19.
   This introduces some backwards‐incompatible changes; see the [upstream release notes](https://releases.llvm.org/) for details.
 
-=======
-
-- LLVM has been updated from LLVM 16 (on Darwin) and LLVM 18 (on other platforms) to LLVM 19.
-  This introduces some backwards‐incompatible changes; see the [upstream release notes](https://releases.llvm.org/) for details.
-
->>>>>>> 5f9439fc
 - The default PHP version has been updated to 8.3.
 <!-- To avoid merge conflicts, consider adding your item at an arbitrary place in the list instead. -->
 
