# Release 25.05 (“Warbler”, 2025.05/??) {#sec-release-25.05}

## Highlights {#sec-release-25.05-highlights}

<!-- To avoid merge conflicts, consider adding your item at an arbitrary place in the list instead. -->

- **This release of Nixpkgs requires macOS Big Sur 11.3 or newer, as announced in the 24.11 release notes.**
  We cannot guarantee that packages will continue to work on older versions of macOS.
  Future Nixpkgs releases will only support [macOS versions supported by Apple](https://endoflife.date/macos); this means that **Nixpkgs 25.11 will require macOS Sonoma 14 or newer**.
  Users on old macOS versions should consider upgrading to a supported version (potentially using [OpenCore Legacy Patcher](https://dortania.github.io/OpenCore-Legacy-Patcher/) for old hardware) or installing NixOS.
  If neither of those options are viable and you require new versions of software, [MacPorts](https://www.macports.org/) supports versions back to Mac OS X Snow Leopard 10.6.
<<<<<<< HEAD
=======

- GCC has been updated from GCC 13 to GCC 14.
  This introduces some backwards‐incompatible changes; see the [upstream porting guide](https://gcc.gnu.org/gcc-14/porting_to.html) for details.
>>>>>>> 57f66828

- LLVM has been updated from LLVM 16 (on Darwin) and LLVM 18 (on other platforms) to LLVM 19.
  This introduces some backwards‐incompatible changes; see the [upstream release notes](https://releases.llvm.org/) for details.

- The default PHP version has been updated to 8.3.
<!-- To avoid merge conflicts, consider adding your item at an arbitrary place in the list instead. -->

## New Modules {#sec-release-25.05-new-modules}

<!-- To avoid merge conflicts, consider adding your item at an arbitrary place in the list instead. -->

- [Kimai](https://www.kimai.org/), a web-based multi-user time-tracking application. Available as [services.kimai](option.html#opt-services.kimai).

- [Amazon CloudWatch Agent](https://github.com/aws/amazon-cloudwatch-agent), the official telemetry collector for AWS CloudWatch and AWS X-Ray. Available as [services.amazon-cloudwatch-agent](#opt-services.amazon-cloudwatch-agent.enable).

<!-- To avoid merge conflicts, consider adding your item at an arbitrary place in the list instead. -->

## Backward Incompatibilities {#sec-release-25.05-incompatibilities}

<!-- To avoid merge conflicts, consider adding your item at an arbitrary place in the list instead. -->

- `binwalk` was updated to 3.1.0, which has been rewritten in rust. The python module is no longer available.
  See the release notes of [3.1.0](https://github.com/ReFirmLabs/binwalk/releases/tag/v3.1.0) for more information.

- `buildGoPackage` has been removed. Use `buildGoModule` instead. See the [Go section in the nixpkgs manual](https://nixos.org/manual/nixpkgs/unstable/#sec-language-go) for details.

- `timescaledb` requires manual upgrade steps.
    After you run ALTER EXTENSION, you must run [this SQL script](https://github.com/timescale/timescaledb-extras/blob/master/utils/2.15.X-fix_hypertable_foreign_keys.sql). For more details, see the following pull requests [#6797](https://github.com/timescale/timescaledb/pull/6797).
    PostgreSQL 13 is no longer supported in TimescaleDB v2.16.

- Support for CUDA 10 has been dropped, as announced in the 24.11 release notes.

- `zammad` has had its support for MySQL removed, since it was never working correctly and is now deprecated upstream. Check the [migration guide](https://docs.zammad.org/en/latest/appendix/migrate-to-postgresql.html) for how to convert your database to PostgreSQL.

- `kanata` was updated to v1.7.0, which introduces several breaking changes.
  See the release notes of
  [v1.7.0](https://github.com/jtroo/kanata/releases/tag/v1.7.0)
  for more information.
- `vscode-utils.buildVscodeExtension` now requires pname as an argument

- `nerdfonts` has been separated into individual font packages under the namespace `nerd-fonts`. The directories for font
  files have changed from `$out/share/fonts/{opentype,truetype}/NerdFonts` to
  `$out/share/fonts/{opentype,truetype}/NerdFonts/<fontDirName>`, where `<fontDirName>` can be found in the
  [official website](https://www.nerdfonts.com/font-downloads) as the titles in preview images, with the "Nerd Font"
  suffix and any whitespaces trimmed.

- the notmuch vim plugin now lives in a separate output of the `notmuch`
  package. Installing `notmuch` will not bring the notmuch vim package anymore,
  add `vimPlugins.notmuch-vim` to your (Neo)vim configuration if you want the
  vim plugin.

<!-- To avoid merge conflicts, consider adding your item at an arbitrary place in the list instead. -->

## Other Notable Changes {#sec-release-25.05-notable-changes}

<!-- To avoid merge conflicts, consider adding your item at an arbitrary place in the list instead. -->

- Create the first release note entry in this section!

<!-- To avoid merge conflicts, consider adding your item at an arbitrary place in the list instead. --><|MERGE_RESOLUTION|>--- conflicted
+++ resolved
@@ -9,12 +9,9 @@
   Future Nixpkgs releases will only support [macOS versions supported by Apple](https://endoflife.date/macos); this means that **Nixpkgs 25.11 will require macOS Sonoma 14 or newer**.
   Users on old macOS versions should consider upgrading to a supported version (potentially using [OpenCore Legacy Patcher](https://dortania.github.io/OpenCore-Legacy-Patcher/) for old hardware) or installing NixOS.
   If neither of those options are viable and you require new versions of software, [MacPorts](https://www.macports.org/) supports versions back to Mac OS X Snow Leopard 10.6.
-<<<<<<< HEAD
-=======
 
 - GCC has been updated from GCC 13 to GCC 14.
   This introduces some backwards‐incompatible changes; see the [upstream porting guide](https://gcc.gnu.org/gcc-14/porting_to.html) for details.
->>>>>>> 57f66828
 
 - LLVM has been updated from LLVM 16 (on Darwin) and LLVM 18 (on other platforms) to LLVM 19.
   This introduces some backwards‐incompatible changes; see the [upstream release notes](https://releases.llvm.org/) for details.
