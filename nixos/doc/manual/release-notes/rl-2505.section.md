--- conflicted
+++ resolved
@@ -271,7 +271,6 @@
 
 - `services.bird2` has been renamed to `services.bird` and the default bird package has been switched to `bird3`. `bird2` can still be chosen via the `services.bird.package` option.
 
-<<<<<<< HEAD
 - `renovate` was updated to v39. See the [upstream release notes](https://docs.renovatebot.com/release-notes-for-major-versions/#version-39) for breaking changes.
   Like upstream's docker images, renovate now runs on NodeJS 22.
 
@@ -312,8 +311,6 @@
 
 - `nodePackages.expo-cli` has been removed, as it was deprecated by upstream. The suggested replacement is the `npx expo` command.
 
-=======
->>>>>>> 43260152
 - DokuWiki with the Caddy webserver (`services.dokuwiki.webserver = "caddy"`) now sets up sites with Caddy's automatic HTTPS instead of HTTP-only.
   To keep the old behavior for a site `example.com`, set `services.caddy.virtualHosts."example.com".hostName = "http://example.com"`.
   If you set custom Caddy options for a DokuWiki site, migrate these options by removing `http://` from `services.caddy.virtualHosts."http://example.com"`.
