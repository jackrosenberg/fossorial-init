<section xmlns="http://docbook.org/ns/docbook"
         xmlns:xlink="http://www.w3.org/1999/xlink"
         xmlns:xi="http://www.w3.org/2001/XInclude"
         version="5.0"
         xml:id="sec-release-18.09">
 <title>Release 18.09 (“Jellyfish”, 2018/09/??)</title>

 <section xmlns="http://docbook.org/ns/docbook"
         xmlns:xlink="http://www.w3.org/1999/xlink"
         xmlns:xi="http://www.w3.org/2001/XInclude"
         version="5.0"
         xml:id="sec-release-18.09-highlights">
  <title>Highlights</title>

  <para>
   In addition to numerous new and upgraded packages, this release has the
   following highlights:
  </para>

  <itemizedlist>
   <listitem>
    <para>
     User channels are now in the default <literal>NIX_PATH</literal>, allowing
     users to use their personal <command>nix-channel</command> defined
     channels in <command>nix-build</command> and <command>nix-shell</command>
     commands, as well as in imports like <code>import
     &lt;mychannel&gt;</code>.
    </para>
    <para>
     For example
    </para>
<programlisting>
$ nix-channel --add https://nixos.org/channels/nixpkgs-unstable nixpkgsunstable
$ nix-channel --update
$ nix-build '&lt;nixpkgsunstable&gt;' -A gitFull
$ nix run -f '&lt;nixpkgsunstable&gt;' gitFull
$ nix-instantiate -E '(import &lt;nixpkgsunstable&gt; {}).gitFull'
</programlisting>
   </listitem>
  </itemizedlist>
 </section>

 <section xmlns="http://docbook.org/ns/docbook"
         xmlns:xlink="http://www.w3.org/1999/xlink"
         xmlns:xi="http://www.w3.org/2001/XInclude"
         version="5.0"
         xml:id="sec-release-18.09-new-services">
  <title>New Services</title>

  <para>
   The following new services were added since the last release:
  </para>

  <itemizedlist>
   <listitem>
    <para>
     When enabled the <literal>iproute2</literal> will copy the files expected
     by ip route (e.g., <filename>rt_tables</filename>) in
     <filename>/run/iproute2</filename>. This allows to write aliases for
     routing tables for instance.
    </para>
   </listitem>
  </itemizedlist>
 </section>

 <section xmlns="http://docbook.org/ns/docbook"
         xmlns:xlink="http://www.w3.org/1999/xlink"
         xmlns:xi="http://www.w3.org/2001/XInclude"
         version="5.0"
         xml:id="sec-release-18.09-incompatibilities">
  <title>Backward Incompatibilities</title>

  <para>
   When upgrading from a previous release, please be aware of the following
   incompatible changes:
  </para>

  <itemizedlist>
   <listitem>
    <para>
     <literal>lib.strict</literal> is removed. Use
     <literal>builtins.seq</literal> instead.
    </para>
   </listitem>
   <listitem>
    <para>
     The <literal>clementine</literal> package points now to the free
     derivation. <literal>clementineFree</literal> is removed now and
     <literal>clementineUnfree</literal> points to the package which is bundled
     with the unfree <literal>libspotify</literal> package.
    </para>
   </listitem>
   <listitem>
    <para>
     The <literal>netcat</literal> package is now taken directly from OpenBSD's
     <literal>libressl</literal>, instead of relying on Debian's fork. The new
     version should be very close to the old version, but there are some minor
     differences. Importantly, flags like -b, -q, -C, and -Z are no longer
     accepted by the nc command.
    </para>
   </listitem>
   <listitem>
    <para>
     The <varname>services.docker-registry.extraConfig</varname> object doesn't
     contain environment variables anymore. Instead it needs to provide an
     object structure that can be mapped onto the YAML configuration defined in
     <link xlink:href="https://github.com/docker/distribution/blob/v2.6.2/docs/configuration.md">the
     <varname>docker/distribution</varname> docs</link>.
    </para>
   </listitem>
   <listitem>
    <para>
     <literal>gnucash</literal> has changed from version 2.4 to 3.x. If you've
     been using <literal>gnucash</literal> (version 2.4) instead of
     <literal>gnucash26</literal> (version 2.6) you must open your Gnucash data
     file(s) with <literal>gnucash26</literal> and then save them to upgrade
     the file format. Then you may use your data file(s) with Gnucash 3.x. See
     the upgrade
     <link xlink:href="https://wiki.gnucash.org/wiki/FAQ#Using_Different_Versions.2C_Up_And_Downgrade">documentation</link>.
     Gnucash 2.4 is still available under the attribute
     <literal>gnucash24</literal>.
    </para>
   </listitem>
   <listitem>
    <para>
     <varname>services.munge</varname> now runs as user (and group) <literal>munge</literal> instead of root.
     Make sure the key file is accessible to the daemon.
    </para>
   </listitem>
  </itemizedlist>
 </section>

 <section xmlns="http://docbook.org/ns/docbook"
         xmlns:xlink="http://www.w3.org/1999/xlink"
         xmlns:xi="http://www.w3.org/2001/XInclude"
         version="5.0"
         xml:id="sec-release-18.09-notable-changes">
  <title>Other Notable Changes</title>

  <itemizedlist>
   <listitem>
    <para>
<<<<<<< HEAD
      The <literal>pkgs</literal> argument to NixOS modules can now be set directly using <literal>nixpkgs.pkgs</literal>. Previously, only the <literal>system</literal>, <literal>config</literal> and <literal>overlays</literal> arguments could be used to influence <literal>pkgs</literal>.
    </para>
  </listitem>
  <listitem>
    <para>
      A NixOS system can now be constructed more easily based on a preexisting invocation of Nixpkgs. For example:
      <programlisting>
inherit (pkgs.nixos {
  boot.loader.grub.enable = false;
  fileSystems."/".device = "/dev/xvda1";
}) toplevel kernel initialRamdisk manual;
      </programlisting>

      This benefits evaluation performance, lets you write Nixpkgs packages that depend on NixOS images and is consistent with a deployment architecture that would be centered around Nixpkgs overlays.
=======
     <literal>dockerTools.pullImage</literal> relies on image digest instead of
     image tag to download the image. The <literal>sha256</literal> of a pulled
     image has to be updated.
>>>>>>> fc9ffe79
    </para>
   </listitem>
   <listitem>
    <para>
     <literal>lib.attrNamesToStr</literal> has been deprecated. Use more
     specific concatenation (<literal>lib.concat(Map)StringsSep</literal>)
     instead.
    </para>
   </listitem>
   <listitem>
    <para>
     <literal>lib.addErrorContextToAttrs</literal> has been deprecated. Use
     <literal>builtins.addErrorContext</literal> directly.
    </para>
   </listitem>
   <listitem>
    <para>
     <literal>lib.showVal</literal> has been deprecated. Use
     <literal>lib.traceSeqN</literal> instead.
    </para>
   </listitem>
   <listitem>
    <para>
     <literal>lib.traceXMLVal</literal> has been deprecated. Use
     <literal>lib.traceValFn builtins.toXml</literal> instead.
    </para>
   </listitem>
   <listitem>
    <para>
     <literal>lib.traceXMLValMarked</literal> has been deprecated. Use
     <literal>lib.traceValFn (x: str + builtins.toXML x)</literal> instead.
    </para>
   </listitem>
   <listitem>
    <para>
     <literal>lib.traceValIfNot</literal> has been deprecated. Use
     <literal>if/then/else</literal> and <literal>lib.traceValSeq</literal>
     instead.
    </para>
   </listitem>
   <listitem>
    <para>
     <literal>lib.traceCallXml</literal> has been deprecated. Please complain
     if you use the function regularly.
    </para>
    <para>
     The attribute <literal>lib.nixpkgsVersion</literal> has been deprecated in
     favor of <literal>lib.version</literal>. Please refer to the discussion in
     <link xlink:href="https://github.com/NixOS/nixpkgs/pull/39416#discussion_r183845745">NixOS/nixpkgs#39416</link>
     for further reference.
    </para>
   </listitem>
   <listitem>
    <para>
     The module for <option>security.dhparams</option> has two new options now:
    </para>
    <variablelist>
     <varlistentry>
      <term>
       <option>security.dhparams.stateless</option>
      </term>
      <listitem>
       <para>
        Puts the generated Diffie-Hellman parameters into the Nix store instead
        of managing them in a stateful manner in
        <filename class="directory">/var/lib/dhparams</filename>.
       </para>
      </listitem>
     </varlistentry>
     <varlistentry>
      <term>
       <option>security.dhparams.defaultBitSize</option>
      </term>
      <listitem>
       <para>
        The default bit size to use for the generated Diffie-Hellman
        parameters.
       </para>
      </listitem>
     </varlistentry>
    </variablelist>
    <note>
     <para>
      The path to the actual generated parameter files should now be queried
      using
      <literal>config.security.dhparams.params.<replaceable>name</replaceable>.path</literal>
      because it might be either in the Nix store or in a directory configured
      by <option>security.dhparams.path</option>.
     </para>
    </note>
    <note>
     <title>For developers:</title>
     <para>
      Module implementers should not set a specific bit size in order to let
      users configure it by themselves if they want to have a different bit
      size than the default (2048).
     </para>
     <para>
      An example usage of this would be:
<programlisting>
{ config, ... }:

{
  security.dhparams.params.myservice = {};
  environment.etc."myservice.conf".text = ''
    dhparams = ${config.security.dhparams.params.myservice.path}
  '';
}
</programlisting>
     </para>
    </note>
   </listitem>
   <listitem>
    <para>
     <literal>networking.networkmanager.useDnsmasq</literal> has been
     deprecated. Use <literal>networking.networkmanager.dns</literal> instead.
    </para>
   </listitem>
   <listitem>
    <para>
     The option
     <varname>services.kubernetes.apiserver.admissionControl</varname> was
     renamed to
     <varname>services.kubernetes.apiserver.enableAdmissionPlugins</varname>.
    </para>
   </listitem>
   <listitem>
    <para>
     Recommented way to access the Kubernetes Dashboard is with HTTPS (TLS)
     Therefore; public service port for the dashboard has changed to 443
     (container port 8443) and scheme to https.
    </para>
   </listitem>
  </itemizedlist>
 </section>
</section><|MERGE_RESOLUTION|>--- conflicted
+++ resolved
@@ -140,11 +140,48 @@
   <itemizedlist>
    <listitem>
     <para>
-<<<<<<< HEAD
+     <literal>dockerTools.pullImage</literal> relies on image digest instead of
+     image tag to download the image. The <literal>sha256</literal> of a pulled
+     image has to be updated.
+    </para>
+   </listitem>
+   <listitem>
+    <para>
+     <literal>lib.attrNamesToStr</literal> has been deprecated. Use more
+     specific concatenation (<literal>lib.concat(Map)StringsSep</literal>)
+     instead.
+    </para>
+   </listitem>
+   <listitem>
+    <para>
+     <literal>lib.addErrorContextToAttrs</literal> has been deprecated. Use
+     <literal>builtins.addErrorContext</literal> directly.
+    </para>
+   </listitem>
+   <listitem>
+    <para>
+     <literal>lib.showVal</literal> has been deprecated. Use
+     <literal>lib.traceSeqN</literal> instead.
+    </para>
+   </listitem>
+   <listitem>
+    <para>
+     <literal>lib.traceXMLVal</literal> has been deprecated. Use
+     <literal>lib.traceValFn builtins.toXml</literal> instead.
+    </para>
+   </listitem>
+   <listitem>
+    <para>
+     <literal>lib.traceXMLValMarked</literal> has been deprecated. Use
+     <literal>lib.traceValFn (x: str + builtins.toXML x)</literal> instead.
+    </para>
+   </listitem>
+   <listitem>
+    <para>
       The <literal>pkgs</literal> argument to NixOS modules can now be set directly using <literal>nixpkgs.pkgs</literal>. Previously, only the <literal>system</literal>, <literal>config</literal> and <literal>overlays</literal> arguments could be used to influence <literal>pkgs</literal>.
     </para>
-  </listitem>
-  <listitem>
+   </listitem>
+   <listitem>
     <para>
       A NixOS system can now be constructed more easily based on a preexisting invocation of Nixpkgs. For example:
       <programlisting>
@@ -155,49 +192,12 @@
       </programlisting>
 
       This benefits evaluation performance, lets you write Nixpkgs packages that depend on NixOS images and is consistent with a deployment architecture that would be centered around Nixpkgs overlays.
-=======
-     <literal>dockerTools.pullImage</literal> relies on image digest instead of
-     image tag to download the image. The <literal>sha256</literal> of a pulled
-     image has to be updated.
->>>>>>> fc9ffe79
-    </para>
-   </listitem>
-   <listitem>
-    <para>
-     <literal>lib.attrNamesToStr</literal> has been deprecated. Use more
-     specific concatenation (<literal>lib.concat(Map)StringsSep</literal>)
-     instead.
-    </para>
-   </listitem>
-   <listitem>
-    <para>
-     <literal>lib.addErrorContextToAttrs</literal> has been deprecated. Use
-     <literal>builtins.addErrorContext</literal> directly.
-    </para>
-   </listitem>
-   <listitem>
-    <para>
-     <literal>lib.showVal</literal> has been deprecated. Use
-     <literal>lib.traceSeqN</literal> instead.
-    </para>
-   </listitem>
-   <listitem>
-    <para>
-     <literal>lib.traceXMLVal</literal> has been deprecated. Use
-     <literal>lib.traceValFn builtins.toXml</literal> instead.
-    </para>
-   </listitem>
-   <listitem>
-    <para>
-     <literal>lib.traceXMLValMarked</literal> has been deprecated. Use
-     <literal>lib.traceValFn (x: str + builtins.toXML x)</literal> instead.
-    </para>
-   </listitem>
-   <listitem>
-    <para>
-     <literal>lib.traceValIfNot</literal> has been deprecated. Use
-     <literal>if/then/else</literal> and <literal>lib.traceValSeq</literal>
-     instead.
+    </para>
+   </listitem>
+   <listitem>
+    <para>
+      <literal>lib.traceValIfNot</literal> has been deprecated. Use
+      <literal>if/then/else</literal> and <literal>lib.traceValSeq</literal> instead.
     </para>
    </listitem>
    <listitem>
