{
  system,
  pkgs,

  # Projects the test configuration into a the desired value; usually
  # the test runner: `config: config.test`.
  callTest,

}:
# The return value of this function will be an attrset with arbitrary depth and
# the `anything` returned by callTest at its test leafs.
# The tests not supported by `system` will be replaced with `{}`, so that
# `passthru.tests` can contain links to those without breaking on architectures
# where said tests are unsupported.
# Example callTest that just extracts the derivation from the test:
#   callTest = t: t.test;

with pkgs.lib;

let
  discoverTests =
    val:
    if isAttrs val then
      if hasAttr "test" val then
        callTest val
      else
        mapAttrs (n: s: if n == "passthru" then s else discoverTests s) val
    else if isFunction val then
      # Tests based on make-test-python.nix will return the second lambda
      # in that file, which are then forwarded to the test definition
      # following the `import make-test-python.nix` expression
      # (if it is a function).
      discoverTests (val {
        inherit system pkgs;
      })
    else
      val;

  /**
    Evaluate a test and return a derivation that runs the test as its builder.

    This function is deprecated in favor of runTest and runTestOn, which works
    by passing a module instead of a specific set of arguments.
    Benefits of runTest and runTestOn:
    - Define values for any test option
    - Use imports to compose tests
    - Access the module arguments like hostPkgs and config.node.pkgs
    - Portable to other VM hosts, specifically Darwin
    - Faster evaluation, using a single `pkgs` instance

    Changes required to migrate to runTest:
    - Remove any `import ../make-test-python.nix` or similar calls, leaving only
      the callback function.
    - Convert the function header to make it a module.
      Packages can be taken from the following. For VM host portability, use
      - `config.node.pkgs.<name>` or `config.nodes.foo.nixpkgs.pkgs.<name>` to refer
        to the Nixpkgs used on the VM guest(s).
      - `hostPkgs.<name>` when invoking commands on the VM host (e.g. in Python
        `os.system("foo")`)
    - Since the runTest argument is a module instead of a function, arguments
      must be passed as option definitions.
      You may declare explicit `options` for the test parameter(s), or use the
      less explicit `_module.args.<name>` to pass arguments to the module.

      Example call with arguments:

          runTest {
            imports = [ ./test.nix ];
            _module.args.getPackage = pkgs: pkgs.foo_1_2;
          }

    - If your test requires any definitions in `nixpkgs.*` options, set
      `node.pkgsReadOnly = false` in the test configuration.
  */
  handleTest = path: args: discoverTests (import path ({ inherit system pkgs; } // args));

  /**
    See handleTest
  */
  handleTestOn =
    systems: path: args:
    if elem system systems then handleTest path args else { };

  nixosLib = import ../lib {
    # Experimental features need testing too, but there's no point in warning
    # about it, so we enable the feature flag.
    featureFlags.minimalModules = { };
  };
  evalMinimalConfig = module: nixosLib.evalModules { modules = [ module ]; };

  inherit
    (rec {
      doRunTest =
        arg:
        ((import ../lib/testing-python.nix { inherit system pkgs; }).evalTest {
          imports = [
            arg
            readOnlyPkgs
          ];
        }).config.result;
      findTests =
        tree:
        if tree ? recurseForDerivations && tree.recurseForDerivations then
          mapAttrs (k: findTests) (builtins.removeAttrs tree [ "recurseForDerivations" ])
        else
          callTest tree;

      runTest =
        arg:
        let
          r = doRunTest arg;
        in
        findTests r;
      runTestOn = systems: arg: if elem system systems then runTest arg else { };
    })
    /**
      See https://nixos.org/manual/nixos/unstable/#sec-calling-nixos-tests
    */
    runTest
    /**
      See https://nixos.org/manual/nixos/unstable/#sec-calling-nixos-tests
    */
    runTestOn
    ;

  # Using a single instance of nixpkgs makes test evaluation faster.
  # To make sure we don't accidentally depend on a modified pkgs, we make the
  # related options read-only. We need to test the right configuration.
  #
  # If your service depends on a nixpkgs setting, first try to avoid that, but
  # otherwise, you can remove the readOnlyPkgs import and test your service as
  # usual.
  readOnlyPkgs =
    # TODO: We currently accept this for nixosTests, so that the `pkgs` argument
    #       is consistent with `pkgs` in `pkgs.nixosTests`. Can we reinitialize
    #       it with `allowAliases = false`?
    # warnIf pkgs.config.allowAliases "nixosTests: pkgs includes aliases."
    {
      _file = "${__curPos.file} readOnlyPkgs";
      _class = "nixosTest";
      node.pkgs = pkgs.pkgsLinux;
    };

in
{

  # Testing the test driver
  nixos-test-driver = {
    extra-python-packages = handleTest ./nixos-test-driver/extra-python-packages.nix { };
    lib-extend = handleTestOn [ "x86_64-linux" "aarch64-linux" ] ./nixos-test-driver/lib-extend.nix { };
    node-name = runTest ./nixos-test-driver/node-name.nix;
    busybox = runTest ./nixos-test-driver/busybox.nix;
    driver-timeout =
      pkgs.runCommand "ensure-timeout-induced-failure"
        {
          failed = pkgs.testers.testBuildFailure (
            (runTest ./nixos-test-driver/timeout.nix).config.rawTestDerivation
          );
        }
        ''
          grep -F "timeout reached; test terminating" $failed/testBuildFailure.log
          # The program will always be terminated by SIGTERM (143) if it waits for the deadline thread.
          [[ 143 = $(cat $failed/testBuildFailure.exit) ]]
          touch $out
        '';
  };

  # NixOS vm tests and non-vm unit tests

  _3proxy = runTest ./3proxy.nix;
  aaaaxy = runTest ./aaaaxy.nix;
  acme = import ./acme/default.nix { inherit runTest; };
  acme-dns = runTest ./acme-dns.nix;
  actual = runTest ./actual.nix;
  adguardhome = runTest ./adguardhome.nix;
  aesmd = runTestOn [ "x86_64-linux" ] ./aesmd.nix;
  agate = runTest ./web-servers/agate.nix;
  agda = runTest ./agda.nix;
  age-plugin-tpm-decrypt = runTest ./age-plugin-tpm-decrypt.nix;
  agorakit = runTest ./web-apps/agorakit.nix;
  airsonic = runTest ./airsonic.nix;
  akkoma = runTestOn [ "x86_64-linux" "aarch64-linux" ] {
    imports = [ ./akkoma.nix ];
    _module.args.confined = false;
  };
  akkoma-confined = runTestOn [ "x86_64-linux" "aarch64-linux" ] {
    imports = [ ./akkoma.nix ];
    _module.args.confined = true;
  };
  alice-lg = runTest ./alice-lg.nix;
  alloy = runTest ./alloy.nix;
  allTerminfo = runTest ./all-terminfo.nix;
  alps = runTest ./alps.nix;
  amazon-cloudwatch-agent = runTest ./amazon-cloudwatch-agent.nix;
  amazon-init-shell = runTest ./amazon-init-shell.nix;
  amazon-ssm-agent = runTest ./amazon-ssm-agent.nix;
  amd-sev = runTest ./amd-sev.nix;
  angie-api = runTest ./angie-api.nix;
  anki-sync-server = runTest ./anki-sync-server.nix;
  anuko-time-tracker = runTest ./anuko-time-tracker.nix;
  apcupsd = runTest ./apcupsd.nix;
  apfs = runTest ./apfs.nix;
  appliance-repart-image = runTest ./appliance-repart-image.nix;
  appliance-repart-image-verity-store = runTest ./appliance-repart-image-verity-store.nix;
  apparmor = runTest ./apparmor;
  archi = runTest ./archi.nix;
  aria2 = runTest ./aria2.nix;
  armagetronad = runTest ./armagetronad.nix;
  artalk = runTest ./artalk.nix;
  atd = runTest ./atd.nix;
  atop = handleTest ./atop.nix { };
  atticd = runTest ./atticd.nix;
  atuin = runTest ./atuin.nix;
  audiobookshelf = runTest ./audiobookshelf.nix;
  auth-mysql = runTest ./auth-mysql.nix;
  authelia = runTest ./authelia.nix;
  auto-cpufreq = runTest ./auto-cpufreq.nix;
  autobrr = runTest ./autobrr.nix;
  avahi = runTest {
    imports = [ ./avahi.nix ];
    _module.args.networkd = false;
  };
  avahi-with-resolved = runTest {
    imports = [ ./avahi.nix ];
    _module.args.networkd = true;
  };
  ayatana-indicators = runTest ./ayatana-indicators.nix;
  babeld = runTest ./babeld.nix;
  bazarr = runTest ./bazarr.nix;
  bcachefs = runTestOn [ "x86_64-linux" "aarch64-linux" ] ./bcachefs.nix;
  beanstalkd = runTest ./beanstalkd.nix;
  bees = handleTest ./bees.nix { };
  benchexec = handleTest ./benchexec.nix { };
  binary-cache = runTest {
    imports = [ ./binary-cache.nix ];
    _module.args.compression = "zstd";
  };
  binary-cache-no-compression = runTest {
    imports = [ ./binary-cache.nix ];
    _module.args.compression = "none";
  };
  binary-cache-xz = runTest {
    imports = [ ./binary-cache.nix ];
    _module.args.compression = "xz";
  };
  bind = handleTest ./bind.nix { };
  bird = handleTest ./bird.nix { };
  birdwatcher = handleTest ./birdwatcher.nix { };
  bitbox-bridge = runTest ./bitbox-bridge.nix;
  bitcoind = handleTest ./bitcoind.nix { };
  bittorrent = handleTest ./bittorrent.nix { };
  blockbook-frontend = handleTest ./blockbook-frontend.nix { };
  blocky = handleTest ./blocky.nix { };
  boot = handleTestOn [ "x86_64-linux" "aarch64-linux" ] ./boot.nix { };
  bootspec = handleTestOn [ "x86_64-linux" ] ./bootspec.nix { };
  boot-stage1 = handleTest ./boot-stage1.nix { };
  boot-stage2 = handleTest ./boot-stage2.nix { };
  borgbackup = handleTest ./borgbackup.nix { };
  borgmatic = handleTest ./borgmatic.nix { };
  botamusique = runTest ./botamusique.nix;
  bpf = handleTestOn [ "x86_64-linux" "aarch64-linux" ] ./bpf.nix { };
  bpftune = handleTest ./bpftune.nix { };
  breitbandmessung = handleTest ./breitbandmessung.nix { };
  brscan5 = handleTest ./brscan5.nix { };
  btrbk = handleTest ./btrbk.nix { };
  btrbk-doas = handleTest ./btrbk-doas.nix { };
  btrbk-no-timer = handleTest ./btrbk-no-timer.nix { };
  btrbk-section-order = handleTest ./btrbk-section-order.nix { };
  budgie = handleTest ./budgie.nix { };
  buildbot = runTest ./buildbot.nix;
  buildkite-agents = handleTest ./buildkite-agents.nix { };
  c2fmzq = handleTest ./c2fmzq.nix { };
  caddy = handleTest ./caddy.nix { };
  cadvisor = handleTestOn [ "x86_64-linux" ] ./cadvisor.nix { };
  cage = handleTest ./cage.nix { };
  cagebreak = handleTest ./cagebreak.nix { };
  calibre-web = handleTest ./calibre-web.nix { };
  calibre-server = handleTest ./calibre-server.nix { };
  canaille = handleTest ./canaille.nix { };
  castopod = handleTest ./castopod.nix { };
  cassandra_3_0 = handleTest ./cassandra.nix { testPackage = pkgs.cassandra_3_0; };
  cassandra_3_11 = handleTest ./cassandra.nix { testPackage = pkgs.cassandra_3_11; };
  cassandra_4 = handleTest ./cassandra.nix { testPackage = pkgs.cassandra_4; };
  centrifugo = runTest ./centrifugo.nix;
  ceph-multi-node = handleTestOn [ "aarch64-linux" "x86_64-linux" ] ./ceph-multi-node.nix { };
  ceph-single-node = handleTestOn [ "aarch64-linux" "x86_64-linux" ] ./ceph-single-node.nix { };
  ceph-single-node-bluestore = handleTestOn [
    "aarch64-linux"
    "x86_64-linux"
  ] ./ceph-single-node-bluestore.nix { };
  ceph-single-node-bluestore-dmcrypt = handleTestOn [
    "aarch64-linux"
    "x86_64-linux"
  ] ./ceph-single-node-bluestore-dmcrypt.nix { };
  certmgr = handleTest ./certmgr.nix { };
  cfssl = handleTestOn [ "aarch64-linux" "x86_64-linux" ] ./cfssl.nix { };
  cgit = handleTest ./cgit.nix { };
  charliecloud = handleTest ./charliecloud.nix { };
  chromadb = runTest ./chromadb.nix;
  chromium = (handleTestOn [ "aarch64-linux" "x86_64-linux" ] ./chromium.nix { }).stable or { };
  chrony = handleTestOn [ "aarch64-linux" "x86_64-linux" ] ./chrony.nix { };
  chrony-ptp = handleTestOn [ "aarch64-linux" "x86_64-linux" ] ./chrony-ptp.nix { };
  cinnamon = handleTest ./cinnamon.nix { };
  cinnamon-wayland = handleTest ./cinnamon-wayland.nix { };
  cjdns = handleTest ./cjdns.nix { };
  clatd = runTest ./clatd.nix;
  clickhouse = handleTest ./clickhouse.nix { };
  cloud-init = handleTest ./cloud-init.nix { };
  cloud-init-hostname = handleTest ./cloud-init-hostname.nix { };
  cloudlog = handleTest ./cloudlog.nix { };
  cntr = handleTestOn [ "aarch64-linux" "x86_64-linux" ] ./cntr.nix { };
  cockpit = handleTest ./cockpit.nix { };
  cockroachdb = handleTestOn [ "x86_64-linux" ] ./cockroachdb.nix { };
  code-server = handleTest ./code-server.nix { };
  coder = handleTest ./coder.nix { };
  collectd = handleTest ./collectd.nix { };
  commafeed = handleTest ./commafeed.nix { };
  conduwuit = runTest ./matrix/conduwuit.nix;
  connman = handleTest ./connman.nix { };
  consul = handleTest ./consul.nix { };
  consul-template = handleTest ./consul-template.nix { };
  containers-bridge = handleTest ./containers-bridge.nix { };
  containers-custom-pkgs.nix = handleTest ./containers-custom-pkgs.nix { };
  containers-ephemeral = handleTest ./containers-ephemeral.nix { };
  containers-extra_veth = handleTest ./containers-extra_veth.nix { };
  containers-hosts = handleTest ./containers-hosts.nix { };
  containers-imperative = handleTest ./containers-imperative.nix { };
  containers-ip = handleTest ./containers-ip.nix { };
  containers-macvlans = handleTest ./containers-macvlans.nix { };
  containers-names = handleTest ./containers-names.nix { };
  containers-nested = handleTest ./containers-nested.nix { };
  containers-physical_interfaces = handleTest ./containers-physical_interfaces.nix { };
  containers-portforward = handleTest ./containers-portforward.nix { };
  containers-reloadable = handleTest ./containers-reloadable.nix { };
  containers-require-bind-mounts = handleTest ./containers-require-bind-mounts.nix { };
  containers-restart_networking = handleTest ./containers-restart_networking.nix { };
  containers-tmpfs = handleTest ./containers-tmpfs.nix { };
  containers-unified-hierarchy = handleTest ./containers-unified-hierarchy.nix { };
  convos = handleTest ./convos.nix { };
  corerad = handleTest ./corerad.nix { };
  coturn = handleTest ./coturn.nix { };
  couchdb = handleTest ./couchdb.nix { };
  crabfit = handleTest ./crabfit.nix { };
  cri-o = handleTestOn [ "aarch64-linux" "x86_64-linux" ] ./cri-o.nix { };
  cryptpad = runTest ./cryptpad.nix;
  cups-pdf = handleTest ./cups-pdf.nix { };
  curl-impersonate = handleTest ./curl-impersonate.nix { };
  custom-ca = handleTest ./custom-ca.nix { };
  croc = handleTest ./croc.nix { };
  cross-seed = runTest ./cross-seed.nix;
  cyrus-imap = runTest ./cyrus-imap.nix;
  darling = handleTest ./darling.nix { };
  darling-dmg = runTest ./darling-dmg.nix;
  dae = handleTest ./dae.nix { };
  davis = runTest ./davis.nix;
  db-rest = handleTest ./db-rest.nix { };
  dconf = handleTest ./dconf.nix { };
  ddns-updater = handleTest ./ddns-updater.nix { };
  deconz = handleTest ./deconz.nix { };
  deepin = handleTest ./deepin.nix { };
  deluge = handleTest ./deluge.nix { };
  dendrite = handleTest ./matrix/dendrite.nix { };
  dependency-track = handleTest ./dependency-track.nix { };
  devpi-server = handleTest ./devpi-server.nix { };
  dex-oidc = handleTest ./dex-oidc.nix { };
  dhparams = handleTest ./dhparams.nix { };
  disable-installer-tools = handleTest ./disable-installer-tools.nix { };
  discourse = handleTest ./discourse.nix { };
  dnscrypt-proxy2 = handleTestOn [ "x86_64-linux" ] ./dnscrypt-proxy2.nix { };
  dnsdist = import ./dnsdist.nix { inherit pkgs runTest; };
  doas = runTest ./doas.nix;
  docker = handleTestOn [ "aarch64-linux" "x86_64-linux" ] ./docker.nix { };
  docker-rootless = handleTestOn [ "aarch64-linux" "x86_64-linux" ] ./docker-rootless.nix { };
  docker-registry = handleTest ./docker-registry.nix { };
  docker-tools = handleTestOn [ "x86_64-linux" ] ./docker-tools.nix { };
  docker-tools-nix-shell = runTest ./docker-tools-nix-shell.nix;
  docker-tools-cross = handleTestOn [ "x86_64-linux" "aarch64-linux" ] ./docker-tools-cross.nix { };
  docker-tools-overlay = handleTestOn [ "x86_64-linux" ] ./docker-tools-overlay.nix { };
  docling-serve = runTest ./docling-serve.nix;
  documize = handleTest ./documize.nix { };
  documentation = pkgs.callPackage ../modules/misc/documentation/test.nix { inherit nixosLib; };
  doh-proxy-rust = handleTest ./doh-proxy-rust.nix { };
  dokuwiki = runTest ./dokuwiki.nix;
  dolibarr = runTest ./dolibarr.nix;
  domination = handleTest ./domination.nix { };
  dovecot = handleTest ./dovecot.nix { };
  drawterm = discoverTests (import ./drawterm.nix);
  drbd = handleTest ./drbd.nix { };
  druid = handleTestOn [ "x86_64-linux" ] ./druid { };
  drbd-driver = handleTest ./drbd-driver.nix { };
  dublin-traceroute = handleTest ./dublin-traceroute.nix { };
  earlyoom = handleTestOn [ "x86_64-linux" ] ./earlyoom.nix { };
  early-mount-options = handleTest ./early-mount-options.nix { };
  ec2-config = (handleTestOn [ "x86_64-linux" ] ./ec2.nix { }).boot-ec2-config or { };
  ec2-nixops = (handleTestOn [ "x86_64-linux" ] ./ec2.nix { }).boot-ec2-nixops or { };
  echoip = runTest ./echoip.nix;
  ecryptfs = handleTest ./ecryptfs.nix { };
  fscrypt = handleTest ./fscrypt.nix { };
  fastnetmon-advanced = runTest ./fastnetmon-advanced.nix;
  eintopf = handleTest ./eintopf.nix { };
  ejabberd = handleTest ./xmpp/ejabberd.nix { };
  elk = handleTestOn [ "x86_64-linux" ] ./elk.nix { };
  emacs-daemon = runTest ./emacs-daemon.nix;
  endlessh = handleTest ./endlessh.nix { };
  endlessh-go = handleTest ./endlessh-go.nix { };
  engelsystem = handleTest ./engelsystem.nix { };
  enlightenment = handleTest ./enlightenment.nix { };
  env = handleTest ./env.nix { };
  envfs = handleTest ./envfs.nix { };
  envoy = handleTest ./envoy.nix { };
  ergo = handleTest ./ergo.nix { };
  ergochat = handleTest ./ergochat.nix { };
  eris-server = handleTest ./eris-server.nix { };
  esphome = handleTest ./esphome.nix { };
  etc = pkgs.callPackage ../modules/system/etc/test.nix { inherit evalMinimalConfig; };
  activation = pkgs.callPackage ../modules/system/activation/test.nix { };
  activation-lib = pkgs.callPackage ../modules/system/activation/lib/test.nix { };
  activation-var = runTest ./activation/var.nix;
  activation-nix-channel = runTest ./activation/nix-channel.nix;
  activation-etc-overlay-mutable = runTest ./activation/etc-overlay-mutable.nix;
  activation-etc-overlay-immutable = runTest ./activation/etc-overlay-immutable.nix;
  activation-perlless = runTest ./activation/perlless.nix;
  etcd = handleTestOn [ "aarch64-linux" "x86_64-linux" ] ./etcd/etcd.nix { };
  etcd-cluster = handleTestOn [ "aarch64-linux" "x86_64-linux" ] ./etcd/etcd-cluster.nix { };
  etebase-server = handleTest ./etebase-server.nix { };
  etesync-dav = handleTest ./etesync-dav.nix { };
  evcc = runTest ./evcc.nix;
  fail2ban = runTest ./fail2ban.nix;
  fakeroute = handleTest ./fakeroute.nix { };
  fancontrol = handleTest ./fancontrol.nix { };
  fanout = handleTest ./fanout.nix { };
  fcitx5 = handleTest ./fcitx5 { };
  fedimintd = runTest ./fedimintd.nix;
  fenics = handleTest ./fenics.nix { };
  ferm = handleTest ./ferm.nix { };
  ferretdb = handleTest ./ferretdb.nix { };
  fider = runTest ./fider.nix;
  filesender = handleTest ./filesender.nix { };
  filesystems-overlayfs = runTest ./filesystems-overlayfs.nix;
  firefly-iii = runTest ./firefly-iii.nix;
  firefly-iii-data-importer = runTest ./firefly-iii-data-importer.nix;
  firefox = runTest {
    imports = [ ./firefox.nix ];
    _module.args.firefoxPackage = pkgs.firefox;
  };
  firefox-beta = runTest {
    imports = [ ./firefox.nix ];
    _module.args.firefoxPackage = pkgs.firefox-beta;
  };
  firefox-devedition = runTest {
    imports = [ ./firefox.nix ];
    _module.args.firefoxPackage = pkgs.firefox-devedition;
  };
  firefox-esr = runTest {
    # used in `tested` job
    imports = [ ./firefox.nix ];
    _module.args.firefoxPackage = pkgs.firefox-esr;
  };
  firefox-esr-128 = runTest {
    imports = [ ./firefox.nix ];
    _module.args.firefoxPackage = pkgs.firefox-esr-128;
  };
  firefoxpwa = handleTest ./firefoxpwa.nix { };
  firejail = handleTest ./firejail.nix { };
  firewall = handleTest ./firewall.nix { nftables = false; };
  firewall-nftables = handleTest ./firewall.nix { nftables = true; };
  fish = runTest ./fish.nix;
  firezone = handleTest ./firezone/firezone.nix { };
  flannel = handleTestOn [ "x86_64-linux" ] ./flannel.nix { };
  flaresolverr = handleTest ./flaresolverr.nix { };
  flood = handleTest ./flood.nix { };
  floorp = runTest {
    imports = [ ./firefox.nix ];
    _module.args.firefoxPackage = pkgs.floorp;
  };
  fluent-bit = handleTest ./fluent-bit.nix { };
  fluentd = handleTest ./fluentd.nix { };
  fluidd = handleTest ./fluidd.nix { };
  fontconfig-default-fonts = handleTest ./fontconfig-default-fonts.nix { };
  forgejo = import ./forgejo.nix {
    inherit runTest;
    forgejoPackage = pkgs.forgejo;
  };
  forgejo-lts = import ./forgejo.nix {
    inherit runTest;
    forgejoPackage = pkgs.forgejo-lts;
  };
  freenet = handleTest ./freenet.nix { };
  freeswitch = handleTest ./freeswitch.nix { };
  freetube = discoverTests (import ./freetube.nix);
  freshrss = handleTest ./freshrss { };
  frigate = runTest ./frigate.nix;
  froide-govplan = runTest ./web-apps/froide-govplan.nix;
  frp = handleTest ./frp.nix { };
  frr = handleTest ./frr.nix { };
  fsck = handleTest ./fsck.nix { };
  fsck-systemd-stage-1 = handleTest ./fsck.nix { systemdStage1 = true; };
  ft2-clone = handleTest ./ft2-clone.nix { };
  legit = handleTest ./legit.nix { };
  mimir = handleTest ./mimir.nix { };
  gancio = handleTest ./gancio.nix { };
  garage = handleTest ./garage { };
  gatus = runTest ./gatus.nix;
  gemstash = handleTest ./gemstash.nix { };
  geoclue2 = runTest ./geoclue2.nix;
  geoserver = runTest ./geoserver.nix;
  gerrit = handleTest ./gerrit.nix { };
  geth = handleTest ./geth.nix { };
  ghostunnel = handleTest ./ghostunnel.nix { };
  gitdaemon = handleTest ./gitdaemon.nix { };
  gitea = handleTest ./gitea.nix { giteaPackage = pkgs.gitea; };
  github-runner = handleTest ./github-runner.nix { };
  gitlab = runTest ./gitlab.nix;
  gitolite = handleTest ./gitolite.nix { };
  gitolite-fcgiwrap = handleTest ./gitolite-fcgiwrap.nix { };
  glance = runTest ./glance.nix;
  glances = runTest ./glances.nix;
  glitchtip = runTest ./glitchtip.nix;
  glusterfs = handleTest ./glusterfs.nix { };
  gnome = handleTest ./gnome.nix { };
  gnome-extensions = handleTest ./gnome-extensions.nix { };
  gnome-flashback = handleTest ./gnome-flashback.nix { };
  gnome-xorg = handleTest ./gnome-xorg.nix { };
  gns3-server = handleTest ./gns3-server.nix { };
  gnupg = handleTest ./gnupg.nix { };
  goatcounter = handleTest ./goatcounter.nix { };
  go-camo = handleTest ./go-camo.nix { };
  go-neb = runTest ./go-neb.nix;
  gobgpd = handleTest ./gobgpd.nix { };
  gocd-agent = handleTest ./gocd-agent.nix { };
  gocd-server = handleTest ./gocd-server.nix { };
  gokapi = runTest ./gokapi.nix;
  gollum = handleTest ./gollum.nix { };
  gonic = handleTest ./gonic.nix { };
  google-oslogin = handleTest ./google-oslogin { };
  gopro-tool = handleTest ./gopro-tool.nix { };
  goss = handleTest ./goss.nix { };
  gotenberg = handleTest ./gotenberg.nix { };
  gotify-server = handleTest ./gotify-server.nix { };
  gotosocial = runTest ./web-apps/gotosocial.nix;
  grafana = handleTest ./grafana { };
  grafana-agent = handleTest ./grafana-agent.nix { };
  graphite = handleTest ./graphite.nix { };
  grav = runTest ./web-apps/grav.nix;
  graylog = handleTest ./graylog.nix { };
  greetd-no-shadow = handleTest ./greetd-no-shadow.nix { };
  grocy = handleTest ./grocy.nix { };
  grow-partition = runTest ./grow-partition.nix;
  grub = handleTest ./grub.nix { };
  guacamole-server = handleTest ./guacamole-server.nix { };
  guix = handleTest ./guix { };
  gvisor = handleTest ./gvisor.nix { };
  h2o = import ./web-servers/h2o { inherit recurseIntoAttrs runTest; };
  hadoop = import ./hadoop {
    inherit handleTestOn;
    package = pkgs.hadoop;
  };
  hadoop_3_3 = import ./hadoop {
    inherit handleTestOn;
    package = pkgs.hadoop_3_3;
  };
  hadoop2 = import ./hadoop {
    inherit handleTestOn;
    package = pkgs.hadoop2;
  };
  haka = handleTest ./haka.nix { };
  haste-server = handleTest ./haste-server.nix { };
  haproxy = handleTest ./haproxy.nix { };
  hardened = handleTest ./hardened.nix { };
  harmonia = runTest ./harmonia.nix;
  headscale = handleTest ./headscale.nix { };
  healthchecks = handleTest ./web-apps/healthchecks.nix { };
  hbase2 = handleTest ./hbase.nix { package = pkgs.hbase2; };
  hbase_2_5 = handleTest ./hbase.nix { package = pkgs.hbase_2_5; };
  hbase_2_4 = handleTest ./hbase.nix { package = pkgs.hbase_2_4; };
  hbase3 = handleTest ./hbase.nix { package = pkgs.hbase3; };
  hedgedoc = handleTest ./hedgedoc.nix { };
  herbstluftwm = handleTest ./herbstluftwm.nix { };
  homebox = handleTest ./homebox.nix { };
  homer = handleTest ./homer { };
  homepage-dashboard = handleTest ./homepage-dashboard.nix { };
  honk = runTest ./honk.nix;
  installed-tests = pkgs.recurseIntoAttrs (handleTest ./installed-tests { });
  invidious = handleTest ./invidious.nix { };
  iosched = handleTest ./iosched.nix { };
  isolate = handleTest ./isolate.nix { };
  livebook-service = handleTest ./livebook-service.nix { };
  pyload = handleTest ./pyload.nix { };
  oci-containers = handleTestOn [ "aarch64-linux" "x86_64-linux" ] ./oci-containers.nix { };
  odoo = handleTest ./odoo.nix { };
  odoo17 = handleTest ./odoo.nix { package = pkgs.odoo17; };
  odoo16 = handleTest ./odoo.nix { package = pkgs.odoo16; };
  odoo15 = handleTest ./odoo.nix { package = pkgs.odoo15; };
  # 9pnet_virtio used to mount /nix partition doesn't support
  # hibernation. This test happens to work on x86_64-linux but
  # not on other platforms.
  hibernate = handleTestOn [ "x86_64-linux" ] ./hibernate.nix { };
  hibernate-systemd-stage-1 = handleTestOn [ "x86_64-linux" ] ./hibernate.nix {
    systemdStage1 = true;
  };
  hitch = handleTest ./hitch { };
  hledger-web = handleTest ./hledger-web.nix { };
  hockeypuck = handleTest ./hockeypuck.nix { };
  home-assistant = runTest ./home-assistant.nix;
  hostname = handleTest ./hostname.nix { };
  hound = handleTest ./hound.nix { };
  hub = handleTest ./git/hub.nix { };
  hydra = handleTest ./hydra { };
  i3wm = handleTest ./i3wm.nix { };
  icingaweb2 = runTest ./icingaweb2.nix;
  ifm = handleTest ./ifm.nix { };
  iftop = handleTest ./iftop.nix { };
  immich = handleTest ./web-apps/immich.nix { };
  immich-public-proxy = handleTest ./web-apps/immich-public-proxy.nix { };
  incron = handleTest ./incron.nix { };
  incus = pkgs.recurseIntoAttrs (
    handleTest ./incus {
      lts = false;
      inherit system pkgs;
    }
  );
  incus-lts = pkgs.recurseIntoAttrs (handleTest ./incus { inherit system pkgs; });
  influxdb = handleTest ./influxdb.nix { };
  influxdb2 = handleTest ./influxdb2.nix { };
  initrd-network-openvpn = handleTestOn [ "x86_64-linux" "i686-linux" ] ./initrd-network-openvpn { };
  initrd-network-ssh = handleTest ./initrd-network-ssh { };
  initrd-luks-empty-passphrase = handleTest ./initrd-luks-empty-passphrase.nix { };
  initrdNetwork = handleTest ./initrd-network.nix { };
  initrd-secrets = handleTest ./initrd-secrets.nix { };
  initrd-secrets-changing = handleTest ./initrd-secrets-changing.nix { };
  input-remapper = handleTest ./input-remapper.nix { };
  inspircd = handleTest ./inspircd.nix { };
  installer = handleTest ./installer.nix { };
  installer-systemd-stage-1 = handleTest ./installer-systemd-stage-1.nix { };
  intune = handleTest ./intune.nix { };
  invoiceplane = runTest ./invoiceplane.nix;
  iodine = handleTest ./iodine.nix { };
  ipv6 = handleTest ./ipv6.nix { };
  iscsi-multipath-root = handleTest ./iscsi-multipath-root.nix { };
  iscsi-root = handleTest ./iscsi-root.nix { };
  isso = handleTest ./isso.nix { };
  jackett = handleTest ./jackett.nix { };
  jellyfin = handleTest ./jellyfin.nix { };
  jenkins = handleTest ./jenkins.nix { };
  jenkins-cli = handleTest ./jenkins-cli.nix { };
  jibri = handleTest ./jibri.nix { };
  jirafeau = handleTest ./jirafeau.nix { };
  jitsi-meet = handleTest ./jitsi-meet.nix { };
  jool = import ./jool.nix { inherit pkgs runTest; };
  jotta-cli = handleTest ./jotta-cli.nix { };
  k3s = handleTest ./k3s { };
  kafka = handleTest ./kafka.nix { };
  kanboard = handleTest ./web-apps/kanboard.nix { };
  kanidm = handleTest ./kanidm.nix { };
  kanidm-provisioning = handleTest ./kanidm-provisioning.nix { };
  karma = handleTest ./karma.nix { };
  kavita = handleTest ./kavita.nix { };
  kbd-setfont-decompress = handleTest ./kbd-setfont-decompress.nix { };
  kbd-update-search-paths-patch = handleTest ./kbd-update-search-paths-patch.nix { };
  kea = runTest ./kea.nix;
  keepalived = handleTest ./keepalived.nix { };
  keepassxc = handleTest ./keepassxc.nix { };
  kerberos = handleTest ./kerberos/default.nix { };
  kernel-generic = handleTest ./kernel-generic.nix { };
  kernel-latest-ath-user-regd = handleTest ./kernel-latest-ath-user-regd.nix { };
  kernel-rust = handleTest ./kernel-rust.nix { };
  keter = handleTest ./keter.nix { };
  kexec = handleTest ./kexec.nix { };
  keycloak = discoverTests (import ./keycloak.nix);
  keyd = handleTest ./keyd.nix { };
  keymap = handleTest ./keymap.nix { };
  kimai = handleTest ./kimai.nix { };
  kmonad = runTest ./kmonad.nix;
  knot = runTest ./knot.nix;
  komga = handleTest ./komga.nix { };
  krb5 = discoverTests (import ./krb5);
  ksm = handleTest ./ksm.nix { };
  kthxbye = handleTest ./kthxbye.nix { };
  kubernetes = handleTestOn [ "x86_64-linux" ] ./kubernetes { };
  kubo = import ./kubo { inherit recurseIntoAttrs runTest; };
  ladybird = handleTest ./ladybird.nix { };
  languagetool = handleTest ./languagetool.nix { };
  lanraragi = handleTest ./lanraragi.nix { };
  latestKernel.login = handleTest ./login.nix { latestKernel = true; };
  leaps = handleTest ./leaps.nix { };
  lemmy = handleTest ./lemmy.nix { };
  libinput = handleTest ./libinput.nix { };
  librenms = handleTest ./librenms.nix { };
  libresprite = handleTest ./libresprite.nix { };
  libreswan = runTest ./libreswan.nix;
  libreswan-nat = runTest ./libreswan-nat.nix;
  librewolf = runTest {
    imports = [ ./firefox.nix ];
    _module.args.firefoxPackage = pkgs.librewolf;
  };
  libuiohook = handleTest ./libuiohook.nix { };
  libvirtd = handleTest ./libvirtd.nix { };
  lidarr = handleTest ./lidarr.nix { };
  lightdm = handleTest ./lightdm.nix { };
  lighttpd = handleTest ./lighttpd.nix { };
  limesurvey = handleTest ./limesurvey.nix { };
  limine = import ./limine { inherit runTest; };
  listmonk = handleTestOn [ "x86_64-linux" "aarch64-linux" ] ./listmonk.nix { };
  litellm = runTest ./litellm.nix;
  litestream = handleTest ./litestream.nix { };
  lldap = handleTest ./lldap.nix { };
  localsend = handleTest ./localsend.nix { };
  locate = handleTest ./locate.nix { };
  login = handleTest ./login.nix { };
  logrotate = handleTest ./logrotate.nix { };
  loki = handleTest ./loki.nix { };
  luks = handleTest ./luks.nix { };
  lvm2 = handleTest ./lvm2 { };
  lxc = handleTest ./lxc { };
  lxd = pkgs.recurseIntoAttrs (handleTest ./lxd { inherit handleTestOn; });
  lxd-image-server = handleTest ./lxd-image-server.nix { };
  #logstash = handleTest ./logstash.nix {};
  lomiri = discoverTests (import ./lomiri.nix);
  lomiri-calculator-app = runTest ./lomiri-calculator-app.nix;
  lomiri-calendar-app = runTest ./lomiri-calendar-app.nix;
  lomiri-camera-app = runTest ./lomiri-camera-app.nix;
  lomiri-clock-app = runTest ./lomiri-clock-app.nix;
  lomiri-docviewer-app = runTest ./lomiri-docviewer-app.nix;
  lomiri-filemanager-app = runTest ./lomiri-filemanager-app.nix;
  lomiri-mediaplayer-app = runTest ./lomiri-mediaplayer-app.nix;
  lomiri-music-app = runTest ./lomiri-music-app.nix;
  lomiri-gallery-app = runTest ./lomiri-gallery-app.nix;
  lomiri-system-settings = runTest ./lomiri-system-settings.nix;
  lorri = handleTest ./lorri/default.nix { };
  lxqt = handleTest ./lxqt.nix { };
  ly = handleTest ./ly.nix { };
  maddy = discoverTests (import ./maddy { inherit handleTest; });
  maestral = handleTest ./maestral.nix { };
  magic-wormhole-mailbox-server = runTest ./magic-wormhole-mailbox-server.nix;
  magnetico = handleTest ./magnetico.nix { };
  mailcatcher = runTest ./mailcatcher.nix;
  mailhog = handleTest ./mailhog.nix { };
  mailpit = handleTest ./mailpit.nix { };
  mailman = handleTest ./mailman.nix { };
  man = handleTest ./man.nix { };
  mariadb-galera = handleTest ./mysql/mariadb-galera.nix { };
  marytts = handleTest ./marytts.nix { };
  mastodon = pkgs.recurseIntoAttrs (handleTest ./web-apps/mastodon { inherit handleTestOn; });
  pixelfed = discoverTests (import ./web-apps/pixelfed { inherit handleTestOn; });
  mate = handleTest ./mate.nix { };
  mate-wayland = handleTest ./mate-wayland.nix { };
  matter-server = handleTest ./matter-server.nix { };
  matomo = runTest ./matomo.nix;
  matrix-alertmanager = runTest ./matrix/matrix-alertmanager.nix;
  matrix-appservice-irc = runTest ./matrix/appservice-irc.nix;
  matrix-conduit = handleTest ./matrix/conduit.nix { };
  matrix-synapse = handleTest ./matrix/synapse.nix { };
  matrix-synapse-workers = handleTest ./matrix/synapse-workers.nix { };
  mautrix-meta-postgres = handleTest ./matrix/mautrix-meta-postgres.nix { };
  mautrix-meta-sqlite = handleTest ./matrix/mautrix-meta-sqlite.nix { };
  mattermost = handleTest ./mattermost { };
  mealie = handleTest ./mealie.nix { };
  mediamtx = handleTest ./mediamtx.nix { };
  mediatomb = handleTest ./mediatomb.nix { };
  mediawiki = handleTest ./mediawiki.nix { };
  meilisearch = handleTest ./meilisearch.nix { };
  memcached = handleTest ./memcached.nix { };
  merecat = handleTest ./merecat.nix { };
  metabase = handleTest ./metabase.nix { };
  mihomo = handleTest ./mihomo.nix { };
  mindustry = handleTest ./mindustry.nix { };
  minecraft = handleTest ./minecraft.nix { };
  minecraft-server = handleTest ./minecraft-server.nix { };
  minidlna = handleTest ./minidlna.nix { };
  miniflux = handleTest ./miniflux.nix { };
  minio = handleTest ./minio.nix { };
  miracle-wm = runTest ./miracle-wm.nix;
  miriway = runTest ./miriway.nix;
  misc = handleTest ./misc.nix { };
  misskey = handleTest ./misskey.nix { };
  mjolnir = handleTest ./matrix/mjolnir.nix { };
  mobilizon = runTest ./mobilizon.nix;
  mod_perl = handleTest ./mod_perl.nix { };
  molly-brown = handleTest ./molly-brown.nix { };
  mollysocket = handleTest ./mollysocket.nix { };
  monado = handleTest ./monado.nix { };
  monetdb = handleTest ./monetdb.nix { };
  monica = runTest ./web-apps/monica.nix;
  mongodb = runTest ./mongodb.nix;
  mongodb-ce = runTest (
    { config, ... }:
    {
      imports = [ ./mongodb.nix ];
      defaults.services.mongodb.package = config.node.pkgs.mongodb-ce;
    }
  );
  moodle = handleTest ./moodle.nix { };
  moonraker = handleTest ./moonraker.nix { };
  mopidy = handleTest ./mopidy.nix { };
  morph-browser = runTest ./morph-browser.nix;
  morty = handleTest ./morty.nix { };
  mosquitto = handleTest ./mosquitto.nix { };
  moosefs = handleTest ./moosefs.nix { };
  movim = discoverTests (import ./web-apps/movim { inherit handleTestOn; });
  mpd = handleTest ./mpd.nix { };
  mpv = handleTest ./mpv.nix { };
  mtp = handleTest ./mtp.nix { };
  multipass = handleTest ./multipass.nix { };
  mumble = handleTest ./mumble.nix { };
  # Fails on aarch64-linux at the PDF creation step - need to debug this on an
  # aarch64 machine..
  musescore = handleTestOn [ "x86_64-linux" ] ./musescore.nix { };
  music-assistant = runTest ./music-assistant.nix;
  munin = handleTest ./munin.nix { };
  mutableUsers = handleTest ./mutable-users.nix { };
  mycelium = handleTest ./mycelium { };
  mympd = handleTest ./mympd.nix { };
  mysql = handleTest ./mysql/mysql.nix { };
  mysql-autobackup = handleTest ./mysql/mysql-autobackup.nix { };
  mysql-backup = handleTest ./mysql/mysql-backup.nix { };
  mysql-replication = handleTest ./mysql/mysql-replication.nix { };
  n8n = runTest ./n8n.nix;
  nagios = handleTestOn [ "x86_64-linux" "aarch64-linux" ] ./nagios.nix { };
  nar-serve = handleTest ./nar-serve.nix { };
  nat.firewall = handleTest ./nat.nix { withFirewall = true; };
  nat.standalone = handleTest ./nat.nix { withFirewall = false; };
  nat.nftables.firewall = handleTest ./nat.nix {
    withFirewall = true;
    nftables = true;
  };
  nat.nftables.standalone = handleTest ./nat.nix {
    withFirewall = false;
    nftables = true;
  };
  nats = handleTest ./nats.nix { };
  navidrome = handleTest ./navidrome.nix { };
  nbd = handleTest ./nbd.nix { };
  ncdns = handleTest ./ncdns.nix { };
  ncps = runTest ./ncps.nix;
  ncps-custom-cache-datapath = runTest {
    imports = [ ./ncps.nix ];
    defaults.services.ncps.cache.dataPath = "/path/to/ncps";
  };
  ndppd = handleTest ./ndppd.nix { };
  nix-channel = pkgs.callPackage ../modules/config/nix-channel/test.nix { };
  nebula = handleTest ./nebula.nix { };
  netbird = handleTest ./netbird.nix { };
  nimdow = handleTest ./nimdow.nix { };
  neo4j = handleTest ./neo4j.nix { };
  netdata = handleTest ./netdata.nix { };
  networking.scripted = handleTest ./networking/networkd-and-scripted.nix { networkd = false; };
  networking.networkd = handleTest ./networking/networkd-and-scripted.nix { networkd = true; };
  networking.networkmanager = handleTest ./networking/networkmanager.nix { };
  netbox_3_7 = handleTest ./web-apps/netbox/default.nix { netbox = pkgs.netbox_3_7; };
  netbox_4_1 = handleTest ./web-apps/netbox/default.nix { netbox = pkgs.netbox_4_1; };
  netbox_4_2 = handleTest ./web-apps/netbox/default.nix { netbox = pkgs.netbox_4_2; };
  netbox-upgrade = handleTest ./web-apps/netbox-upgrade.nix { };
  # TODO: put in networking.nix after the test becomes more complete
  networkingProxy = handleTest ./networking-proxy.nix { };
  nextcloud = handleTest ./nextcloud { };
  nextflow = handleTestOn [ "x86_64-linux" ] ./nextflow.nix { };
  nextjs-ollama-llm-ui = runTest ./web-apps/nextjs-ollama-llm-ui.nix;
  nexus = handleTest ./nexus.nix { };
  # TODO: Test nfsv3 + Kerberos
  nfs3 = handleTest ./nfs { version = 3; };
  nfs4 = handleTest ./nfs { version = 4; };
  nghttpx = handleTest ./nghttpx.nix { };
  nginx = runTest ./nginx.nix;
  nginx-auth = runTest ./nginx-auth.nix;
  nginx-etag = runTest ./nginx-etag.nix;
  nginx-etag-compression = runTest ./nginx-etag-compression.nix;
  nginx-globalredirect = runTest ./nginx-globalredirect.nix;
  nginx-http3 = import ./nginx-http3.nix { inherit pkgs runTest; };
  nginx-mime = runTest ./nginx-mime.nix;
  nginx-modsecurity = runTest ./nginx-modsecurity.nix;
  nginx-moreheaders = runTest ./nginx-moreheaders.nix;
  nginx-njs = handleTest ./nginx-njs.nix { };
  nginx-proxyprotocol = runTest ./nginx-proxyprotocol/default.nix;
  nginx-pubhtml = runTest ./nginx-pubhtml.nix;
  nginx-redirectcode = runTest ./nginx-redirectcode.nix;
  nginx-sso = runTest ./nginx-sso.nix;
  nginx-status-page = runTest ./nginx-status-page.nix;
  nginx-tmpdir = runTest ./nginx-tmpdir.nix;
  nginx-unix-socket = runTest ./nginx-unix-socket.nix;
  nginx-variants = import ./nginx-variants.nix { inherit pkgs runTest; };
  nifi = runTestOn [ "x86_64-linux" ] ./web-apps/nifi.nix;
  nitter = handleTest ./nitter.nix { };
  nix-config = handleTest ./nix-config.nix { };
  nix-ld = handleTest ./nix-ld.nix { };
  nix-misc = handleTest ./nix/misc.nix { };
  nix-upgrade = handleTest ./nix/upgrade.nix { inherit (pkgs) nixVersions; };
  nix-required-mounts = runTest ./nix-required-mounts;
  nix-serve = runTest ./nix-serve.nix;
  nix-serve-ssh = handleTest ./nix-serve-ssh.nix { };
  nixops = handleTest ./nixops/default.nix { };
  nixos-generate-config = handleTest ./nixos-generate-config.nix { };
  nixos-rebuild-install-bootloader = handleTestOn [
    "x86_64-linux"
  ] ./nixos-rebuild-install-bootloader.nix { };
  nixos-rebuild-install-bootloader-ng = handleTestOn [
    "x86_64-linux"
  ] ./nixos-rebuild-install-bootloader.nix { withNg = true; };
  nixos-rebuild-specialisations = runTestOn [ "x86_64-linux" ] {
    imports = [ ./nixos-rebuild-specialisations.nix ];
    _module.args.withNg = false;
  };
  nixos-rebuild-specialisations-ng = runTestOn [ "x86_64-linux" ] {
    imports = [ ./nixos-rebuild-specialisations.nix ];
    _module.args.withNg = true;
  };
  nixos-rebuild-target-host = runTest {
    imports = [ ./nixos-rebuild-target-host.nix ];
    _module.args.withNg = false;
  };
  nixos-rebuild-target-host-ng = runTest {
    imports = [ ./nixos-rebuild-target-host.nix ];
    _module.args.withNg = true;
  };
  nixpkgs = pkgs.callPackage ../modules/misc/nixpkgs/test.nix { inherit evalMinimalConfig; };
  nixseparatedebuginfod = handleTest ./nixseparatedebuginfod.nix { };
  node-red = runTest ./node-red.nix;
  nomad = runTest ./nomad.nix;
  non-default-filesystems = handleTest ./non-default-filesystems.nix { };
  non-switchable-system = runTest ./non-switchable-system.nix;
  noto-fonts = handleTest ./noto-fonts.nix { };
  noto-fonts-cjk-qt-default-weight = handleTest ./noto-fonts-cjk-qt-default-weight.nix { };
  novacomd = handleTestOn [ "x86_64-linux" ] ./novacomd.nix { };
  npmrc = handleTest ./npmrc.nix { };
  nscd = handleTest ./nscd.nix { };
  nsd = handleTest ./nsd.nix { };
  ntfy-sh = handleTest ./ntfy-sh.nix { };
  ntfy-sh-migration = handleTest ./ntfy-sh-migration.nix { };
  ntpd = handleTest ./ntpd.nix { };
  ntpd-rs = handleTest ./ntpd-rs.nix { };
  nvidia-container-toolkit = runTest ./nvidia-container-toolkit.nix;
  nvmetcfg = handleTest ./nvmetcfg.nix { };
  nzbget = handleTest ./nzbget.nix { };
  nzbhydra2 = handleTest ./nzbhydra2.nix { };
  ocis = handleTest ./ocis.nix { };
  oddjobd = handleTestOn [ "x86_64-linux" "aarch64-linux" ] ./oddjobd.nix { };
  obs-studio = handleTest ./obs-studio.nix { };
  oh-my-zsh = handleTest ./oh-my-zsh.nix { };
  ollama = runTest ./ollama.nix;
  ollama-cuda = runTestOn [ "x86_64-linux" "aarch64-linux" ] ./ollama-cuda.nix;
  ollama-rocm = runTestOn [ "x86_64-linux" "aarch64-linux" ] ./ollama-rocm.nix;
  ombi = handleTest ./ombi.nix { };
  openarena = handleTest ./openarena.nix { };
  openldap = handleTest ./openldap.nix { };
  opensearch = discoverTests (import ./opensearch.nix);
  openresty-lua = handleTest ./openresty-lua.nix { };
  opensmtpd = handleTest ./opensmtpd.nix { };
  opensmtpd-rspamd = handleTest ./opensmtpd-rspamd.nix { };
  opensnitch = handleTest ./opensnitch.nix { };
  openssh = handleTest ./openssh.nix { };
  octoprint = handleTest ./octoprint.nix { };
  openstack-image-metadata =
    (handleTestOn [ "x86_64-linux" ] ./openstack-image.nix { }).metadata or { };
  openstack-image-userdata =
    (handleTestOn [ "x86_64-linux" ] ./openstack-image.nix { }).userdata or { };
  opentabletdriver = handleTest ./opentabletdriver.nix { };
  opentelemetry-collector = handleTest ./opentelemetry-collector.nix { };
  open-web-calendar = handleTest ./web-apps/open-web-calendar.nix { };
  ocsinventory-agent = handleTestOn [ "x86_64-linux" "aarch64-linux" ] ./ocsinventory-agent.nix { };
  orthanc = runTest ./orthanc.nix;
  owncast = handleTest ./owncast.nix { };
  outline = handleTest ./outline.nix { };
  image-contents = handleTest ./image-contents.nix { };
  openvscode-server = handleTest ./openvscode-server.nix { };
  open-webui = runTest ./open-webui.nix;
  openvswitch = runTest ./openvswitch.nix;
  orangefs = handleTest ./orangefs.nix { };
  os-prober = handleTestOn [ "x86_64-linux" ] ./os-prober.nix { };
  osquery = handleTestOn [ "x86_64-linux" ] ./osquery.nix { };
  osrm-backend = handleTest ./osrm-backend.nix { };
  overlayfs = handleTest ./overlayfs.nix { };
  pacemaker = handleTest ./pacemaker.nix { };
  packagekit = handleTest ./packagekit.nix { };
  pam-file-contents = handleTest ./pam/pam-file-contents.nix { };
  pam-oath-login = handleTest ./pam/pam-oath-login.nix { };
  pam-u2f = handleTest ./pam/pam-u2f.nix { };
  pam-ussh = handleTest ./pam/pam-ussh.nix { };
  pam-zfs-key = handleTest ./pam/zfs-key.nix { };
  paretosecurity = runTest ./paretosecurity.nix;
  pass-secret-service = handleTest ./pass-secret-service.nix { };
  patroni = handleTestOn [ "x86_64-linux" ] ./patroni.nix { };
  pantalaimon = handleTest ./matrix/pantalaimon.nix { };
  pantheon = handleTest ./pantheon.nix { };
  pantheon-wayland = handleTest ./pantheon-wayland.nix { };
  paperless = handleTest ./paperless.nix { };
  parsedmarc = handleTest ./parsedmarc { };
  password-option-override-ordering = handleTest ./password-option-override-ordering.nix { };
  pdns-recursor = handleTest ./pdns-recursor.nix { };
  pds = handleTest ./pds.nix { };
  peerflix = handleTest ./peerflix.nix { };
  peering-manager = handleTest ./web-apps/peering-manager.nix { };
  peertube = handleTestOn [ "x86_64-linux" ] ./web-apps/peertube.nix { };
  peroxide = handleTest ./peroxide.nix { };
  pgadmin4 = runTest ./pgadmin4.nix;
  pgbouncer = handleTest ./pgbouncer.nix { };
  pghero = runTest ./pghero.nix;
  pgweb = runTest ./pgweb.nix;
  pgmanage = handleTest ./pgmanage.nix { };
  phosh = handleTest ./phosh.nix { };
  photonvision = handleTest ./photonvision.nix { };
  photoprism = handleTest ./photoprism.nix { };
  php = import ./php/default.nix {
    inherit runTest;
    php = pkgs.php;
  };
  php81 = import ./php/default.nix {
    inherit runTest;
    php = pkgs.php81;
  };
  php82 = import ./php/default.nix {
    inherit runTest;
    php = pkgs.php82;
  };
  php83 = import ./php/default.nix {
    inherit runTest;
    php = pkgs.php83;
  };
  php84 = import ./php/default.nix {
    inherit runTest;
    php = pkgs.php84;
  };
  phylactery = handleTest ./web-apps/phylactery.nix { };
  pict-rs = handleTest ./pict-rs.nix { };
  pingvin-share = handleTest ./pingvin-share.nix { };
  pinnwand = runTest ./pinnwand.nix;
  plantuml-server = handleTest ./plantuml-server.nix { };
  plasma-bigscreen = handleTest ./plasma-bigscreen.nix { };
  plasma5 = handleTest ./plasma5.nix { };
  plasma6 = handleTest ./plasma6.nix { };
  plasma5-systemd-start = handleTest ./plasma5-systemd-start.nix { };
  plausible = handleTest ./plausible.nix { };
  playwright-python = handleTest ./playwright-python.nix { };
  please = handleTest ./please.nix { };
  pleroma = handleTestOn [ "x86_64-linux" "aarch64-linux" ] ./pleroma.nix { };
  plikd = handleTest ./plikd.nix { };
  plotinus = handleTest ./plotinus.nix { };
  podgrab = handleTest ./podgrab.nix { };
  podman = handleTestOn [ "aarch64-linux" "x86_64-linux" ] ./podman/default.nix { };
  podman-tls-ghostunnel = handleTestOn [
    "aarch64-linux"
    "x86_64-linux"
  ] ./podman/tls-ghostunnel.nix { };
  polaris = handleTest ./polaris.nix { };
  pomerium = handleTestOn [ "x86_64-linux" ] ./pomerium.nix { };
  portunus = handleTest ./portunus.nix { };
  postfix = handleTest ./postfix.nix { };
  postfix-raise-smtpd-tls-security-level =
    handleTest ./postfix-raise-smtpd-tls-security-level.nix
      { };
  postfixadmin = handleTest ./postfixadmin.nix { };
  postgresql = handleTest ./postgresql { };
  postgrest = runTest ./postgrest.nix;
  powerdns = handleTest ./powerdns.nix { };
  powerdns-admin = handleTest ./powerdns-admin.nix { };
  power-profiles-daemon = handleTest ./power-profiles-daemon.nix { };
  pppd = handleTest ./pppd.nix { };
  predictable-interface-names = handleTest ./predictable-interface-names.nix { };
  pretalx = runTest ./web-apps/pretalx.nix;
  prefect = runTest ./prefect.nix;
  pretix = runTest ./web-apps/pretix.nix;
  printing-socket = handleTest ./printing.nix {
    socket = true;
    listenTcp = true;
  };
  printing-service = handleTest ./printing.nix {
    socket = false;
    listenTcp = true;
  };
  printing-socket-notcp = handleTest ./printing.nix {
    socket = true;
    listenTcp = false;
  };
  printing-service-notcp = handleTest ./printing.nix {
    socket = false;
    listenTcp = false;
  };
  private-gpt = handleTest ./private-gpt.nix { };
  privatebin = runTest ./privatebin.nix;
  privoxy = handleTest ./privoxy.nix { };
  prometheus = handleTest ./prometheus { };
  prometheus-exporters = handleTest ./prometheus-exporters.nix { };
  prosody = handleTest ./xmpp/prosody.nix { };
  prosody-mysql = handleTest ./xmpp/prosody-mysql.nix { };
  proxy = handleTest ./proxy.nix { };
  prowlarr = handleTest ./prowlarr.nix { };
  pt2-clone = handleTest ./pt2-clone.nix { };
  pykms = handleTest ./pykms.nix { };
  public-inbox = handleTest ./public-inbox.nix { };
  pufferpanel = handleTest ./pufferpanel.nix { };
  pulseaudio = discoverTests (import ./pulseaudio.nix);
  qboot = handleTestOn [ "x86_64-linux" "i686-linux" ] ./qboot.nix { };
  qemu-vm-restrictnetwork = handleTest ./qemu-vm-restrictnetwork.nix { };
  qemu-vm-volatile-root = runTest ./qemu-vm-volatile-root.nix;
  qemu-vm-external-disk-image = runTest ./qemu-vm-external-disk-image.nix;
  qemu-vm-store = runTest ./qemu-vm-store.nix;
  qgis = handleTest ./qgis.nix { package = pkgs.qgis; };
  qgis-ltr = handleTest ./qgis.nix { package = pkgs.qgis-ltr; };
  qownnotes = handleTest ./qownnotes.nix { };
  qtile = runTestOn [ "x86_64-linux" "aarch64-linux" ] ./qtile/default.nix;
  quake3 = handleTest ./quake3.nix { };
  quicktun = handleTest ./quicktun.nix { };
  quickwit = handleTest ./quickwit.nix { };
  quorum = handleTest ./quorum.nix { };
  rabbitmq = handleTest ./rabbitmq.nix { };
  radarr = handleTest ./radarr.nix { };
  radicale = handleTest ./radicale.nix { };
  radicle = runTest ./radicle.nix;
  ragnarwm = runTestOn [ "x86_64-linux" "aarch64-linux" ] ./ragnarwm.nix;
  rasdaemon = handleTest ./rasdaemon.nix { };
  rathole = runTest ./rathole.nix;
  readarr = handleTest ./readarr.nix { };
  realm = handleTest ./realm.nix { };
  readeck = runTest ./readeck.nix;
  rebuilderd = runTest ./rebuilderd.nix;
  redis = handleTest ./redis.nix { };
  redlib = handleTest ./redlib.nix { };
  redmine = handleTestOn [ "x86_64-linux" "aarch64-linux" ] ./redmine.nix { };
  renovate = handleTest ./renovate.nix { };
  replace-dependencies = handleTest ./replace-dependencies { };
  restartByActivationScript = handleTest ./restart-by-activation-script.nix { };
  restic-rest-server = handleTest ./restic-rest-server.nix { };
  restic = handleTest ./restic.nix { };
  retroarch = handleTest ./retroarch.nix { };
  rke2 = handleTestOn [ "aarch64-linux" "x86_64-linux" ] ./rke2 { };
  rkvm = handleTest ./rkvm { };
  rmfakecloud = runTest ./rmfakecloud.nix;
  robustirc-bridge = handleTest ./robustirc-bridge.nix { };
  roundcube = handleTest ./roundcube.nix { };
  routinator = handleTest ./routinator.nix { };
  rosenpass = handleTest ./rosenpass.nix { };
  rshim = handleTest ./rshim.nix { };
  rspamd = handleTest ./rspamd.nix { };
  rspamd-trainer = handleTest ./rspamd-trainer.nix { };
  rss-bridge = handleTest ./web-apps/rss-bridge { };
  rss2email = handleTest ./rss2email.nix { };
  rstudio-server = handleTest ./rstudio-server.nix { };
  rsyncd = handleTest ./rsyncd.nix { };
  rsyslogd = handleTest ./rsyslogd.nix { };
  rtkit = runTest ./rtkit.nix;
  rtorrent = handleTest ./rtorrent.nix { };
  rustls-libssl = handleTest ./rustls-libssl.nix { };
  rxe = handleTest ./rxe.nix { };
  sabnzbd = handleTest ./sabnzbd.nix { };
  samba = handleTest ./samba.nix { };
  samba-wsdd = handleTest ./samba-wsdd.nix { };
  sane = handleTest ./sane.nix { };
  sanoid = handleTest ./sanoid.nix { };
  saunafs = handleTest ./saunafs.nix { };
  scaphandre = handleTest ./scaphandre.nix { };
  schleuder = handleTest ./schleuder.nix { };
  scion-freestanding-deployment = handleTest ./scion/freestanding-deployment { };
  scrutiny = runTest ./scrutiny.nix;
  sddm = handleTest ./sddm.nix { };
  sdl3 = handleTest ./sdl3.nix { };
  seafile = handleTest ./seafile.nix { };
  searx = runTest ./searx.nix;
  seatd = handleTest ./seatd.nix { };
  send = runTest ./send.nix;
  service-runner = handleTest ./service-runner.nix { };
  servo = runTest ./servo.nix;
  shadps4 = runTest ./shadps4.nix;
  sftpgo = runTest ./sftpgo.nix;
  sfxr-qt = handleTest ./sfxr-qt.nix { };
  sgt-puzzles = handleTest ./sgt-puzzles.nix { };
  shadow = handleTest ./shadow.nix { };
  shadowsocks = handleTest ./shadowsocks { };
  shattered-pixel-dungeon = handleTest ./shattered-pixel-dungeon.nix { };
  shiori = handleTest ./shiori.nix { };
  signal-desktop = handleTest ./signal-desktop.nix { };
  silverbullet = handleTest ./silverbullet.nix { };
  simple = handleTest ./simple.nix { };
  sing-box = handleTest ./sing-box.nix { };
  slimserver = handleTest ./slimserver.nix { };
  slurm = handleTest ./slurm.nix { };
  snmpd = handleTest ./snmpd.nix { };
  smokeping = handleTest ./smokeping.nix { };
  snapcast = runTest ./snapcast.nix;
  snapper = handleTest ./snapper.nix { };
  snipe-it = runTest ./web-apps/snipe-it.nix;
  soapui = handleTest ./soapui.nix { };
  soft-serve = handleTest ./soft-serve.nix { };
  sogo = handleTest ./sogo.nix { };
  soju = handleTest ./soju.nix { };
  solanum = handleTest ./solanum.nix { };
  sonarr = handleTest ./sonarr.nix { };
  sonic-server = handleTest ./sonic-server.nix { };
  sourcehut = handleTest ./sourcehut { };
  spacecookie = handleTest ./spacecookie.nix { };
  spark = handleTestOn [ "x86_64-linux" "aarch64-linux" ] ./spark { };
  spiped = runTest ./spiped.nix;
  sqlite3-to-mysql = handleTest ./sqlite3-to-mysql.nix { };
  squid = handleTest ./squid.nix { };
  sslh = handleTest ./sslh.nix { };
  ssh-agent-auth = handleTest ./ssh-agent-auth.nix { };
  ssh-audit = handleTest ./ssh-audit.nix { };
  sssd = handleTestOn [ "x86_64-linux" "aarch64-linux" ] ./sssd.nix { };
  sssd-ldap = handleTestOn [ "x86_64-linux" "aarch64-linux" ] ./sssd-ldap.nix { };
  stalwart-mail = handleTest ./stalwart-mail.nix { };
  stargazer = runTest ./web-servers/stargazer.nix;
  starship = handleTest ./starship.nix { };
  stash = handleTestOn [ "x86_64-linux" "aarch64-linux" ] ./stash.nix { };
  static-web-server = handleTest ./web-servers/static-web-server.nix { };
  step-ca = handleTestOn [ "x86_64-linux" ] ./step-ca.nix { };
  stratis = handleTest ./stratis { };
  strongswan-swanctl = handleTest ./strongswan-swanctl.nix { };
  stub-ld = handleTestOn [ "x86_64-linux" "aarch64-linux" ] ./stub-ld.nix { };
  stunnel = handleTest ./stunnel.nix { };
  sudo = handleTest ./sudo.nix { };
  sudo-rs = runTest ./sudo-rs.nix;
  sunshine = handleTest ./sunshine.nix { };
  suricata = handleTest ./suricata.nix { };
  suwayomi-server = handleTest ./suwayomi-server.nix { };
  swap-file-btrfs = handleTest ./swap-file-btrfs.nix { };
  swap-partition = handleTest ./swap-partition.nix { };
  swap-random-encryption = handleTest ./swap-random-encryption.nix { };
  swapspace = handleTestOn [ "aarch64-linux" "x86_64-linux" ] ./swapspace.nix { };
  sway = handleTest ./sway.nix { };
  swayfx = handleTest ./swayfx.nix { };
  switchTest = runTest {
    imports = [ ./switch-test.nix ];
    defaults.system.switch.enableNg = false;
  };
  switchTestNg = runTest {
    imports = [ ./switch-test.nix ];
    defaults.system.switch.enableNg = true;
  };
  sx = handleTest ./sx.nix { };
  sympa = handleTest ./sympa.nix { };
  syncthing = handleTest ./syncthing.nix { };
  syncthing-no-settings = handleTest ./syncthing-no-settings.nix { };
  syncthing-init = handleTest ./syncthing-init.nix { };
  syncthing-many-devices = handleTest ./syncthing-many-devices.nix { };
  syncthing-relay = handleTest ./syncthing-relay.nix { };
  sysinit-reactivation = runTest ./sysinit-reactivation.nix;
  systemd = handleTest ./systemd.nix { };
  systemd-analyze = handleTest ./systemd-analyze.nix { };
  systemd-binfmt = handleTestOn [ "x86_64-linux" ] ./systemd-binfmt.nix { };
  systemd-boot = handleTest ./systemd-boot.nix { };
  systemd-bpf = handleTest ./systemd-bpf.nix { };
  systemd-confinement = handleTest ./systemd-confinement { };
  systemd-coredump = handleTest ./systemd-coredump.nix { };
  systemd-cryptenroll = handleTest ./systemd-cryptenroll.nix { };
  systemd-credentials-tpm2 = handleTest ./systemd-credentials-tpm2.nix { };
  systemd-escaping = handleTest ./systemd-escaping.nix { };
  systemd-initrd-bridge = handleTest ./systemd-initrd-bridge.nix { };
  systemd-initrd-btrfs-raid = handleTest ./systemd-initrd-btrfs-raid.nix { };
  systemd-initrd-luks-fido2 = handleTest ./systemd-initrd-luks-fido2.nix { };
  systemd-initrd-luks-keyfile = handleTest ./systemd-initrd-luks-keyfile.nix { };
  systemd-initrd-luks-empty-passphrase = handleTest ./initrd-luks-empty-passphrase.nix {
    systemdStage1 = true;
  };
  systemd-initrd-luks-password = handleTest ./systemd-initrd-luks-password.nix { };
  systemd-initrd-luks-tpm2 = handleTest ./systemd-initrd-luks-tpm2.nix { };
  systemd-initrd-luks-unl0kr = handleTest ./systemd-initrd-luks-unl0kr.nix { };
  systemd-initrd-modprobe = handleTest ./systemd-initrd-modprobe.nix { };
  systemd-initrd-shutdown = handleTest ./systemd-shutdown.nix { systemdStage1 = true; };
<<<<<<< HEAD
  systemd-initrd-simple = handleTest ./systemd-initrd-simple.nix {};
  systemd-initrd-swraid = handleTest ./systemd-initrd-swraid.nix {};
  systemd-initrd-vconsole = handleTest ./systemd-initrd-vconsole.nix {};
  systemd-initrd-networkd = handleTest ./systemd-initrd-networkd.nix {};
  systemd-initrd-networkd-ssh = handleTest ./systemd-initrd-networkd-ssh.nix {};
  systemd-initrd-networkd-openvpn = handleTestOn [ "x86_64-linux" "i686-linux" ] ./initrd-network-openvpn { systemdStage1 = true; };
  systemd-initrd-vlan = handleTest ./systemd-initrd-vlan.nix {};
  systemd-journal = handleTest ./systemd-journal.nix {};
  systemd-journal-gateway = handleTest ./systemd-journal-gateway.nix {};
  systemd-journal-upload = handleTest ./systemd-journal-upload.nix {};
  systemd-lock-handler = runTestOn ["aarch64-linux" "x86_64-linux"] ./systemd-lock-handler.nix;
  systemd-machinectl = handleTest ./systemd-machinectl.nix {};
  systemd-networkd = handleTest ./systemd-networkd.nix {};
  systemd-networkd-bridge = handleTest ./systemd-networkd-bridge.nix {};
  systemd-networkd-dhcpserver = handleTest ./systemd-networkd-dhcpserver.nix {};
  systemd-networkd-dhcpserver-static-leases = handleTest ./systemd-networkd-dhcpserver-static-leases.nix {};
  systemd-networkd-ipv6-prefix-delegation = handleTest ./systemd-networkd-ipv6-prefix-delegation.nix {};
  systemd-networkd-vrf = handleTest ./systemd-networkd-vrf.nix {};
  systemd-no-tainted = handleTest ./systemd-no-tainted.nix {};
  systemd-nspawn = handleTest ./systemd-nspawn.nix {};
  systemd-nspawn-configfile = handleTest ./systemd-nspawn-configfile.nix {};
  systemd-oomd = handleTest ./systemd-oomd.nix {};
  systemd-portabled = handleTest ./systemd-portabled.nix {};
  systemd-repart = handleTest ./systemd-repart.nix {};
  systemd-resolved = handleTest ./systemd-resolved.nix {};
  systemd-ssh-proxy = runTest ./systemd-ssh-proxy.nix;
  systemd-shutdown = handleTest ./systemd-shutdown.nix {};
=======
  systemd-initrd-simple = handleTest ./systemd-initrd-simple.nix { };
  systemd-initrd-swraid = handleTest ./systemd-initrd-swraid.nix { };
  systemd-initrd-vconsole = handleTest ./systemd-initrd-vconsole.nix { };
  systemd-initrd-networkd = handleTest ./systemd-initrd-networkd.nix { };
  systemd-initrd-networkd-ssh = handleTest ./systemd-initrd-networkd-ssh.nix { };
  systemd-initrd-networkd-openvpn = handleTestOn [
    "x86_64-linux"
    "i686-linux"
  ] ./initrd-network-openvpn { systemdStage1 = true; };
  systemd-initrd-vlan = handleTest ./systemd-initrd-vlan.nix { };
  systemd-journal = handleTest ./systemd-journal.nix { };
  systemd-journal-gateway = handleTest ./systemd-journal-gateway.nix { };
  systemd-journal-upload = handleTest ./systemd-journal-upload.nix { };
  systemd-lock-handler = runTestOn [ "aarch64-linux" "x86_64-linux" ] ./systemd-lock-handler.nix;
  systemd-machinectl = handleTest ./systemd-machinectl.nix { };
  systemd-networkd = handleTest ./systemd-networkd.nix { };
  systemd-networkd-bridge = handleTest ./systemd-networkd-bridge.nix { };
  systemd-networkd-dhcpserver = handleTest ./systemd-networkd-dhcpserver.nix { };
  systemd-networkd-dhcpserver-static-leases =
    handleTest ./systemd-networkd-dhcpserver-static-leases.nix
      { };
  systemd-networkd-ipv6-prefix-delegation =
    handleTest ./systemd-networkd-ipv6-prefix-delegation.nix
      { };
  systemd-networkd-vrf = handleTest ./systemd-networkd-vrf.nix { };
  systemd-no-tainted = handleTest ./systemd-no-tainted.nix { };
  systemd-nspawn = handleTest ./systemd-nspawn.nix { };
  systemd-nspawn-configfile = handleTest ./systemd-nspawn-configfile.nix { };
  systemd-oomd = handleTest ./systemd-oomd.nix { };
  systemd-portabled = handleTest ./systemd-portabled.nix { };
  systemd-repart = handleTest ./systemd-repart.nix { };
  systemd-resolved = handleTest ./systemd-resolved.nix { };
  systemd-shutdown = handleTest ./systemd-shutdown.nix { };
>>>>>>> a02c6ca8
  systemd-sysupdate = runTest ./systemd-sysupdate.nix;
  systemd-sysusers-mutable = runTest ./systemd-sysusers-mutable.nix;
  systemd-sysusers-immutable = runTest ./systemd-sysusers-immutable.nix;
  systemd-sysusers-password-option-override-ordering = runTest ./systemd-sysusers-password-option-override-ordering.nix;
  systemd-timesyncd = handleTest ./systemd-timesyncd.nix { };
  systemd-timesyncd-nscd-dnssec = handleTest ./systemd-timesyncd-nscd-dnssec.nix { };
  systemd-user-linger = handleTest ./systemd-user-linger.nix { };
  systemd-user-tmpfiles-rules = handleTest ./systemd-user-tmpfiles-rules.nix { };
  systemd-misc = handleTest ./systemd-misc.nix { };
  systemd-userdbd = handleTest ./systemd-userdbd.nix { };
  systemd-homed = handleTest ./systemd-homed.nix { };
  systemtap = handleTest ./systemtap.nix { };
  startx = import ./startx.nix { inherit pkgs runTest; };
  taler = handleTest ./taler { };
  tandoor-recipes = handleTest ./tandoor-recipes.nix { };
  tandoor-recipes-script-name = handleTest ./tandoor-recipes-script-name.nix { };
  tang = handleTest ./tang.nix { };
  taskserver = handleTest ./taskserver.nix { };
  taskchampion-sync-server = handleTest ./taskchampion-sync-server.nix { };
  tayga = handleTest ./tayga.nix { };
  technitium-dns-server = handleTest ./technitium-dns-server.nix { };
  teeworlds = handleTest ./teeworlds.nix { };
  telegraf = runTest ./telegraf.nix;
  teleport = handleTest ./teleport.nix { };
  teleports = runTest ./teleports.nix;
  thelounge = handleTest ./thelounge.nix { };
  terminal-emulators = handleTest ./terminal-emulators.nix { };
  thanos = handleTest ./thanos.nix { };
  tiddlywiki = handleTest ./tiddlywiki.nix { };
  tigervnc = handleTest ./tigervnc.nix { };
  tika = runTest ./tika.nix;
  timezone = handleTest ./timezone.nix { };
  timidity = handleTestOn [ "aarch64-linux" "x86_64-linux" ] ./timidity { };
  tinc = handleTest ./tinc { };
  tinydns = handleTest ./tinydns.nix { };
  tinyproxy = handleTest ./tinyproxy.nix { };
  tinywl = handleTest ./tinywl.nix { };
  tmate-ssh-server = handleTest ./tmate-ssh-server.nix { };
  tomcat = handleTest ./tomcat.nix { };
  tor = handleTest ./tor.nix { };
  tpm-ek = handleTest ./tpm-ek { };
  traefik = runTestOn [ "aarch64-linux" "x86_64-linux" ] ./traefik.nix;
  trafficserver = handleTest ./trafficserver.nix { };
  transfer-sh = handleTest ./transfer-sh.nix { };
  transmission_3 = handleTest ./transmission.nix { transmission = pkgs.transmission_3; };
  transmission_4 = handleTest ./transmission.nix { transmission = pkgs.transmission_4; };
  # tracee requires bpf
  tracee = handleTestOn [ "x86_64-linux" ] ./tracee.nix { };
  trezord = handleTest ./trezord.nix { };
  trickster = handleTest ./trickster.nix { };
  trilium-server = handleTestOn [ "x86_64-linux" ] ./trilium-server.nix { };
  tsm-client-gui = handleTest ./tsm-client-gui.nix { };
  ttyd = handleTest ./web-servers/ttyd.nix { };
  tt-rss = handleTest ./web-apps/tt-rss.nix { };
  txredisapi = handleTest ./txredisapi.nix { };
  tuptime = handleTest ./tuptime.nix { };
  turbovnc-headless-server = handleTest ./turbovnc-headless-server.nix { };
  turn-rs = handleTest ./turn-rs.nix { };
  tuxguitar = handleTest ./tuxguitar.nix { };
  twingate = runTest ./twingate.nix;
  typesense = handleTest ./typesense.nix { };
  ucarp = handleTest ./ucarp.nix { };
  udisks2 = handleTest ./udisks2.nix { };
  ulogd = handleTest ./ulogd/ulogd.nix { };
  umurmur = handleTest ./umurmur.nix { };
  unbound = handleTest ./unbound.nix { };
  unifi = handleTest ./unifi.nix { };
  unit-php = runTest ./web-servers/unit-php.nix;
  unit-perl = handleTest ./web-servers/unit-perl.nix { };
  upnp.iptables = handleTest ./upnp.nix { useNftables = false; };
  upnp.nftables = handleTest ./upnp.nix { useNftables = true; };
  uptermd = handleTest ./uptermd.nix { };
  uptime-kuma = handleTest ./uptime-kuma.nix { };
  urn-timer = handleTest ./urn-timer.nix { };
  usbguard = handleTest ./usbguard.nix { };
  userborn = runTest ./userborn.nix;
  userborn-mutable-users = runTest ./userborn-mutable-users.nix;
  userborn-immutable-users = runTest ./userborn-immutable-users.nix;
  userborn-mutable-etc = runTest ./userborn-mutable-etc.nix;
  userborn-immutable-etc = runTest ./userborn-immutable-etc.nix;
  user-activation-scripts = handleTest ./user-activation-scripts.nix { };
  user-enable-option = runTest ./user-enable-option.nix;
  user-expiry = runTest ./user-expiry.nix;
  user-home-mode = handleTest ./user-home-mode.nix { };
  ustreamer = handleTest ./ustreamer.nix { };
  uwsgi = handleTest ./uwsgi.nix { };
  v2ray = handleTest ./v2ray.nix { };
  varnish60 = runTest {
    imports = [ ./varnish.nix ];
    _module.args.package = pkgs.varnish60;
  };
  varnish75 = runTest {
    imports = [ ./varnish.nix ];
    _module.args.package = pkgs.varnish75;
  };
  varnish76 = runTest {
    imports = [ ./varnish.nix ];
    _module.args.package = pkgs.varnish76;
  };
  vault = handleTest ./vault.nix { };
  vault-agent = handleTest ./vault-agent.nix { };
  vault-dev = handleTest ./vault-dev.nix { };
  vault-postgresql = handleTest ./vault-postgresql.nix { };
  vaultwarden = discoverTests (import ./vaultwarden.nix);
  vdirsyncer = handleTest ./vdirsyncer.nix { };
  vector = handleTest ./vector { };
  velocity = runTest ./velocity.nix;
  vengi-tools = handleTest ./vengi-tools.nix { };
  victoriametrics = handleTest ./victoriametrics { };
  vikunja = handleTest ./vikunja.nix { };
  virtualbox = handleTestOn [ "x86_64-linux" ] ./virtualbox.nix { };
  vm-variant = handleTest ./vm-variant.nix { };
  vscode-remote-ssh = handleTestOn [ "x86_64-linux" ] ./vscode-remote-ssh.nix { };
  vscodium = discoverTests (import ./vscodium.nix);
  vsftpd = handleTest ./vsftpd.nix { };
  waagent = handleTest ./waagent.nix { };
  wakapi = runTest ./wakapi.nix;
  warzone2100 = handleTest ./warzone2100.nix { };
  wasabibackend = handleTest ./wasabibackend.nix { };
  wastebin = handleTest ./wastebin.nix { };
  watchdogd = handleTest ./watchdogd.nix { };
  webhook = runTest ./webhook.nix;
  weblate = handleTest ./web-apps/weblate.nix { };
  whisparr = handleTest ./whisparr.nix { };
  whoogle-search = handleTest ./whoogle-search.nix { };
  wiki-js = runTest ./wiki-js.nix;
  wine = handleTest ./wine.nix { };
  wireguard = handleTest ./wireguard { };
  wg-access-server = handleTest ./wg-access-server.nix { };
  without-nix = handleTest ./without-nix.nix { };
  wmderland = handleTest ./wmderland.nix { };
  workout-tracker = handleTest ./workout-tracker.nix { };
  wpa_supplicant = import ./wpa_supplicant.nix { inherit pkgs runTest; };
  wordpress = runTest ./wordpress.nix;
  wrappers = handleTest ./wrappers.nix { };
  writefreely = handleTest ./web-apps/writefreely.nix { };
  wstunnel = runTest ./wstunnel.nix;
  xandikos = runTest ./xandikos.nix;
  xautolock = runTest ./xautolock.nix;
  xfce = runTest ./xfce.nix;
  xfce-wayland = runTest ./xfce-wayland.nix;
  xmonad = runTest ./xmonad.nix;
  xmonad-xdg-autostart = runTest ./xmonad-xdg-autostart.nix;
  xpadneo = runTest ./xpadneo.nix;
  xrdp = runTest ./xrdp.nix;
  xrdp-with-audio-pulseaudio = runTest ./xrdp-with-audio-pulseaudio.nix;
  xscreensaver = runTest ./xscreensaver.nix;
  xss-lock = runTest ./xss-lock.nix;
  xterm = runTest ./xterm.nix;
  xxh = runTest ./xxh.nix;
  yabar = runTest ./yabar.nix;
  ydotool = handleTest ./ydotool.nix { };
  yggdrasil = runTest ./yggdrasil.nix;
  your_spotify = runTest ./your_spotify.nix;
  zammad = runTest ./zammad.nix;
  zenohd = runTest ./zenohd.nix;
  zeronet-conservancy = runTest ./zeronet-conservancy.nix;
  zfs = handleTest ./zfs.nix { };
  zigbee2mqtt_1 = runTest {
    imports = [ ./zigbee2mqtt.nix ];
    _module.args.package = pkgs.zigbee2mqtt_1;
  };
  zigbee2mqtt_2 = runTest {
    imports = [ ./zigbee2mqtt.nix ];
    _module.args.package = pkgs.zigbee2mqtt_2;
  };
  zipline = runTest ./zipline.nix;
  zoneminder = runTest ./zoneminder.nix;
  zookeeper = runTest ./zookeeper.nix;
  zram-generator = runTest ./zram-generator.nix;
  zrepl = runTest ./zrepl.nix;
  zsh-history = runTest ./zsh-history.nix;
  zwave-js = runTest ./zwave-js.nix;
  zwave-js-ui = runTest ./zwave-js-ui.nix;
}<|MERGE_RESOLUTION|>--- conflicted
+++ resolved
@@ -1253,35 +1253,6 @@
   systemd-initrd-luks-unl0kr = handleTest ./systemd-initrd-luks-unl0kr.nix { };
   systemd-initrd-modprobe = handleTest ./systemd-initrd-modprobe.nix { };
   systemd-initrd-shutdown = handleTest ./systemd-shutdown.nix { systemdStage1 = true; };
-<<<<<<< HEAD
-  systemd-initrd-simple = handleTest ./systemd-initrd-simple.nix {};
-  systemd-initrd-swraid = handleTest ./systemd-initrd-swraid.nix {};
-  systemd-initrd-vconsole = handleTest ./systemd-initrd-vconsole.nix {};
-  systemd-initrd-networkd = handleTest ./systemd-initrd-networkd.nix {};
-  systemd-initrd-networkd-ssh = handleTest ./systemd-initrd-networkd-ssh.nix {};
-  systemd-initrd-networkd-openvpn = handleTestOn [ "x86_64-linux" "i686-linux" ] ./initrd-network-openvpn { systemdStage1 = true; };
-  systemd-initrd-vlan = handleTest ./systemd-initrd-vlan.nix {};
-  systemd-journal = handleTest ./systemd-journal.nix {};
-  systemd-journal-gateway = handleTest ./systemd-journal-gateway.nix {};
-  systemd-journal-upload = handleTest ./systemd-journal-upload.nix {};
-  systemd-lock-handler = runTestOn ["aarch64-linux" "x86_64-linux"] ./systemd-lock-handler.nix;
-  systemd-machinectl = handleTest ./systemd-machinectl.nix {};
-  systemd-networkd = handleTest ./systemd-networkd.nix {};
-  systemd-networkd-bridge = handleTest ./systemd-networkd-bridge.nix {};
-  systemd-networkd-dhcpserver = handleTest ./systemd-networkd-dhcpserver.nix {};
-  systemd-networkd-dhcpserver-static-leases = handleTest ./systemd-networkd-dhcpserver-static-leases.nix {};
-  systemd-networkd-ipv6-prefix-delegation = handleTest ./systemd-networkd-ipv6-prefix-delegation.nix {};
-  systemd-networkd-vrf = handleTest ./systemd-networkd-vrf.nix {};
-  systemd-no-tainted = handleTest ./systemd-no-tainted.nix {};
-  systemd-nspawn = handleTest ./systemd-nspawn.nix {};
-  systemd-nspawn-configfile = handleTest ./systemd-nspawn-configfile.nix {};
-  systemd-oomd = handleTest ./systemd-oomd.nix {};
-  systemd-portabled = handleTest ./systemd-portabled.nix {};
-  systemd-repart = handleTest ./systemd-repart.nix {};
-  systemd-resolved = handleTest ./systemd-resolved.nix {};
-  systemd-ssh-proxy = runTest ./systemd-ssh-proxy.nix;
-  systemd-shutdown = handleTest ./systemd-shutdown.nix {};
-=======
   systemd-initrd-simple = handleTest ./systemd-initrd-simple.nix { };
   systemd-initrd-swraid = handleTest ./systemd-initrd-swraid.nix { };
   systemd-initrd-vconsole = handleTest ./systemd-initrd-vconsole.nix { };
@@ -1314,8 +1285,8 @@
   systemd-portabled = handleTest ./systemd-portabled.nix { };
   systemd-repart = handleTest ./systemd-repart.nix { };
   systemd-resolved = handleTest ./systemd-resolved.nix { };
+  systemd-ssh-proxy = runTest ./systemd-ssh-proxy.nix;
   systemd-shutdown = handleTest ./systemd-shutdown.nix { };
->>>>>>> a02c6ca8
   systemd-sysupdate = runTest ./systemd-sysupdate.nix;
   systemd-sysusers-mutable = runTest ./systemd-sysusers-mutable.nix;
   systemd-sysusers-immutable = runTest ./systemd-sysusers-immutable.nix;
